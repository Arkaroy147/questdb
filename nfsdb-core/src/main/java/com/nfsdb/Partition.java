/*
 * Copyright (c) 2014-2015. Vlad Ilyushchenko
 *
 * Licensed under the Apache License, Version 2.0 (the "License");
 * you may not use this file except in compliance with the License.
 * You may obtain a copy of the License at
 *
 * http://www.apache.org/licenses/LICENSE-2.0
 *
 * Unless required by applicable law or agreed to in writing, software
 * distributed under the License is distributed on an "AS IS" BASIS,
 * WITHOUT WARRANTIES OR CONDITIONS OF ANY KIND, either express or implied.
 * See the License for the specific language governing permissions and
 * limitations under the License.
 */

package com.nfsdb;

import com.nfsdb.column.*;
import com.nfsdb.exceptions.JournalException;
import com.nfsdb.exceptions.JournalRuntimeException;
import com.nfsdb.exp.CharSink;
import com.nfsdb.factory.configuration.ColumnMetadata;
import com.nfsdb.factory.configuration.JournalMetadata;
import com.nfsdb.index.KVIndex;
import com.nfsdb.iterators.ConcurrentIterator;
import com.nfsdb.iterators.PartitionBufferedIterator;
import com.nfsdb.iterators.PartitionConcurrentIterator;
import com.nfsdb.iterators.PartitionIterator;
import com.nfsdb.logging.Logger;
import com.nfsdb.utils.Checksum;
import com.nfsdb.utils.Dates;
import com.nfsdb.utils.Interval;
import com.nfsdb.utils.Unsafe;

import java.io.Closeable;
import java.io.File;
import java.io.InputStream;
import java.io.OutputStream;
import java.nio.ByteBuffer;
import java.util.ArrayList;
import java.util.Iterator;
import java.util.concurrent.TimeUnit;

public class Partition<T> implements Iterable<T>, Closeable {
    private static final Logger LOGGER = Logger.getLogger(Partition.class);
    private final Journal<T> journal;
    private final ArrayList<SymbolIndexProxy<T>> indexProxies = new ArrayList<>();
    private final Interval interval;
    private final int columnCount;
    private final ColumnMetadata[] columnMetadata;
    SymbolIndexProxy<T> sparseIndexProxies[];
    AbstractColumn[] columns;
    private int partitionIndex;
    private File partitionDir;
    private long lastAccessed = System.currentTimeMillis();
    private long txLimit;
    private FixedColumn timestampColumn;

    Partition(Journal<T> journal, Interval interval, int partitionIndex, long txLimit, long[] indexTxAddresses) {
        this.journal = journal;
        this.partitionIndex = partitionIndex;
        this.interval = interval;
        this.txLimit = txLimit;
        this.columnCount = journal.getMetadata().getColumnCount();
        this.columnMetadata = new ColumnMetadata[columnCount];
        journal.getMetadata().copyColumnMetadata(columnMetadata);
        setPartitionDir(new File(this.journal.getLocation(), interval.getDirName(journal.getMetadata().getPartitionType())), indexTxAddresses);
    }

    public void applyTx(long txLimit, long[] indexTxAddresses) {
        if (this.txLimit != txLimit) {
            this.txLimit = txLimit;
            for (int i = 0, indexProxiesSize = indexProxies.size(); i < indexProxiesSize; i++) {
                SymbolIndexProxy<T> proxy = indexProxies.get(i);
                proxy.setTxAddress(indexTxAddresses == null ? 0 : indexTxAddresses[proxy.getColumnIndex()]);
            }
        }
    }

    public PartitionBufferedIterator<T> bufferedIterator() {
        return new PartitionBufferedIterator<>(this, 0, size() - 1);
    }

    public PartitionBufferedIterator<T> bufferedIterator(long lo, long hi) {
        return new PartitionBufferedIterator<>(this, lo, hi);
    }

    public void close() {
        if (isOpen()) {
            for (int i = 0; i < columns.length; i++) {
                if (columns[i] != null) {
                    columns[i].close();
                }
            }
            columns = null;
            LOGGER.trace("Partition %s closed", partitionDir);
        }

        for (int i = 0, sz = indexProxies.size(); i < sz; i++) {
            indexProxies.get(i).close();
        }
    }

    public void commitColumns() {
        // have to commit columns from first to last
        // this is because size of partition is calculated by size of
        // last column. If below loop is to break in the middle partition will assume smallest
        // column size.
        for (int i = 0; i < columnCount; i++) {
            AbstractColumn col = columns[i];
            if (col != null) {
                col.commit();
            }
        }
    }

    public void compact() throws JournalException {
        if (columns == null || columns.length == 0) {
            throw new JournalException("Cannot compact closed partition: %s", this);
        }

        for (int i1 = 0; i1 < columns.length; i1++) {
            if (columns[i1] != null) {
                columns[i1].compact();
            }
        }

        for (int i = 0, sz = indexProxies.size(); i < sz; i++) {
            indexProxies.get(i).getIndex().compact();
        }
    }

    public AbstractColumn getAbstractColumn(int i) {
        checkColumnIndex(i);
        return columns[i];
    }

    public void getBin(long localRowID, int columnIndex, OutputStream s) {
        checkColumnIndex(columnIndex);
        ((VariableColumn) columns[columnIndex]).getBin(localRowID, s);
    }

    public InputStream getBin(long localRowID, int columnIndex) {
        checkColumnIndex(columnIndex);
        return ((VariableColumn) columns[columnIndex]).getBin(localRowID);
    }

    public boolean getBoolean(long localRowID, int columnIndex) {
        return getFixedWidthColumn(columnIndex).getBool(localRowID);
    }

    public double getDouble(long localRowID, int columnIndex) {
        return getFixedWidthColumn(columnIndex).getDouble(localRowID);
    }

    public KVIndex getIndexForColumn(String columnName) throws JournalException {
        return getIndexForColumn(journal.getMetadata().getColumnIndex(columnName));
    }

    public KVIndex getIndexForColumn(final int columnIndex) throws JournalException {
        SymbolIndexProxy h = sparseIndexProxies[columnIndex];
        if (h == null) {
            throw new JournalException("There is no index for column '%s' in %s", columnMetadata[columnIndex].name, this);
        }
        return h.getIndex();
    }

    public int getInt(long localRowID, int columnIndex) {
        return getFixedWidthColumn(columnIndex).getInt(localRowID);
    }

    public Interval getInterval() {
        return interval;
    }

    public Journal<T> getJournal() {
        return journal;
    }

    public long getLastAccessed() {
        return lastAccessed;
    }

    public long getLong(long localRowID, int columnIndex) {
        return getFixedWidthColumn(columnIndex).getLong(localRowID);
    }

    public String getName() {
        return partitionDir.getName();
    }

    public File getPartitionDir() {
        return partitionDir;
    }

    public int getPartitionIndex() {
        return partitionIndex;
    }

    public void setPartitionIndex(int partitionIndex) {
        this.partitionIndex = partitionIndex;
    }

    public short getShort(long localRowID, int columnIndex) {
        return getFixedWidthColumn(columnIndex).getShort(localRowID);
    }

    public String getStr(long localRowID, int columnIndex) {
        checkColumnIndex(columnIndex);
        return ((VariableColumn) columns[columnIndex]).getStr(localRowID);
    }

    public void getStr(long localRowID, int columnIndex, CharSink sink) {
        checkColumnIndex(columnIndex);
        ((VariableColumn) columns[columnIndex]).getStr(localRowID, sink);
    }

<<<<<<< HEAD
    public void getBin(long localRowID, int columnIndex, OutputStream s) {
        checkColumnIndex(columnIndex);
        ((VariableColumn) columns[columnIndex]).getBin(localRowID, s);
    }

    public DirectInputStream getBin(long localRowID, int columnIndex) {
        checkColumnIndex(columnIndex);
        return ((VariableColumn) columns[columnIndex]).getBin(localRowID);
    }

=======
>>>>>>> 5f69de5b
    public String getSym(long localRowID, int columnIndex) {
        checkColumnIndex(columnIndex);
        int symbolIndex = ((FixedColumn) columns[columnIndex]).getInt(localRowID);
        switch (symbolIndex) {
            case SymbolTable.VALUE_IS_NULL:
            case SymbolTable.VALUE_NOT_FOUND:
                return null;
            default:
                return columnMetadata[columnIndex].symbolTable.value(symbolIndex);
        }
    }

    public FixedColumn getTimestampColumn() {
        if (timestampColumn == null) {
            throw new JournalRuntimeException("There is no timestamp column in: " + this);
        }
        return timestampColumn;
    }

    public long indexOf(long timestamp, BSearchType type) {
        return getTimestampColumn().bsearchEdge(timestamp, type);
    }

    public long indexOf(long timestamp, BSearchType type, long lo, long hi) {
        return getTimestampColumn().bsearchEdge(timestamp, type, lo, hi);
    }

    public boolean isOpen() {
        return columns != null;
    }

    public Iterator<T> iterator() {
        return iterator(0, size() - 1);
    }

    public Iterator<T> iterator(long start, long end) {
        return new PartitionIterator<>(this, start, end);
    }

    public Partition<T> open() throws JournalException {
        access();
        if (columns == null) {

            columns = new AbstractColumn[journal.getMetadata().getColumnCount()];

            for (int i = 0; i < columns.length; i++) {
                open(i);
            }

            int tsIndex = journal.getMetadata().getTimestampIndex();
            if (tsIndex >= 0) {
                timestampColumn = getFixedWidthColumn(tsIndex);
            }
        }
        return this;
    }

    public ConcurrentIterator<T> parallelIterator() {
        return parallelIterator(0, size() - 1);
    }

    public ConcurrentIterator<T> parallelIterator(long lo, long hi) {
        return parallelIterator(lo, hi, 1024);
    }

    public ConcurrentIterator<T> parallelIterator(long lo, long hi, int bufferSize) {
        return new PartitionConcurrentIterator<>(this, lo, hi, bufferSize);
    }

    public T read(long localRowID) {
        T obj = journal.newObject();
        read(localRowID, obj);
        return obj;
    }

    public void read(long localRowID, T obj) {
        for (int i = 0; i < columnCount; i++) {
            ColumnMetadata m;
            if (journal.getInactiveColumns().get(i) || (m = columnMetadata[i]).offset == 0) {
                continue;
            }

            switch (m.type) {
                case BOOLEAN:
                    Unsafe.getUnsafe().putBoolean(obj, m.offset, ((FixedColumn) columns[i]).getBool(localRowID));
                    break;
                case BYTE:
                    Unsafe.getUnsafe().putByte(obj, m.offset, ((FixedColumn) columns[i]).getByte(localRowID));
                    break;
                case DOUBLE:
                    Unsafe.getUnsafe().putDouble(obj, m.offset, ((FixedColumn) columns[i]).getDouble(localRowID));
                    break;
                case INT:
                    Unsafe.getUnsafe().putInt(obj, m.offset, ((FixedColumn) columns[i]).getInt(localRowID));
                    break;
                case LONG:
                case DATE:
                    Unsafe.getUnsafe().putLong(obj, m.offset, ((FixedColumn) columns[i]).getLong(localRowID));
                    break;
                case SHORT:
                    Unsafe.getUnsafe().putShort(obj, m.offset, ((FixedColumn) columns[i]).getShort(localRowID));
                    break;
                case STRING:
                    Unsafe.getUnsafe().putObject(obj, m.offset, ((VariableColumn) columns[i]).getStr(localRowID));
                    break;
                case SYMBOL:
                    Unsafe.getUnsafe().putObject(obj, m.offset, m.symbolTable.value(((FixedColumn) columns[i]).getInt(localRowID)));
                    break;
                case BINARY:
                    readBin(localRowID, obj, i, m);
            }
        }
    }

    /**
     * Rebuild the index of a column using the default keyCountHint and recordCountHint values.
     *
     * @param columnIndex the column index
     * @throws com.nfsdb.exceptions.JournalException if the operation fails
     */
    public void rebuildIndex(int columnIndex) throws JournalException {
        JournalMetadata<T> meta = journal.getMetadata();
        rebuildIndex(columnIndex,
                columnMetadata[columnIndex].distinctCountHint,
                meta.getRecordHint(),
                meta.getTxCountHint());
    }

    /**
     * Rebuild the index of a column.
     *
     * @param columnIndex     the column index
     * @param keyCountHint    the key count hint override
     * @param recordCountHint the record count hint override
     * @throws com.nfsdb.exceptions.JournalException if the operation fails
     */
    public void rebuildIndex(int columnIndex, int keyCountHint, int recordCountHint, int txCountHint) throws JournalException {
        final long time = LOGGER.isInfoEnabled() ? System.nanoTime() : 0L;

        getIndexForColumn(columnIndex).close();

        File base = new File(partitionDir, columnMetadata[columnIndex].name);
        KVIndex.delete(base);

        try (KVIndex index = new KVIndex(base, keyCountHint, recordCountHint, txCountHint, JournalMode.APPEND, 0)) {
            FixedColumn col = getFixedWidthColumn(columnIndex);
            for (long localRowID = 0, sz = size(); localRowID < sz; localRowID++) {
                index.add(col.getInt(localRowID), localRowID);
            }
            index.commit();
        }

        LOGGER.debug("REBUILT %s [%dms]", base, TimeUnit.NANOSECONDS.toMillis(System.nanoTime() - time));
    }

    public void rebuildIndexes() throws JournalException {
        if (!isOpen()) {
            throw new JournalException("Cannot rebuild indexes in closed partition: %s", this);
        }
        for (int i = 0; i < columnCount; i++) {
            if (columnMetadata[i].indexed) {
                rebuildIndex(i);
            }
        }
    }

    public long size() {
        if (!isOpen()) {
            throw new JournalRuntimeException("Closed partition: %s", this);
        }

        if (txLimit != Journal.TX_LIMIT_EVAL) {
            return txLimit;
        }

        long sz = 0;
        for (int i = columns.length - 1; i >= 0; i--) {
            AbstractColumn c = columns[i];
            if (c != null) {
                sz = c.size();
                break;
            }
        }

        txLimit = sz;
        return sz;
    }

    @Override
    public String toString() {
        return "Partition{" +
                "partitionIndex=" + partitionIndex +
                ", open=" + isOpen() +
                ", partitionDir=" + partitionDir +
                ", interval=" + interval +
                ", lastAccessed=" + Dates.toString(lastAccessed) +
                '}';
    }

    public void updateIndexes(long oldSize, long newSize) {
        if (oldSize < newSize) {
            try {
                for (int i1 = 0, sz = indexProxies.size(); i1 < sz; i1++) {
                    SymbolIndexProxy<T> proxy = indexProxies.get(i1);
                    KVIndex index = proxy.getIndex();
                    FixedColumn col = getFixedWidthColumn(proxy.getColumnIndex());
                    for (long i = oldSize; i < newSize; i++) {
                        index.add(col.getInt(i), i);
                    }
                    index.commit();
                }
            } catch (JournalException e) {
                throw new JournalRuntimeException(e);
            }
        }
    }

    Partition<T> access() {
        this.lastAccessed = getJournal().getTimerCache().getCachedMillis();
        return this;
    }

    void append(Iterator<T> it) throws JournalException {
        while (it.hasNext()) {
            append(it.next());
        }
    }

    void append(T obj) throws JournalException {

        try {
            for (int i = 0; i < columnCount; i++) {
                ColumnMetadata m = columnMetadata[i];
                switch (m.type) {
                    case INT:
                        int v = Unsafe.getUnsafe().getInt(obj, m.offset);
                        if (m.indexed) {
                            sparseIndexProxies[i].getIndex().add(v % m.distinctCountHint, ((FixedColumn) columns[i]).putInt(v));
                        } else {
                            ((FixedColumn) columns[i]).putInt(v);
                        }
                        break;
                    case STRING:
                        String s = (String) Unsafe.getUnsafe().getObject(obj, m.offset);
                        long offset = ((VariableColumn) columns[i]).putStr(s);
                        if (m.indexed) {
                            sparseIndexProxies[i].getIndex().add(
                                    s == null ? SymbolTable.VALUE_IS_NULL : Checksum.hash(s, m.distinctCountHint)
                                    , offset
                            );
                        }
                        break;
                    case SYMBOL:
                        int key;
                        String sym = (String) Unsafe.getUnsafe().getObject(obj, m.offset);
                        if (sym == null) {
                            key = SymbolTable.VALUE_IS_NULL;
                        } else {
                            key = m.symbolTable.put(sym);
                        }
                        if (m.indexed) {
                            sparseIndexProxies[i].getIndex().add(key, ((FixedColumn) columns[i]).putInt(key));
                        } else {
                            ((FixedColumn) columns[i]).putInt(key);
                        }
                        break;
                    case BINARY:
                        appendBin(obj, i, m);
                        break;
                    default:
                        ((FixedColumn) columns[i]).copy(obj, m.offset);
                        break;
                }

                columns[i].commit();
            }

            applyTx(Journal.TX_LIMIT_EVAL, null);
        } catch (Throwable e) {
            ((JournalWriter) this.journal).rollback();
            throw e;
        }
    }

    void clearTx() {
        applyTx(Journal.TX_LIMIT_EVAL, null);
    }

    void commit() throws JournalException {
        for (int i = 0, indexProxiesSize = indexProxies.size(); i < indexProxiesSize; i++) {
            SymbolIndexProxy<T> proxy = indexProxies.get(i);
            proxy.getIndex().commit();
        }
    }

    void expireOpenIndices() {
        long expiry = System.currentTimeMillis() - journal.getMetadata().getOpenFileTTL();
        for (int i = 0, indexProxiesSize = indexProxies.size(); i < indexProxiesSize; i++) {
            SymbolIndexProxy<T> proxy = indexProxies.get(i);
            if (expiry > proxy.getLastAccessed()) {
                proxy.close();
            }
        }
    }

    void force() throws JournalException {
        for (int i = 0, indexProxiesSize = indexProxies.size(); i < indexProxiesSize; i++) {
            SymbolIndexProxy<T> proxy = indexProxies.get(i);
            proxy.getIndex().force();
        }

        if (columns != null) {
            for (int i = 0; i < columns.length; i++) {
                AbstractColumn column = columns[i];
                if (column != null) {
                    column.force();
                }
            }
        }
    }

    void getIndexPointers(long[] pointers) throws JournalException {
        for (int i = 0, indexProxiesSize = indexProxies.size(); i < indexProxiesSize; i++) {
            SymbolIndexProxy<T> proxy = indexProxies.get(i);
            pointers[proxy.getColumnIndex()] = proxy.getIndex().getTxAddress();
        }
    }

    void setPartitionDir(File partitionDir, long[] indexTxAddresses) {
        boolean create = partitionDir != null && !partitionDir.equals(this.partitionDir);
        this.partitionDir = partitionDir;
        if (create) {
            createSymbolIndexProxies(indexTxAddresses);
        }
    }

    void truncate(long newSize) throws JournalException {
        if (isOpen() && size() > newSize) {
            for (int i = 0, sz = indexProxies.size(); i < sz; i++) {
                SymbolIndexProxy<T> proxy = indexProxies.get(i);
                proxy.getIndex().truncate(newSize);
            }
            for (int i = 0; i < columns.length; i++) {
                if (columns[i] != null) {
                    columns[i].truncate(newSize);
                }
            }

            commitColumns();
            clearTx();
        }
    }

    private void appendBin(T obj, int i, ColumnMetadata meta) {
        ByteBuffer buf = (ByteBuffer) Unsafe.getUnsafe().getObject(obj, meta.offset);
        if (buf == null || buf.remaining() == 0) {
            ((VariableColumn) columns[i]).putNull();
        } else {
            ((VariableColumn) columns[i]).putBin(buf);
        }
    }

    private void checkColumnIndex(int i) {
        if (columns == null) {
            throw new JournalRuntimeException("Partition is closed: %s", this);
        }

        if (i < 0 || i >= columns.length) {
            throw new JournalRuntimeException("Invalid column index: %d in %s", i, this);
        }
    }

    @SuppressWarnings("unchecked")
    private void createSymbolIndexProxies(long[] indexTxAddresses) {
        indexProxies.clear();
        if (sparseIndexProxies == null || sparseIndexProxies.length != columnCount) {
            sparseIndexProxies = new SymbolIndexProxy[columnCount];
        }

        for (int i = 0; i < columnCount; i++) {
            if (columnMetadata[i].indexed) {
                SymbolIndexProxy<T> proxy = new SymbolIndexProxy<>(this, i, indexTxAddresses == null ? 0 : indexTxAddresses[i]);
                indexProxies.add(proxy);
                sparseIndexProxies[i] = proxy;
            } else {
                sparseIndexProxies[i] = null;
            }
        }
    }

    private FixedColumn getFixedWidthColumn(int i) {
        checkColumnIndex(i);
        return (FixedColumn) columns[i];
    }

    private void open(int idx) throws JournalException {

        switch (columnMetadata[idx].type) {
            case STRING:
            case BINARY:
                columns[idx] = new VariableColumn(
                        new MappedFileImpl(new File(partitionDir, columnMetadata[idx].name + ".d"), columnMetadata[idx].bitHint, journal.getMode())
                        , new MappedFileImpl(new File(partitionDir, columnMetadata[idx].name + ".i"), columnMetadata[idx].indexBitHint, journal.getMode()));
                break;
            default:
                columns[idx] = new FixedColumn(
                        new MappedFileImpl(new File(partitionDir, columnMetadata[idx].name + ".d"), columnMetadata[idx].bitHint, journal.getMode()), columnMetadata[idx].size);
        }
    }

    private void readBin(long localRowID, T obj, int i, ColumnMetadata m) {
        int size = ((VariableColumn) columns[i]).getBinSize(localRowID);
        ByteBuffer buf = (ByteBuffer) Unsafe.getUnsafe().getObject(obj, m.offset);
        if (size == -1) {
            if (buf != null) {
                buf.clear();
            }
        } else {
            if (buf == null || buf.capacity() < size) {
                buf = ByteBuffer.allocate(size);
                Unsafe.getUnsafe().putObject(obj, m.offset, buf);
            }

            if (buf.remaining() < size) {
                buf.rewind();
            }
            buf.limit(size);
            ((VariableColumn) columns[i]).getBin(localRowID, buf);
            buf.flip();
        }
    }
}<|MERGE_RESOLUTION|>--- conflicted
+++ resolved
@@ -141,7 +141,7 @@
         ((VariableColumn) columns[columnIndex]).getBin(localRowID, s);
     }
 
-    public InputStream getBin(long localRowID, int columnIndex) {
+    public DirectInputStream getBin(long localRowID, int columnIndex) {
         checkColumnIndex(columnIndex);
         return ((VariableColumn) columns[columnIndex]).getBin(localRowID);
     }
@@ -216,19 +216,6 @@
         ((VariableColumn) columns[columnIndex]).getStr(localRowID, sink);
     }
 
-<<<<<<< HEAD
-    public void getBin(long localRowID, int columnIndex, OutputStream s) {
-        checkColumnIndex(columnIndex);
-        ((VariableColumn) columns[columnIndex]).getBin(localRowID, s);
-    }
-
-    public DirectInputStream getBin(long localRowID, int columnIndex) {
-        checkColumnIndex(columnIndex);
-        return ((VariableColumn) columns[columnIndex]).getBin(localRowID);
-    }
-
-=======
->>>>>>> 5f69de5b
     public String getSym(long localRowID, int columnIndex) {
         checkColumnIndex(columnIndex);
         int symbolIndex = ((FixedColumn) columns[columnIndex]).getInt(localRowID);
