--- conflicted
+++ resolved
@@ -47,11 +47,7 @@
 
     void putLong256(Long256 value);
 
-<<<<<<< HEAD
-    void putLong128BigEndian(long hi, long lo);
-=======
     void putLong128LittleEndian(long hi, long lo);
->>>>>>> fbc71d19
 
     void putShort(short value);
 
