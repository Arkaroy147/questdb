/*******************************************************************************
 *     ___                  _   ____  ____
 *    / _ \ _   _  ___  ___| |_|  _ \| __ )
 *   | | | | | | |/ _ \/ __| __| | | |  _ \
 *   | |_| | |_| |  __/\__ \ |_| |_| | |_) |
 *    \__\_\\__,_|\___||___/\__|____/|____/
 *
 *  Copyright (c) 2014-2019 Appsicle
 *  Copyright (c) 2019-2022 QuestDB
 *
 *  Licensed under the Apache License, Version 2.0 (the "License");
 *  you may not use this file except in compliance with the License.
 *  You may obtain a copy of the License at
 *
 *  http://www.apache.org/licenses/LICENSE-2.0
 *
 *  Unless required by applicable law or agreed to in writing, software
 *  distributed under the License is distributed on an "AS IS" BASIS,
 *  WITHOUT WARRANTIES OR CONDITIONS OF ANY KIND, either express or implied.
 *  See the License for the specific language governing permissions and
 *  limitations under the License.
 *
 ******************************************************************************/

package io.questdb.cairo;

import io.questdb.MessageBus;
import io.questdb.cairo.sql.Function;
import io.questdb.cairo.sql.SymbolTable;
import io.questdb.cairo.vm.Vm;
import io.questdb.cairo.vm.api.*;
import io.questdb.griffin.AnyRecordMetadata;
import io.questdb.griffin.FunctionParser;
import io.questdb.griffin.SqlException;
import io.questdb.griffin.SqlExecutionContext;
import io.questdb.griffin.model.QueryModel;
import io.questdb.log.Log;
import io.questdb.log.LogFactory;
import io.questdb.mp.MPSequence;
import io.questdb.std.*;
import io.questdb.std.datetime.microtime.MicrosecondClock;
import io.questdb.std.str.CharSink;
import io.questdb.std.str.LPSZ;
import io.questdb.std.str.Path;
import io.questdb.tasks.O3PartitionPurgeTask;
import org.jetbrains.annotations.NotNull;
import org.jetbrains.annotations.Nullable;

import static io.questdb.cairo.MapWriter.createSymbolMapFiles;

public final class TableUtils {
    public static final int TABLE_EXISTS = 0;
    public static final int TABLE_DOES_NOT_EXIST = 1;
    public static final int TABLE_RESERVED = 2;
    public static final String META_FILE_NAME = "_meta";
    public static final String TXN_FILE_NAME = "_txn";
    public static final String COLUMN_VERSION_FILE_NAME = "_cv";
    public static final String TXN_SCOREBOARD_FILE_NAME = "_txn_scoreboard";
    public static final String UPGRADE_FILE_NAME = "_upgrade.d";
    public static final String DETACHED_DIR_MARKER = ".detached";
    public static final String TAB_INDEX_FILE_NAME = "_tab_index.d";
    public static final String WAL_INDEX_FILE_NAME = "_wal_index.d";
    public static final String SNAPSHOT_META_FILE_NAME = "_snapshot";
    public static final int INITIAL_TXN = 0;
    public static final int NULL_LEN = -1;
    public static final int ANY_TABLE_ID = -1;
    public static final int ANY_TABLE_VERSION = -1;
    public static final long META_OFFSET_COUNT = 0;
    public static final long META_OFFSET_TIMESTAMP_INDEX = 8;
    public static final long META_OFFSET_VERSION = 12;
    public static final long META_OFFSET_TABLE_ID = 16;
    public static final long META_OFFSET_MAX_UNCOMMITTED_ROWS = 20; // LONG
    public static final long META_OFFSET_COMMIT_LAG = 24; // LONG
    public static final long META_OFFSET_STRUCTURE_VERSION = 32; // LONG
    public static final long WAL_META_OFFSET_VERSION = 0;
    public static final long WAL_META_OFFSET_COUNT = 4;
    public static final long WAL_META_OFFSET_COLUMNS = 8;
    public static final String FILE_SUFFIX_I = ".i";
    public static final String FILE_SUFFIX_D = ".d";

    public static final int LONGS_PER_TX_ATTACHED_PARTITION = 4;
    public static final int LONGS_PER_TX_ATTACHED_PARTITION_MSB = Numbers.msb(LONGS_PER_TX_ATTACHED_PARTITION);
    public static final String DEFAULT_PARTITION_NAME = "default";
    public static final long META_OFFSET_COLUMN_TYPES = 128;
    public static final long META_COLUMN_DATA_SIZE = 32;
    // transaction file structure
    public static final int TX_BASE_HEADER_SECTION_PADDING = 12; // Add some free space into header for future use
    public static final long TX_BASE_OFFSET_VERSION_64 = 0;
    public static final long TX_BASE_OFFSET_A_32 = TX_BASE_OFFSET_VERSION_64 + 8;
    public static final long TX_BASE_OFFSET_SYMBOLS_SIZE_A_32 = TX_BASE_OFFSET_A_32 + 4;
    public static final long TX_BASE_OFFSET_PARTITIONS_SIZE_A_32 = TX_BASE_OFFSET_SYMBOLS_SIZE_A_32 + 4;
    public static final long TX_BASE_OFFSET_B_32 = TX_BASE_OFFSET_PARTITIONS_SIZE_A_32 + 4 + TX_BASE_HEADER_SECTION_PADDING;
    public static final long TX_BASE_OFFSET_SYMBOLS_SIZE_B_32 = TX_BASE_OFFSET_B_32 + 4;
    public static final long TX_BASE_OFFSET_PARTITIONS_SIZE_B_32 = TX_BASE_OFFSET_SYMBOLS_SIZE_B_32 + 4;
    public static final int TX_BASE_HEADER_SIZE = (int) Math.max(TX_BASE_OFFSET_PARTITIONS_SIZE_B_32 + 4 + TX_BASE_HEADER_SECTION_PADDING, 64);
    public static final long TX_OFFSET_TXN_64 = 0;
    public static final long TX_OFFSET_TRANSIENT_ROW_COUNT_64 = TX_OFFSET_TXN_64 + 8;
    public static final long TX_OFFSET_FIXED_ROW_COUNT_64 = TX_OFFSET_TRANSIENT_ROW_COUNT_64 + 8;
    public static final long TX_OFFSET_MIN_TIMESTAMP_64 = TX_OFFSET_FIXED_ROW_COUNT_64 + 8;
    public static final long TX_OFFSET_MAX_TIMESTAMP_64 = TX_OFFSET_MIN_TIMESTAMP_64 + 8;
    public static final long TX_OFFSET_STRUCT_VERSION_64 = TX_OFFSET_MAX_TIMESTAMP_64 + 8;
    public static final long TX_OFFSET_DATA_VERSION_64 = TX_OFFSET_STRUCT_VERSION_64 + 8;
    public static final long TX_OFFSET_PARTITION_TABLE_VERSION_64 = TX_OFFSET_DATA_VERSION_64 + 8;
    public static final long TX_OFFSET_COLUMN_VERSION_64 = TX_OFFSET_PARTITION_TABLE_VERSION_64 + 8;
    public static final long TX_OFFSET_TRUNCATE_VERSION_64 = TX_OFFSET_COLUMN_VERSION_64 + 8;
    public static final long TX_OFFSET_MAP_WRITER_COUNT_32 = 128;
    public static final int TX_RECORD_HEADER_SIZE = (int) TX_OFFSET_MAP_WRITER_COUNT_32 + Integer.BYTES;
    public static final long COLUMN_NAME_TXN_NONE = -1L;
    static final int MIN_INDEX_VALUE_BLOCK_SIZE = Numbers.ceilPow2(4);
    static final byte TODO_RESTORE_META = 2;
    static final byte TODO_TRUNCATE = 1;
    static final int COLUMN_VERSION_FILE_HEADER_SIZE = 40;
    /**
     * TXN file structure
     * struct {
     * long txn;
     * long transient_row_count; // rows count in last partition
     * long fixed_row_count; // row count in table excluding count in last partition
     * long max_timestamp; // last timestamp written to table
     * long struct_version; // data structure version; whenever columns added or removed this version changes.
     * long partition_version; // version that increments whenever non-current partitions are modified/added/removed
     * long txn_check; // same as txn - sanity check for concurrent reads and writes
     * int  map_writer_count; // symbol writer count
     * int  map_writer_position[map_writer_count]; // position of each of map writers
     * }
     * <p>
     * TableUtils.resetTxn() writes to this file, it could be using different offsets, beware
     */

    static final String META_SWAP_FILE_NAME = "_meta.swp";
    static final String META_PREV_FILE_NAME = "_meta.prev";
    // INT - symbol map count, this is a variable part of transaction file
    // below this offset we will have INT values for symbol map size
    static final long META_OFFSET_PARTITION_BY = 4;
    static final int META_FLAG_BIT_INDEXED = 1;
    static final int META_FLAG_BIT_SEQUENTIAL = 1 << 1;
    static final String TODO_FILE_NAME = "_todo_";
    private static final int MIN_SYMBOL_CAPACITY = 2;
    private static final int MAX_SYMBOL_CAPACITY = Numbers.ceilPow2(Integer.MAX_VALUE);
    private static final int MAX_SYMBOL_CAPACITY_CACHED = Numbers.ceilPow2(30_000_000);
    private static final int MAX_INDEX_VALUE_BLOCK_SIZE = Numbers.ceilPow2(8 * 1024 * 1024);
    private final static Log LOG = LogFactory.getLog(TableUtils.class);

    private TableUtils() {
    }

    public static void allocateDiskSpace(FilesFacade ff, long fd, long size) {
        if (ff.length(fd) < size && !ff.allocate(fd, size)) {
            throw CairoException.instance(ff.errno()).put("No space left [size=").put(size).put(", fd=").put(fd).put(']');
        }
    }

    public static Path charFileName(Path path, CharSequence columnName, long columnNameTxn) {
        path.concat(columnName).put(".c");
        if (columnNameTxn > COLUMN_NAME_TXN_NONE) {
            path.put('.').put(columnNameTxn);
        }
        return path.$();
    }

    public static void createColumnVersionFile(MemoryMARW mem) {
        // Create page of 0s for Column Version file "_cv"
        mem.extend(COLUMN_VERSION_FILE_HEADER_SIZE);
        mem.jumpTo(COLUMN_VERSION_FILE_HEADER_SIZE);
        mem.zero();
    }

    @NotNull
    public static Function createCursorFunction(
            FunctionParser functionParser,
            @NotNull QueryModel model,
            @NotNull SqlExecutionContext executionContext
    ) throws SqlException {
        final Function function = functionParser.parseFunction(model.getTableName(), AnyRecordMetadata.INSTANCE, executionContext);
        if (!ColumnType.isCursor(function.getType())) {
            throw SqlException.$(model.getTableName().position, "function must return CURSOR");
        }
        return function;
    }

    public static void createTable(
            CairoConfiguration configuration,
            MemoryMARW memory,
            Path path,
            TableStructure structure,
            int tableId
    ) {
        createTable(configuration, memory, path, structure, ColumnType.VERSION, tableId);
    }

    public static void createTable(
            CairoConfiguration configuration,
            MemoryMARW memory,
            Path path,
            TableStructure structure,
            int tableVersion,
            int tableId
    ) {
        final FilesFacade ff = configuration.getFilesFacade();
        final CharSequence root = configuration.getRoot();
        final int mkDirMode = configuration.getMkDirMode();
        LOG.debug().$("create table [name=").$(structure.getTableName()).$(']').$();
        path.of(root).concat(structure.getTableName());

        if (ff.mkdirs(path.slash$(), mkDirMode) != 0) {
            throw CairoException.instance(ff.errno()).put("could not create [dir=").put(path).put(']');
        }

        final int rootLen = path.length();

        final long dirFd = !ff.isRestrictedFileSystem() ? TableUtils.openRO(ff, path.$(), LOG) : 0;
        try (MemoryMARW mem = memory) {
            mem.smallFile(ff, path.trimTo(rootLen).concat(META_FILE_NAME).$(), MemoryTag.MMAP_DEFAULT);
            mem.jumpTo(0);
            final int count = structure.getColumnCount();
            path.trimTo(rootLen);
            mem.putInt(count);
            mem.putInt(structure.getPartitionBy());
            mem.putInt(structure.getTimestampIndex());
            mem.putInt(tableVersion);
            mem.putInt(tableId);
            mem.putInt(structure.getMaxUncommittedRows());
            mem.putLong(structure.getCommitLag());
            mem.jumpTo(TableUtils.META_OFFSET_COLUMN_TYPES);

            assert count > 0;

            for (int i = 0; i < count; i++) {
                mem.putInt(structure.getColumnType(i));
                long flags = 0;
                if (structure.isIndexed(i)) {
                    flags |= META_FLAG_BIT_INDEXED;
                }

                if (structure.isSequential(i)) {
                    flags |= META_FLAG_BIT_SEQUENTIAL;
                }

                mem.putLong(flags);
                mem.putInt(structure.getIndexBlockCapacity(i));
                mem.putLong(structure.getColumnHash(i));
                // reserved
                mem.skip(8);
            }

            for (int i = 0; i < count; i++) {
                mem.putStr(structure.getColumnName(i));
            }

            // create symbol maps
            int symbolMapCount = 0;
            for (int i = 0; i < count; i++) {
                if (ColumnType.isSymbol(structure.getColumnType(i))) {
                    createSymbolMapFiles(
                            ff,
                            mem,
                            path.trimTo(rootLen),
                            structure.getColumnName(i),
                            COLUMN_NAME_TXN_NONE,
                            structure.getSymbolCapacity(i),
                            structure.getSymbolCacheFlag(i)
                    );
                    symbolMapCount++;
                }
            }
            mem.smallFile(ff, path.trimTo(rootLen).concat(TXN_FILE_NAME).$(), MemoryTag.MMAP_DEFAULT);
            createTxn(mem, symbolMapCount, 0L, INITIAL_TXN, 0L, 0L, 0L, 0L);


            mem.smallFile(ff, path.trimTo(rootLen).concat(COLUMN_VERSION_FILE_NAME).$(), MemoryTag.MMAP_DEFAULT);
            createColumnVersionFile(mem);
            mem.close();

            resetTodoLog(ff, path, rootLen, mem);
            // allocate txn scoreboard
            path.trimTo(rootLen).concat(TXN_SCOREBOARD_FILE_NAME).$();
        } finally {
            if (dirFd > 0) {
                if (ff.fsync(dirFd) != 0) {
                    LOG.error()
                            .$("could not fsync [fd=").$(dirFd)
                            .$(", errno=").$(ff.errno())
                            .$(']').$();
                }
                ff.close(dirFd);
            }
        }
    }

    public static long createTransitionIndex(
            MemoryR masterMeta,
            BaseRecordMetadata slaveMeta
    ) {
        int slaveColumnCount = slaveMeta.columnCount;
        int masterColumnCount = masterMeta.getInt(META_OFFSET_COUNT);
        final long pTransitionIndex;
        final int size = 8 + masterColumnCount * 8;

        long index = pTransitionIndex = Unsafe.calloc(size, MemoryTag.NATIVE_TABLE_READER);
        Unsafe.getUnsafe().putInt(index, size);
        index += 8;

        // index structure is
        // [action: int, copy from:int]

        // action: if -1 then current column in slave is deleted or renamed, else it's reused
        // "copy from" >= 0 indicates that column is to be copied from slave position
        // "copy from" < 0  indicates that column is new and should be taken from updated metadata position
        // "copy from" == Integer.MIN_VALUE  indicates that column is deleted for good and should not be re-added from any source

        long offset = getColumnNameOffset(masterColumnCount);
        int slaveIndex = 0;
        int shiftLeft = 0;
        for (int masterIndex = 0; masterIndex < masterColumnCount; masterIndex++) {
            CharSequence name = masterMeta.getStr(offset);
            offset += Vm.getStorageLength(name);
            int masterColumnType = getColumnType(masterMeta, masterIndex);

            if (slaveIndex < slaveColumnCount) {
                int existingWriterIndex = slaveMeta.getWriterIndex(slaveIndex);
                if (existingWriterIndex > masterIndex) {
                    // This column must be deleted so existing dense columns do not contain it
                    assert masterColumnType < 0;
                    continue;
                }
                assert existingWriterIndex == masterIndex;
            }

            int outIndex = slaveIndex - shiftLeft;
            if (masterColumnType < 0) {
                shiftLeft++; // Deleted in master
                if (slaveIndex < slaveColumnCount) {
                    Unsafe.getUnsafe().putInt(index + slaveIndex * 8L, -1);
                    Unsafe.getUnsafe().putInt(index + slaveIndex * 8L + 4, Integer.MIN_VALUE);
                }
            } else {
                if (
                        slaveIndex < slaveColumnCount
                                && isColumnIndexed(masterMeta, masterIndex) == slaveMeta.isColumnIndexed(slaveIndex)
                                && Chars.equals(name, slaveMeta.getColumnName(slaveIndex))
                ) {
                    // reuse
                    Unsafe.getUnsafe().putInt(index + outIndex * 8L + 4, slaveIndex);
                    if (slaveIndex > outIndex) {
                        // mark to do nothing with existing column, this may be overwritten later
                        Unsafe.getUnsafe().putInt(index + slaveIndex * 8L + 4, Integer.MIN_VALUE);
                    }
                } else {
                    // new
                    if (slaveIndex < slaveColumnCount) {
                        // free
                        Unsafe.getUnsafe().putInt(index + slaveIndex * 8L, -1);
                    }
                    Unsafe.getUnsafe().putInt(index + outIndex * 8L + 4, -masterIndex - 1);
                }
            }
            slaveIndex++;
        }
        Unsafe.getUnsafe().putInt(pTransitionIndex + 4, slaveIndex - shiftLeft);
        return pTransitionIndex;
    }

    public static void createTxn(MemoryMW txMem, int symbolMapCount, long txn, long dataVersion, long partitionTableVersion, long structureVersion, long columnVersion, long truncateVersion) {
        txMem.putInt(TX_BASE_OFFSET_A_32, TX_BASE_HEADER_SIZE);
        txMem.putInt(TX_BASE_OFFSET_SYMBOLS_SIZE_A_32, symbolMapCount * 8);
        txMem.putInt(TX_BASE_OFFSET_PARTITIONS_SIZE_A_32, 0);
        resetTxn(txMem, TX_BASE_HEADER_SIZE, symbolMapCount, txn, dataVersion, partitionTableVersion, structureVersion, columnVersion, truncateVersion);
        txMem.setTruncateSize(TX_BASE_HEADER_SIZE + TX_RECORD_HEADER_SIZE);
    }

    public static LPSZ dFile(Path path, CharSequence columnName, long columnTxn) {
        path.concat(columnName).put(FILE_SUFFIX_D);
        if (columnTxn > COLUMN_NAME_TXN_NONE) {
            path.put('.').put(columnTxn);
        }
        return path.$();
    }

<<<<<<< HEAD
    public static LPSZ dFile(Path path, CharSequence columnName) {
        return dFile(path, columnName, COLUMN_NAME_TXN_NONE);
    }

    public static boolean isValidColumnName(CharSequence seq, int fsFileNameLimit) {
        int l = seq.length();
        if (l > fsFileNameLimit) {
            // Most file systems don't support files name longer than 255 bytes
            return false;
        }

        for (int i = 0; i < l; i++) {
            char c = seq.charAt(i);
            switch (c) {
                case '?':
                case '.':
                case ',':
                case '\'':
                case '\"':
                case '\\':
                case '/':
                case ':':
                case ')':
                case '(':
                case '+':
                case '-':
                case '*':
                case '%':
                case '~':
                case '\u0000':
                case '\u0001':
                case '\u0002':
                case '\u0003':
                case '\u0004':
                case '\u0005':
                case '\u0006':
                case '\u0007':
                case '\u0008':
                case '\u0009': // Control characters, except \n
                case '\u000B':
                case '\u000c':
                case '\r':
                case '\u000e':
                case '\u000f':
                case '\u007f':
                case 0xfeff: // UTF-8 BOM (Byte Order Mark) can appear at the beginning of a character stream
                    return false;
                default:
                    break;
            }
        }
        return l > 0;
    }

    public static Path offsetFileName(Path path, CharSequence columnName, long columnNameTxn) {
        path.concat(columnName).put(".o");
        if (columnNameTxn > COLUMN_NAME_TXN_NONE) {
            path.put('.').put(columnNameTxn);
        }
        return path.$();
    }

=======
>>>>>>> fa0c58e2
    public static int exists(FilesFacade ff, Path path, CharSequence root, CharSequence name) {
        return exists(ff, path, root, name, 0, name.length());
    }

    public static int exists(FilesFacade ff, Path path, CharSequence root, CharSequence name, int lo, int hi) {
        path.of(root).concat(name, lo, hi).$();
        if (ff.exists(path)) {
            // prepare to replace trailing \0
            if (ff.exists(path.chop$().concat(TXN_FILE_NAME).$())) {
                return TABLE_EXISTS;
            } else {
                return TABLE_RESERVED;
            }
        } else {
            return TABLE_DOES_NOT_EXIST;
        }
    }

    public static void freeTransitionIndex(long address) {
        if (address == 0) {
            return;
        }
        Unsafe.free(address, Unsafe.getUnsafe().getInt(address), MemoryTag.NATIVE_TABLE_READER);
    }

    public static long getColumnHash(MemoryR metaMem, int columnIndex) {
        return metaMem.getLong(META_OFFSET_COLUMN_TYPES + columnIndex * META_COLUMN_DATA_SIZE + 16);
    }

    public static long getColumnNameOffset(int columnCount) {
        return META_OFFSET_COLUMN_TYPES + columnCount * META_COLUMN_DATA_SIZE;
    }

    public static int getColumnType(MemoryR metaMem, int columnIndex) {
        return metaMem.getInt(META_OFFSET_COLUMN_TYPES + columnIndex * META_COLUMN_DATA_SIZE);
    }

    public static long getPartitionTableIndexOffset(int symbolWriterCount, int index) {
        return getPartitionTableIndexOffset(getPartitionTableSizeOffset(symbolWriterCount), index);
    }

    public static long getPartitionTableIndexOffset(long partitionTableOffset, int index) {
        return partitionTableOffset + 4 + index * 8L;
    }

    public static long getPartitionTableSizeOffset(int symbolWriterCount) {
        return getSymbolWriterIndexOffset(symbolWriterCount);
    }

    public static long getSymbolWriterIndexOffset(int index) {
        return TX_OFFSET_MAP_WRITER_COUNT_32 + 4 + index * 8L;
    }

    public static long getSymbolWriterTransientIndexOffset(int index) {
        return getSymbolWriterIndexOffset(index) + Integer.BYTES;
    }

    public static LPSZ iFile(Path path, CharSequence columnName, long columnTxn) {
        path.concat(columnName).put(FILE_SUFFIX_I);
        if (columnTxn > COLUMN_NAME_TXN_NONE) {
            path.put('.').put(columnTxn);
        }
        return path.$();
    }

<<<<<<< HEAD
    public static LPSZ iFile(Path path, CharSequence columnName) {
        return iFile(path, columnName, COLUMN_NAME_TXN_NONE);
=======
    public static boolean isValidColumnName(CharSequence seq, int fsFileNameLimit) {
        int l = seq.length();
        if (l > fsFileNameLimit) {
            // Most file systems don't support files name longer than 255 bytes
            return false;
        }

        for (int i = 0; i < l; i++) {
            char c = seq.charAt(i);
            switch (c) {
                case '?':
                case '.':
                case ',':
                case '\'':
                case '\"':
                case '\\':
                case '/':
                case ':':
                case ')':
                case '(':
                case '+':
                case '-':
                case '*':
                case '%':
                case '~':
                case '\u0000':
                case '\u0001':
                case '\u0002':
                case '\u0003':
                case '\u0004':
                case '\u0005':
                case '\u0006':
                case '\u0007':
                case '\u0008':
                case '\u0009': // Control characters, except \n
                case '\u000B':
                case '\u000c':
                case '\r':
                case '\u000e':
                case '\u000f':
                case '\u007f':
                case 0xfeff: // UTF-8 BOM (Byte Order Mark) can appear at the beginning of a character stream
                    return false;
                default:
                    break;
            }
        }
        return l > 0;
>>>>>>> fa0c58e2
    }

    public static boolean isValidTableName(CharSequence tableName, int fsFileNameLimit) {
        int l = tableName.length();
        if (l > fsFileNameLimit) {
            // Most file systems don't support files name longer than 255 bytes
            return false;
        }
        for (int i = 0; i < l; i++) {
            char c = tableName.charAt(i);
            switch (c) {
                case '.':
                    if (i == 0 || i == l - 1 || tableName.charAt(i - 1) == '.') {
                        // Single dot in the middle is allowed only
                        // Starting from . hides directory in Linux
                        // Ending . can be trimmed by some Windows versions / file systems
                        // Double, triple dot look suspicious
                        // Single dot allowed as compatibility,
                        // when someone uploads 'file_name.csv' the file name used as the table name
                        return false;
                    }
                    break;
                case '?':
                case ',':
                case '\'':
                case '\"':
                case '\\':
                case '/':
                case ':':
                case ')':
                case '(':
                case '+':
                case '*':
                case '%':
                case '~':
                case '\u0000':
                case '\u0001':
                case '\u0002':
                case '\u0003':
                case '\u0004':
                case '\u0005':
                case '\u0006':
                case '\u0007':
                case '\u0008':
                case '\u0009': // Control characters, except \n.
                case '\u000B': // New line allowed for compatibility, there are tests to make sure it works
                case '\u000c':
                case '\r':
                case '\u000e':
                case '\u000f':
                case '\u007f':
                case 0xfeff: // UTF-8 BOM (Byte Order Mark) can appear at the beginning of a character stream
                    return false;
            }
        }
        return tableName.length() > 0 && tableName.charAt(0) != ' ' && tableName.charAt(l - 1) != ' ';
    }

    public static long lock(FilesFacade ff, Path path) {
        long fd = ff.openRW(path, CairoConfiguration.O_NONE);
        if (fd == -1) {
            LOG.error().$("cannot open '").utf8(path).$("' to lock [errno=").$(ff.errno()).$(']').$();
            return -1L;
        }

        if (ff.lock(fd) != 0) {
            LOG.error().$("cannot lock '").utf8(path).$("' [errno=").$(ff.errno()).$(", fd=").$(fd).$(']').$();
            ff.close(fd);
            return -1L;
        }

        return fd;
    }

    public static void lockName(Path path) {
        path.put(".lock").$();
    }

    static void removeOrException(FilesFacade ff, LPSZ path) {
        if (ff.exists(path) && !ff.remove(path)) {
            throw CairoException.instance(ff.errno()).put("Cannot remove ").put(path);
        }
    }

    public static long mapRO(FilesFacade ff, long fd, long size, int memoryTag) {
        return mapRO(ff, fd, size, 0, memoryTag);
    }

    /**
     * Maps a file in read-only mode.
     * <p>
     * Important note. Linux requires the offset to be page aligned.
     *
     * @param ff        files facade, - intermediary to allow intercepting calls to the OS.
     * @param fd        file descriptor, previously provided by one of openFile() functions
     * @param size      size of the mapped file region
     * @param offset    offset in file to begin mapping
     * @param memoryTag bucket to trace memory allocation calls
     * @return read-only memory address
     */
    public static long mapRO(FilesFacade ff, long fd, long size, long offset, int memoryTag) {
        assert offset % ff.getPageSize() == 0;
        final long address = ff.mmap(fd, size, offset, Files.MAP_RO, memoryTag);
        if (address == FilesFacade.MAP_FAILED) {
            throw CairoException.instance(ff.errno())
                    .put("could not mmap ")
                    .put(" [size=").put(size)
                    .put(", offset=").put(offset)
                    .put(", fd=").put(fd)
                    .put(", memUsed=").put(Unsafe.getMemUsed())
                    .put(", fileLen=").put(ff.length(fd))
                    .put(']');
        }
        return address;
    }

    public static long mapRW(FilesFacade ff, long fd, long size, int memoryTag) {
        return mapRW(ff, fd, size, 0, memoryTag);
    }

    /**
     * Maps a file in read-write mode.
     * <p>
     * Important note. Linux requires the offset to be page aligned.
     *
     * @param ff        files facade, - intermediary to allow intercepting calls to the OS.
     * @param fd        file descriptor, previously provided by one of openFile() functions. File has to be opened read-write
     * @param size      size of the mapped file region
     * @param offset    offset in file to begin mapping
     * @param memoryTag bucket to trace memory allocation calls
     * @return read-write memory address
     */
    public static long mapRW(FilesFacade ff, long fd, long size, long offset, int memoryTag) {
        assert offset % ff.getPageSize() == 0;
        allocateDiskSpace(ff, fd, size + offset);
        long addr = ff.mmap(fd, size, offset, Files.MAP_RW, memoryTag);
        if (addr > -1) {
            return addr;
        }
        throw CairoException.instance(ff.errno()).put("could not mmap column [fd=").put(fd).put(", size=").put(size).put(']');
    }

    public static long mapRWOrClose(FilesFacade ff, long fd, long size, int memoryTag) {
        try {
            return TableUtils.mapRW(ff, fd, size, memoryTag);
        } catch (CairoException e) {
            ff.close(fd);
            throw e;
        }
    }

    public static long mremap(
            FilesFacade ff,
            long fd,
            long prevAddress,
            long prevSize,
            long newSize,
            int mapMode,
            int memoryTag) {
        final long page = ff.mremap(fd, prevAddress, prevSize, newSize, 0, mapMode, memoryTag);
        if (page == FilesFacade.MAP_FAILED) {
            int errno = ff.errno();
            // Closing memory will truncate size to current append offset.
            // Since the failed resize can occur before append offset can be
            // explicitly set, we must assume that file size should be
            // equal to previous memory size
            throw CairoException.instance(errno).put("could not remap file [previousSize=").put(prevSize).put(", newSize=").put(newSize).put(", fd=").put(fd).put(']');
        }
        return page;
    }

    public static Path offsetFileName(Path path, CharSequence columnName, long columnNameTxn) {
        path.concat(columnName).put(".o");
        if (columnNameTxn > COLUMN_NAME_TXN_NONE) {
            path.put('.').put(columnNameTxn);
        }
        return path.$();
    }

    public static void oldPartitionName(Path path, long txn) {
        path.put("-x-").put(txn);
    }

    public static long openFileRWOrFail(FilesFacade ff, LPSZ path, long opts) {
        return openRW(ff, path, LOG, opts);
    }

    public static long openRO(FilesFacade ff, LPSZ path, Log log) {
        final long fd = ff.openRO(path);
        if (fd > -1) {
            log.debug().$("open [file=").$(path).$(", fd=").$(fd).$(']').$();
            return fd;
        }
        throw CairoException.instance(ff.errno()).put("could not open read-only [file=").put(path).put(']');
    }

    public static long openRW(FilesFacade ff, LPSZ path, Log log, long opts) {
        final long fd = ff.openRW(path, opts);
        if (fd > -1) {
            log.debug().$("open [file=").$(path).$(", fd=").$(fd).$(']').$();
            return fd;
        }
        throw CairoException.instance(ff.errno()).put("could not open read-write [file=").put(path).put(']');
    }

    public static int readIntOrFail(FilesFacade ff, long fd, long offset, long tempMem8b, Path path) {
        if (ff.read(fd, tempMem8b, Integer.BYTES, offset) != Integer.BYTES) {
            throw CairoException.instance(ff.errno()).put("Cannot read: ").put(path);
        }
        return Unsafe.getUnsafe().getInt(tempMem8b);
    }

    public static long readLongAtOffset(FilesFacade ff, Path path, long tempMem8b, long offset) {
        final long fd = TableUtils.openRO(ff, path, LOG);
        try {
            return readLongOrFail(ff, fd, offset, tempMem8b, path);
        } finally {
            ff.close(fd);
        }
    }

    public static long readLongOrFail(FilesFacade ff, long fd, long offset, long tempMem8b, @Nullable Path path) {
        if (ff.read(fd, tempMem8b, Long.BYTES, offset) != Long.BYTES) {
            if (path != null) {
                throw CairoException.instance(ff.errno()).put("could not read long [path=").put(path).put(", fd=").put(fd).put(", offset=").put(offset);
            }
            throw CairoException.instance(ff.errno()).put("could not read long [fd=").put(fd).put(", offset=").put(offset);
        }
        return Unsafe.getUnsafe().getLong(tempMem8b);
    }

    public static void renameOrFail(FilesFacade ff, Path src, Path dst) {
        if (!ff.rename(src, dst)) {
            throw CairoException.instance(ff.errno()).put("could not rename ").put(src).put(" -> ").put(dst);
        }
    }

    public static void resetTodoLog(FilesFacade ff, Path path, int rootLen, MemoryMARW mem) {
        mem.smallFile(ff, path.trimTo(rootLen).concat(TODO_FILE_NAME).$(), MemoryTag.MMAP_DEFAULT);
        mem.jumpTo(0);
        mem.putLong(24, 0); // txn check
        Unsafe.getUnsafe().storeFence();
        mem.putLong(8, 0); // hashLo
        mem.putLong(16, 0); // hashHi
        Unsafe.getUnsafe().storeFence();
        mem.putLong(0, 0); // txn
        mem.putLong(32, 0); // count
        mem.jumpTo(40);
    }

    public static void resetTxn(MemoryMW txMem, long baseOffset, int symbolMapCount, long txn, long dataVersion, long partitionTableVersion, long structureVersion, long columnVersion, long truncateVersion) {
        // txn to let readers know table is being reset
        txMem.putLong(baseOffset + TX_OFFSET_TXN_64, txn);

        // transient row count
        txMem.putLong(baseOffset + TX_OFFSET_TRANSIENT_ROW_COUNT_64, 0);
        // fixed row count
        txMem.putLong(baseOffset + TX_OFFSET_FIXED_ROW_COUNT_64, 0);
        // min timestamp value in table
        txMem.putLong(baseOffset + TX_OFFSET_MIN_TIMESTAMP_64, Long.MAX_VALUE);
        // max timestamp value in table
        txMem.putLong(baseOffset + TX_OFFSET_MAX_TIMESTAMP_64, Long.MIN_VALUE);
        // structure version
        txMem.putLong(baseOffset + TX_OFFSET_STRUCT_VERSION_64, structureVersion);
        // data version
        txMem.putLong(baseOffset + TX_OFFSET_DATA_VERSION_64, dataVersion);
        // partition table version
        txMem.putLong(baseOffset + TX_OFFSET_PARTITION_TABLE_VERSION_64, partitionTableVersion);
        // column version
        txMem.putLong(baseOffset + TX_OFFSET_COLUMN_VERSION_64, columnVersion);
        // truncate version
        txMem.putLong(baseOffset + TX_OFFSET_TRUNCATE_VERSION_64, truncateVersion);

        txMem.putInt(baseOffset + TX_OFFSET_MAP_WRITER_COUNT_32, symbolMapCount);
        for (int i = 0; i < symbolMapCount; i++) {
            long offset = getSymbolWriterIndexOffset(i);
            txMem.putInt(baseOffset + offset, 0);
            offset += Integer.BYTES;
            txMem.putInt(baseOffset + offset, 0);
        }

        // partition update count
        txMem.putInt(baseOffset + getPartitionTableSizeOffset(symbolMapCount), 0);
    }

    public static void safeReadTxn(TxReader txReader, MicrosecondClock microsecondClock, long spinLockTimeoutUs) {
        long deadline = microsecondClock.getTicks() + spinLockTimeoutUs;
        if (txReader.unsafeReadVersion() == txReader.getVersion()) {
            LOG.debug().$("checked clean txn, version ").$(txReader.getVersion()).$(", txn=").$(txReader.getTxn()).$();
            return;
        }

        while (true) {
            if (txReader.unsafeLoadAll()) {
                LOG.debug().$("loaded clean txn, version ").$(txReader.getVersion())
                        .$(", offset=").$(txReader.getBaseOffset())
                        .$(", size=").$(txReader.getRecordSize())
                        .$(", txn=").$(txReader.getTxn()).$();
                // All good, snapshot read
                return;
            }
            // This is unlucky, sequences have changed while we were reading transaction data
            // We must discard and try again
            if (microsecondClock.getTicks() > deadline) {
                LOG.error().$("tx read timeout [timeout=").$(spinLockTimeoutUs).utf8("μs]").$();
                throw CairoException.instance(0).put("Transaction read timeout");
            }

            LOG.debug().$("loaded __dirty__ txn, version ").$(txReader.getVersion()).$();
            Os.pause();
        }
    }

    public static boolean schedulePurgeO3Partitions(MessageBus messageBus, String tableName, int partitionBy) {
        final MPSequence seq = messageBus.getO3PurgeDiscoveryPubSeq();
        while (true) {
            long cursor = seq.next();
            if (cursor > -1) {
                O3PartitionPurgeTask task = messageBus.getO3PurgeDiscoveryQueue().get(cursor);
                task.of(tableName, partitionBy);
                seq.done(cursor);
                return true;
            } else if (cursor == -1) {
                return false;
            }
        }
    }

    public static void setNull(int columnType, long addr, long count) {
        switch (ColumnType.tagOf(columnType)) {
            case ColumnType.BOOLEAN:
            case ColumnType.BYTE:
            case ColumnType.GEOBYTE:
                Vect.memset(addr, count, 0);
                break;
            case ColumnType.CHAR:
            case ColumnType.SHORT:
            case ColumnType.GEOSHORT:
                Vect.setMemoryShort(addr, (short) 0, count);
                break;
            case ColumnType.INT:
            case ColumnType.GEOINT:
                Vect.setMemoryInt(addr, Numbers.INT_NaN, count);
                break;
            case ColumnType.FLOAT:
                Vect.setMemoryFloat(addr, Float.NaN, count);
                break;
            case ColumnType.SYMBOL:
                Vect.setMemoryInt(addr, -1, count);
                break;
            case ColumnType.LONG:
            case ColumnType.DATE:
            case ColumnType.TIMESTAMP:
            case ColumnType.GEOLONG:
                Vect.setMemoryLong(addr, Numbers.LONG_NaN, count);
                break;
            case ColumnType.DOUBLE:
                Vect.setMemoryDouble(addr, Double.NaN, count);
                break;
            case ColumnType.LONG256:
                // Long256 is null when all 4 longs are NaNs
                Vect.setMemoryLong(addr, Numbers.LONG_NaN, count * 4);
                break;
            default:
                break;
        }
    }

    /**
     * Sets the path to the directory of a partition taking into account the timestamp and the partitioning scheme.
     *
     * @param path                  Set to the root directory for a table, this will be updated to the root directory of the partition
     * @param partitionBy           Partitioning scheme
     * @param timestamp             A timestamp in the partition
     * @param calculatePartitionMax flag when caller is going to use the return value of this method
     * @return The last timestamp in the partition
     */
    public static long setPathForPartition(Path path, int partitionBy, long timestamp, boolean calculatePartitionMax) {
        return PartitionBy.setSinkForPartition(path.slash(), partitionBy, timestamp, calculatePartitionMax);
    }

    public static int toIndexKey(int symbolKey) {
        return symbolKey == SymbolTable.VALUE_IS_NULL ? 0 : symbolKey + 1;
    }

    public static void txnPartition(CharSink path, long txn) {
        path.put('.').put(txn);
    }

    public static void txnPartitionConditionally(CharSink path, long txn) {
        if (txn > -1) {
            txnPartition(path, txn);
        }
    }

    public static void validate(
            MemoryMR metaMem,
            LowerCaseCharSequenceIntHashMap nameIndex,
            int expectedVersion
    ) {
        try {
            long memSize = metaMem.size();
            if (memSize < META_OFFSET_COLUMN_TYPES) {
                throw CairoException.instance(0).put(". File is too small ").put(memSize);
            }
            final int metaVersion = metaMem.getInt(TableUtils.META_OFFSET_VERSION);
            if (expectedVersion != metaVersion) {
                throw validationException(metaMem)
                        .put("Metadata version does not match runtime version [expected=").put(expectedVersion)
                        .put(", actual=").put(metaVersion)
                        .put(']');
            }

            final int columnCount = metaMem.getInt(META_OFFSET_COUNT);
            if (columnCount < 0) {
                throw validationException(metaMem).put("Incorrect columnCount: ").put(columnCount);
            }

            long offset = getColumnNameOffset(columnCount);
            if (memSize < offset) {
                throw validationException(metaMem).put("File is too small, column types are missing ").put(memSize);
            }

            final int timestampIndex = metaMem.getInt(META_OFFSET_TIMESTAMP_INDEX);
            if (timestampIndex < -1 || timestampIndex >= columnCount) {
                throw validationException(metaMem).put("Timestamp index is outside of columnCount");
            }

            if (timestampIndex != -1) {
                int timestampType = getColumnType(metaMem, timestampIndex);
                if (!ColumnType.isTimestamp(timestampType)) {
                    throw validationException(metaMem).put("Timestamp column must be TIMESTAMP, but found ").put(ColumnType.nameOf(timestampType));
                }
            }

            // validate column types and index attributes
            for (int i = 0; i < columnCount; i++) {
                int type = Math.abs(getColumnType(metaMem, i));
                if (ColumnType.sizeOf(type) == -1) {
                    throw validationException(metaMem).put("Invalid column type ").put(type).put(" at [").put(i).put(']');
                }

                if (isColumnIndexed(metaMem, i)) {
                    if (!ColumnType.isSymbol(type)) {
                        throw validationException(metaMem).put("Index flag is only supported for SYMBOL").put(" at [").put(i).put(']');
                    }

                    if (getIndexBlockCapacity(metaMem, i) < 2) {
                        throw validationException(metaMem).put("Invalid index value block capacity ").put(getIndexBlockCapacity(metaMem, i)).put(" at [").put(i).put(']');
                    }
                }
            }

            // validate column names
            int denseCount = 0;
            for (int i = 0; i < columnCount; i++) {
                if (offset + 4 > memSize) {
                    throw validationException(metaMem).put("File is too small, column length for column ").put(i).put(" is missing");
                }

                int strLength = metaMem.getInt(offset);
                if (strLength == TableUtils.NULL_LEN) {
                    throw validationException(metaMem).put("NULL column name at [").put(i).put(']');
                }
                if (strLength < 1 || strLength > 255 || offset + Vm.getStorageLength(strLength) > memSize) {
                    // EXT4 and many others do not allow file name length > 255 bytes
                    throw validationException(metaMem)
                            .put("Column name length of ")
                            .put(strLength).put(" is invalid at offset ")
                            .put(offset);
                }

                CharSequence name = metaMem.getStr(offset);
                if (getColumnType(metaMem, i) < 0 || nameIndex.put(name, denseCount++)) {
                    offset += Vm.getStorageLength(name);
                } else {
                    throw validationException(metaMem).put("Duplicate column: ").put(name).put(" at [").put(i).put(']');
                }
            }
        } catch (Throwable e) {
            nameIndex.clear();
            throw e;
        }
    }

    static void loadWalMetadata(
            MemoryMR metaMem,
            ObjList<TableColumnMetadata> columnMetadata,
            LowerCaseCharSequenceIntHashMap nameIndex,
            ObjList<SymbolMapDiff> symbolMapDiffs,
            int expectedVersion
    ) {
        try {
            long memSize = metaMem.size();
            if (memSize < WAL_META_OFFSET_COLUMNS) {
                throw CairoException.instance(0).put(". File is too small ").put(memSize);
            }

            final int metaVersion = metaMem.getInt(WAL_META_OFFSET_VERSION);
            if (expectedVersion != metaVersion) {
                throw validationException(metaMem)
                        .put("Metadata version does not match runtime version [expected=").put(expectedVersion)
                        .put(", actual=").put(metaVersion)
                        .put(']');
            }

            final int columnCount = metaMem.getInt(WAL_META_OFFSET_COUNT);
            if (columnCount < 0) {
                throw validationException(metaMem).put("Incorrect columnCount: ").put(columnCount);
            }

            // load column types and names
            long offset = WAL_META_OFFSET_COLUMNS;
            for (int i = 0; i < columnCount; i++) {
                if (memSize < offset + 2 * Integer.BYTES) {
                    throw CairoException.instance(0).put(". File is too small ").put(memSize);
                }
                final int type = metaMem.getInt(offset);
                if (ColumnType.sizeOf(type) == -1) {
                    throw validationException(metaMem).put("Invalid column type ").put(type).put(" at [").put(i).put(']');
                }
                offset += Integer.BYTES;

                final int strLength = metaMem.getInt(offset);
                if (strLength == TableUtils.NULL_LEN) {
                    throw validationException(metaMem).put("NULL column name at [").put(i).put(']');
                }
                if (strLength < 1 || strLength > 255 || offset + Vm.getStorageLength(strLength) > memSize) {
                    // EXT4 and many others do not allow file name length > 255 bytes
                    throw validationException(metaMem)
                            .put("Column name length of ")
                            .put(strLength).put(" is invalid at offset ")
                            .put(offset);
                }

                final CharSequence name = metaMem.getStr(offset);
                nameIndex.put(name, i);
                if (ColumnType.isSymbol(type)) {
                    columnMetadata.add(new TableColumnMetadata(name.toString(), -1L, type, true, 1024, true, null));
                } else {
                    columnMetadata.add(new TableColumnMetadata(name.toString(), -1L, type));
                }
                offset += Vm.getStorageLength(name);
            }

            // load symbol diffs
            while (true) {
                if (memSize < offset + Integer.BYTES) {
                    throw CairoException.instance(0).put(". File is too small ").put(memSize);
                }
                final int columnIndex = metaMem.getInt(offset);
                if (columnIndex == SymbolMapDiff.END_OF_SYMBOL_DIFFS) {
                    break;
                }
                offset += Integer.BYTES;

                final SymbolMapDiff symbolMapDiff = new SymbolMapDiff();
                symbolMapDiffs.extendAndSet(columnIndex, symbolMapDiff);

                if (memSize < offset + Integer.BYTES) {
                    throw CairoException.instance(0).put(". File is too small ").put(memSize);
                }
                final int numOfNewSymbols = metaMem.getInt(offset);
                offset += Integer.BYTES;

                for (int i = 0; i < numOfNewSymbols; i++) {
                    if (memSize < offset + Integer.BYTES) {
                        throw CairoException.instance(0).put(". File is too small ").put(memSize);
                    }
                    final int key = metaMem.getInt(offset);
                    offset += Integer.BYTES;

                    if (memSize < offset + Integer.BYTES) {
                        throw CairoException.instance(0).put(". File is too small ").put(memSize);
                    }
                    final int strLength = metaMem.getInt(offset);
                    if (strLength < 1 || strLength > 255 || offset + Vm.getStorageLength(strLength) > memSize) {
                        // EXT4 and many others do not allow file name length > 255 bytes
                        throw validationException(metaMem)
                                .put("Symbol value length of ")
                                .put(strLength).put(" is invalid at offset ")
                                .put(offset);
                    }

                    final CharSequence symbol = metaMem.getStr(offset);
                    offset += Vm.getStorageLength(symbol);

                    symbolMapDiff.add(symbol.toString(), key);
                }
            }
        } catch (Throwable e) {
            nameIndex.clear();
            throw e;
        }
    }

    public static void validateIndexValueBlockSize(int position, int indexValueBlockSize) throws SqlException {
        if (indexValueBlockSize < MIN_INDEX_VALUE_BLOCK_SIZE) {
            throw SqlException.$(position, "min index block capacity is ").put(MIN_INDEX_VALUE_BLOCK_SIZE);
        }
        if (indexValueBlockSize > MAX_INDEX_VALUE_BLOCK_SIZE) {
            throw SqlException.$(position, "max index block capacity is ").put(MAX_INDEX_VALUE_BLOCK_SIZE);
        }
    }

    public static void validateSymbolCapacity(int position, int symbolCapacity) throws SqlException {
        if (symbolCapacity < MIN_SYMBOL_CAPACITY) {
            throw SqlException.$(position, "min symbol capacity is ").put(MIN_SYMBOL_CAPACITY);
        }
        if (symbolCapacity > MAX_SYMBOL_CAPACITY) {
            throw SqlException.$(position, "max symbol capacity is ").put(MAX_SYMBOL_CAPACITY);
        }
    }

    public static void validateSymbolCapacityCached(boolean cache, int symbolCapacity, int cacheKeywordPosition) throws SqlException {
        if (cache && symbolCapacity > MAX_SYMBOL_CAPACITY_CACHED) {
            throw SqlException.$(cacheKeywordPosition, "max cached symbol capacity is ").put(MAX_SYMBOL_CAPACITY_CACHED);
        }
    }

    public static void writeIntOrFail(FilesFacade ff, long fd, long offset, int value, long tempMem8b, Path path) {
        Unsafe.getUnsafe().putInt(tempMem8b, value);
        if (ff.write(fd, tempMem8b, Integer.BYTES, offset) != Integer.BYTES) {
            throw CairoException.instance(ff.errno())
                    .put("could not write 8 bytes [path=").put(path)
                    .put(", fd=").put(fd)
                    .put(", offset=").put(offset)
                    .put(", value=").put(value)
                    .put(']');
        }
    }

    public static void writeLongOrFail(FilesFacade ff, long fd, long offset, long value, long tempMem8b, Path path) {
        Unsafe.getUnsafe().putLong(tempMem8b, value);
        if (ff.write(fd, tempMem8b, Long.BYTES, offset) != Long.BYTES) {
            throw CairoException.instance(ff.errno())
                    .put("could not write 8 bytes [path=").put(path)
                    .put(", fd=").put(fd)
                    .put(", offset=").put(offset)
                    .put(", value=").put(value)
                    .put(']');
        }
    }

    static long getColumnFlags(MemoryR metaMem, int columnIndex) {
        return metaMem.getLong(META_OFFSET_COLUMN_TYPES + columnIndex * META_COLUMN_DATA_SIZE + 4);
    }

    static boolean isColumnIndexed(MemoryR metaMem, int columnIndex) {
        return (getColumnFlags(metaMem, columnIndex) & META_FLAG_BIT_INDEXED) != 0;
    }

    static boolean isSequential(MemoryR metaMem, int columnIndex) {
        return (getColumnFlags(metaMem, columnIndex) & META_FLAG_BIT_SEQUENTIAL) != 0;
    }

    static int getIndexBlockCapacity(MemoryR metaMem, int columnIndex) {
        return metaMem.getInt(META_OFFSET_COLUMN_TYPES + columnIndex * META_COLUMN_DATA_SIZE + 4 + 8);
    }

    static int openMetaSwapFile(FilesFacade ff, MemoryMA mem, Path path, int rootLen, int retryCount) {
        try {
            path.concat(META_SWAP_FILE_NAME).$();
            int l = path.length();
            int index = 0;
            do {
                if (index > 0) {
                    path.trimTo(l).put('.').put(index);
                    path.$();
                }

                if (!ff.exists(path) || ff.remove(path)) {
                    try {
                        mem.smallFile(ff, path, MemoryTag.MMAP_DEFAULT);
                        mem.jumpTo(0);
                        return index;
                    } catch (CairoException e) {
                        // right, cannot open file for some reason?
                        LOG.error()
                                .$("could not open swap [file=").$(path)
                                .$(", errno=").$(e.getErrno())
                                .$(']').$();
                    }
                } else {
                    LOG.error()
                            .$("could not remove swap [file=").$(path)
                            .$(", errno=").$(ff.errno())
                            .$(']').$();
                }
            } while (++index < retryCount);
            throw CairoException.instance(0).put("Cannot open indexed file. Max number of attempts reached [").put(index).put("]. Last file tried: ").put(path);
        } finally {
            path.trimTo(rootLen);
        }
    }

    static void openMetaSwapFileByIndex(FilesFacade ff, MemoryMA mem, Path path, int rootLen, int swapIndex) {
        try {
            path.concat(META_SWAP_FILE_NAME);
            if (swapIndex > 0) {
                path.put('.').put(swapIndex);
            }
            path.$();
            mem.smallFile(ff, path, MemoryTag.MMAP_DEFAULT);
        } finally {
            path.trimTo(rootLen);
        }
    }

    private static CairoException validationException(MemoryMR mem) {
        return CairoException.instance(CairoException.METADATA_VALIDATION).put("Invalid metadata at fd=").put(mem.getFd()).put(". ");
    }

    static void createDirsOrFail(FilesFacade ff, Path path, int mkDirMode) {
        if (ff.mkdirs(path, mkDirMode) != 0) {
            throw CairoException.instance(ff.errno()).put("could not create directories [file=").put(path).put(']');
        }
    }

    // Scans timestamp file
    // returns size of partition detected, e.g. size of monotonic increase
    // of timestamp longs read from 0 offset to the end of the file
    // It also writes min and max values found in tempMem16b
    static long readPartitionSizeMinMax(FilesFacade ff, Path path, CharSequence columnName, long tempMem16b, long timestamp) {
        int plen = path.chop$().length();
        try {
            if (ff.exists(path.concat(columnName).put(FILE_SUFFIX_D).$())) {
                final long fd = TableUtils.openRO(ff, path, LOG);
                try {
                    long fileSize = ff.length(fd);
                    long mappedMem = mapRO(ff, fd, fileSize, MemoryTag.MMAP_DEFAULT);
                    try {
                        long minTimestamp;
                        long maxTimestamp = timestamp;
                        long size = 0L;

                        for (long ptr = mappedMem, hi = mappedMem + fileSize; ptr < hi; ptr += Long.BYTES) {
                            long ts = Unsafe.getUnsafe().getLong(ptr);
                            if (ts >= maxTimestamp) {
                                maxTimestamp = ts;
                                size++;
                            } else {
                                break;
                            }
                        }
                        if (size > 0) {
                            minTimestamp = Unsafe.getUnsafe().getLong(mappedMem);
                            Unsafe.getUnsafe().putLong(tempMem16b, minTimestamp);
                            Unsafe.getUnsafe().putLong(tempMem16b + Long.BYTES, maxTimestamp);
                        }
                        return size;
                    } finally {
                        ff.munmap(mappedMem, fileSize, MemoryTag.MMAP_DEFAULT);
                    }
                } finally {
                    ff.close(fd);
                }
            } else {
                throw CairoException.instance(0).put("Doesn't exist: ").put(path);
            }
        } finally {
            path.trimTo(plen);
        }
    }

    public interface FailureCloseable {
        void close(long prevSize);
    }
<<<<<<< HEAD

    public static void setNull(int columnType, long addr, long count) {
        switch (ColumnType.tagOf(columnType)) {
            case ColumnType.BOOLEAN:
            case ColumnType.BYTE:
            case ColumnType.GEOBYTE:
                Vect.memset(addr, count, 0);
                break;
            case ColumnType.CHAR:
            case ColumnType.SHORT:
            case ColumnType.GEOSHORT:
                Vect.setMemoryShort(addr, (short) 0, count);
                break;
            case ColumnType.INT:
            case ColumnType.GEOINT:
                Vect.setMemoryInt(addr, Numbers.INT_NaN, count);
                break;
            case ColumnType.FLOAT:
                Vect.setMemoryFloat(addr, Float.NaN, count);
                break;
            case ColumnType.SYMBOL:
                Vect.setMemoryInt(addr, -1, count);
                break;
            case ColumnType.LONG:
            case ColumnType.DATE:
            case ColumnType.TIMESTAMP:
            case ColumnType.GEOLONG:
                Vect.setMemoryLong(addr, Numbers.LONG_NaN, count);
                break;
            case ColumnType.DOUBLE:
                Vect.setMemoryDouble(addr, Double.NaN, count);
                break;
            case ColumnType.LONG256:
                // Long256 is null when all 4 longs are NaNs
                Vect.setMemoryLong(addr, Numbers.LONG_NaN, count * 4);
                break;
            default:
                break;
        }
    }

    static void handleMetadataLoadException(CairoConfiguration configuration, CharSequence tableName, long deadline, CairoException ex) {
        // This is temporary solution until we can get multiple version of metadata not overwriting each other
        if (isMetaFileMissingFileSystemError(ex)) {
            if (configuration.getMicrosecondClock().getTicks() < deadline) {
                LOG.info().$("error reloading metadata [table=").$(tableName)
                        .$(", errno=").$(ex.getErrno())
                        .$(", error=").$(ex.getFlyweightMessage()).I$();
                Os.pause();
            } else {
                LOG.error().$("metadata read timeout [timeout=").$(configuration.getSpinLockTimeoutUs()).utf8("μs]").$();
                throw CairoException.instance(ex.getErrno()).put("Metadata read timeout. Last error: ").put(ex.getFlyweightMessage());
            }
        } else {
            throw ex;
        }
    }

    private static boolean isMetaFileMissingFileSystemError(CairoException ex) {
        int errno = ex.getErrno();
        return errno == CairoException.ERRNO_FILE_DOES_NOT_EXIST || errno == CairoException.METADATA_VALIDATION;
    }
=======
>>>>>>> fa0c58e2
}<|MERGE_RESOLUTION|>--- conflicted
+++ resolved
@@ -77,7 +77,6 @@
     public static final long WAL_META_OFFSET_COLUMNS = 8;
     public static final String FILE_SUFFIX_I = ".i";
     public static final String FILE_SUFFIX_D = ".d";
-
     public static final int LONGS_PER_TX_ATTACHED_PARTITION = 4;
     public static final int LONGS_PER_TX_ATTACHED_PARTITION_MSB = Numbers.msb(LONGS_PER_TX_ATTACHED_PARTITION);
     public static final String DEFAULT_PARTITION_NAME = "default";
@@ -376,9 +375,77 @@
         return path.$();
     }
 
-<<<<<<< HEAD
     public static LPSZ dFile(Path path, CharSequence columnName) {
         return dFile(path, columnName, COLUMN_NAME_TXN_NONE);
+    }
+
+    public static int exists(FilesFacade ff, Path path, CharSequence root, CharSequence name) {
+        return exists(ff, path, root, name, 0, name.length());
+    }
+
+    public static int exists(FilesFacade ff, Path path, CharSequence root, CharSequence name, int lo, int hi) {
+        path.of(root).concat(name, lo, hi).$();
+        if (ff.exists(path)) {
+            // prepare to replace trailing \0
+            if (ff.exists(path.chop$().concat(TXN_FILE_NAME).$())) {
+                return TABLE_EXISTS;
+            } else {
+                return TABLE_RESERVED;
+            }
+        } else {
+            return TABLE_DOES_NOT_EXIST;
+        }
+    }
+
+    public static void freeTransitionIndex(long address) {
+        if (address == 0) {
+            return;
+        }
+        Unsafe.free(address, Unsafe.getUnsafe().getInt(address), MemoryTag.NATIVE_TABLE_READER);
+    }
+
+    public static long getColumnHash(MemoryR metaMem, int columnIndex) {
+        return metaMem.getLong(META_OFFSET_COLUMN_TYPES + columnIndex * META_COLUMN_DATA_SIZE + 16);
+    }
+
+    public static long getColumnNameOffset(int columnCount) {
+        return META_OFFSET_COLUMN_TYPES + columnCount * META_COLUMN_DATA_SIZE;
+    }
+
+    public static int getColumnType(MemoryR metaMem, int columnIndex) {
+        return metaMem.getInt(META_OFFSET_COLUMN_TYPES + columnIndex * META_COLUMN_DATA_SIZE);
+    }
+
+    public static long getPartitionTableIndexOffset(int symbolWriterCount, int index) {
+        return getPartitionTableIndexOffset(getPartitionTableSizeOffset(symbolWriterCount), index);
+    }
+
+    public static long getPartitionTableIndexOffset(long partitionTableOffset, int index) {
+        return partitionTableOffset + 4 + index * 8L;
+    }
+
+    public static long getPartitionTableSizeOffset(int symbolWriterCount) {
+        return getSymbolWriterIndexOffset(symbolWriterCount);
+    }
+
+    public static long getSymbolWriterIndexOffset(int index) {
+        return TX_OFFSET_MAP_WRITER_COUNT_32 + 4 + index * 8L;
+    }
+
+    public static long getSymbolWriterTransientIndexOffset(int index) {
+        return getSymbolWriterIndexOffset(index) + Integer.BYTES;
+    }
+
+    public static LPSZ iFile(Path path, CharSequence columnName, long columnTxn) {
+        path.concat(columnName).put(FILE_SUFFIX_I);
+        if (columnTxn > COLUMN_NAME_TXN_NONE) {
+            path.put('.').put(columnTxn);
+        }
+        return path.$();
+    }
+
+    public static LPSZ iFile(Path path, CharSequence columnName) {
+        return iFile(path, columnName, COLUMN_NAME_TXN_NONE);
     }
 
     public static boolean isValidColumnName(CharSequence seq, int fsFileNameLimit) {
@@ -429,136 +496,6 @@
             }
         }
         return l > 0;
-    }
-
-    public static Path offsetFileName(Path path, CharSequence columnName, long columnNameTxn) {
-        path.concat(columnName).put(".o");
-        if (columnNameTxn > COLUMN_NAME_TXN_NONE) {
-            path.put('.').put(columnNameTxn);
-        }
-        return path.$();
-    }
-
-=======
->>>>>>> fa0c58e2
-    public static int exists(FilesFacade ff, Path path, CharSequence root, CharSequence name) {
-        return exists(ff, path, root, name, 0, name.length());
-    }
-
-    public static int exists(FilesFacade ff, Path path, CharSequence root, CharSequence name, int lo, int hi) {
-        path.of(root).concat(name, lo, hi).$();
-        if (ff.exists(path)) {
-            // prepare to replace trailing \0
-            if (ff.exists(path.chop$().concat(TXN_FILE_NAME).$())) {
-                return TABLE_EXISTS;
-            } else {
-                return TABLE_RESERVED;
-            }
-        } else {
-            return TABLE_DOES_NOT_EXIST;
-        }
-    }
-
-    public static void freeTransitionIndex(long address) {
-        if (address == 0) {
-            return;
-        }
-        Unsafe.free(address, Unsafe.getUnsafe().getInt(address), MemoryTag.NATIVE_TABLE_READER);
-    }
-
-    public static long getColumnHash(MemoryR metaMem, int columnIndex) {
-        return metaMem.getLong(META_OFFSET_COLUMN_TYPES + columnIndex * META_COLUMN_DATA_SIZE + 16);
-    }
-
-    public static long getColumnNameOffset(int columnCount) {
-        return META_OFFSET_COLUMN_TYPES + columnCount * META_COLUMN_DATA_SIZE;
-    }
-
-    public static int getColumnType(MemoryR metaMem, int columnIndex) {
-        return metaMem.getInt(META_OFFSET_COLUMN_TYPES + columnIndex * META_COLUMN_DATA_SIZE);
-    }
-
-    public static long getPartitionTableIndexOffset(int symbolWriterCount, int index) {
-        return getPartitionTableIndexOffset(getPartitionTableSizeOffset(symbolWriterCount), index);
-    }
-
-    public static long getPartitionTableIndexOffset(long partitionTableOffset, int index) {
-        return partitionTableOffset + 4 + index * 8L;
-    }
-
-    public static long getPartitionTableSizeOffset(int symbolWriterCount) {
-        return getSymbolWriterIndexOffset(symbolWriterCount);
-    }
-
-    public static long getSymbolWriterIndexOffset(int index) {
-        return TX_OFFSET_MAP_WRITER_COUNT_32 + 4 + index * 8L;
-    }
-
-    public static long getSymbolWriterTransientIndexOffset(int index) {
-        return getSymbolWriterIndexOffset(index) + Integer.BYTES;
-    }
-
-    public static LPSZ iFile(Path path, CharSequence columnName, long columnTxn) {
-        path.concat(columnName).put(FILE_SUFFIX_I);
-        if (columnTxn > COLUMN_NAME_TXN_NONE) {
-            path.put('.').put(columnTxn);
-        }
-        return path.$();
-    }
-
-<<<<<<< HEAD
-    public static LPSZ iFile(Path path, CharSequence columnName) {
-        return iFile(path, columnName, COLUMN_NAME_TXN_NONE);
-=======
-    public static boolean isValidColumnName(CharSequence seq, int fsFileNameLimit) {
-        int l = seq.length();
-        if (l > fsFileNameLimit) {
-            // Most file systems don't support files name longer than 255 bytes
-            return false;
-        }
-
-        for (int i = 0; i < l; i++) {
-            char c = seq.charAt(i);
-            switch (c) {
-                case '?':
-                case '.':
-                case ',':
-                case '\'':
-                case '\"':
-                case '\\':
-                case '/':
-                case ':':
-                case ')':
-                case '(':
-                case '+':
-                case '-':
-                case '*':
-                case '%':
-                case '~':
-                case '\u0000':
-                case '\u0001':
-                case '\u0002':
-                case '\u0003':
-                case '\u0004':
-                case '\u0005':
-                case '\u0006':
-                case '\u0007':
-                case '\u0008':
-                case '\u0009': // Control characters, except \n
-                case '\u000B':
-                case '\u000c':
-                case '\r':
-                case '\u000e':
-                case '\u000f':
-                case '\u007f':
-                case 0xfeff: // UTF-8 BOM (Byte Order Mark) can appear at the beginning of a character stream
-                    return false;
-                default:
-                    break;
-            }
-        }
-        return l > 0;
->>>>>>> fa0c58e2
     }
 
     public static boolean isValidTableName(CharSequence tableName, int fsFileNameLimit) {
@@ -1327,47 +1264,6 @@
     public interface FailureCloseable {
         void close(long prevSize);
     }
-<<<<<<< HEAD
-
-    public static void setNull(int columnType, long addr, long count) {
-        switch (ColumnType.tagOf(columnType)) {
-            case ColumnType.BOOLEAN:
-            case ColumnType.BYTE:
-            case ColumnType.GEOBYTE:
-                Vect.memset(addr, count, 0);
-                break;
-            case ColumnType.CHAR:
-            case ColumnType.SHORT:
-            case ColumnType.GEOSHORT:
-                Vect.setMemoryShort(addr, (short) 0, count);
-                break;
-            case ColumnType.INT:
-            case ColumnType.GEOINT:
-                Vect.setMemoryInt(addr, Numbers.INT_NaN, count);
-                break;
-            case ColumnType.FLOAT:
-                Vect.setMemoryFloat(addr, Float.NaN, count);
-                break;
-            case ColumnType.SYMBOL:
-                Vect.setMemoryInt(addr, -1, count);
-                break;
-            case ColumnType.LONG:
-            case ColumnType.DATE:
-            case ColumnType.TIMESTAMP:
-            case ColumnType.GEOLONG:
-                Vect.setMemoryLong(addr, Numbers.LONG_NaN, count);
-                break;
-            case ColumnType.DOUBLE:
-                Vect.setMemoryDouble(addr, Double.NaN, count);
-                break;
-            case ColumnType.LONG256:
-                // Long256 is null when all 4 longs are NaNs
-                Vect.setMemoryLong(addr, Numbers.LONG_NaN, count * 4);
-                break;
-            default:
-                break;
-        }
-    }
 
     static void handleMetadataLoadException(CairoConfiguration configuration, CharSequence tableName, long deadline, CairoException ex) {
         // This is temporary solution until we can get multiple version of metadata not overwriting each other
@@ -1390,6 +1286,4 @@
         int errno = ex.getErrno();
         return errno == CairoException.ERRNO_FILE_DOES_NOT_EXIST || errno == CairoException.METADATA_VALIDATION;
     }
-=======
->>>>>>> fa0c58e2
 }