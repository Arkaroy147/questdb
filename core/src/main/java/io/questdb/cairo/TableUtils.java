--- conflicted
+++ resolved
@@ -54,13 +54,9 @@
     public static final int TABLE_RESERVED = 2;
     public static final String META_FILE_NAME = "_meta";
     public static final String EVENT_FILE_NAME = "_event";
-<<<<<<< HEAD
     public static final String CATALOG_FILE_NAME = "_catalog.txn";
     public static final String CATALOG_FILE_NAME_META_VAR = "_catalog.meta.d";
     public static final String CATALOG_FILE_NAME_META_INX = "_catalog.meta.i";
-=======
-    public static final String CATALOG_FILE_NAME = "_catalog";
->>>>>>> fbc71d19
     public static final String TXN_FILE_NAME = "_txn";
     public static final String COLUMN_VERSION_FILE_NAME = "_cv";
     public static final String TXN_SCOREBOARD_FILE_NAME = "_txn_scoreboard";
@@ -85,7 +81,6 @@
     public static final long WAL_META_OFFSET_COLUMN_COUNT = 4;
     public static final long WAL_META_OFFSET_TIMESTAMP_INDEX = 8;
     public static final long WAL_META_OFFSET_COLUMNS = 12;
-<<<<<<< HEAD
     public static final long SEQ_META_OFFSET_WAL_LENGTH = 0;
     public static final long SEQ_META_OFFSET_WAL_VERSION = SEQ_META_OFFSET_WAL_LENGTH + Integer.BYTES;
     public static final long SEQ_META_OFFSET_STRUCTURE_VERSION = SEQ_META_OFFSET_WAL_VERSION + Integer.BYTES;
@@ -94,13 +89,6 @@
 
     public static final long SEQ_META_TABLE_ID = SEQ_META_OFFSET_TIMESTAMP_INDEX + Integer.BYTES;
     public static final long SEQ_META_OFFSET_COLUMNS = SEQ_META_TABLE_ID + Integer.BYTES;
-=======
-    public static final long SEQ_META_OFFSET_WAL_VERSION = 0;
-    public static final long SEQ_META_OFFSET_SCHEMA_VERSION = 4;
-    public static final long SEQ_META_OFFSET_COLUMN_COUNT = 8;
-    public static final long SEQ_META_OFFSET_TIMESTAMP_INDEX = 12;
-    public static final long SEQ_META_OFFSET_COLUMNS = 16;
->>>>>>> fbc71d19
     public static final String FILE_SUFFIX_I = ".i";
     public static final String FILE_SUFFIX_D = ".d";
     public static final String SYMBOL_KEY_REMAP_FILE_SUFFIX = ".r";
@@ -946,6 +934,10 @@
                 // Long128 is null when all 2 longs are NaNs
                 Vect.setMemoryLong(addr, Numbers.LONG_NaN, count * 2);
                 break;
+            case ColumnType.LONG128:
+                // Long128 is null when all 2 longs are NaNs
+                Vect.setMemoryLong(addr, Numbers.LONG_NaN, count * 2);
+                break;
             default:
                 break;
         }
@@ -1035,7 +1027,6 @@
             throw e;
         }
     }
-<<<<<<< HEAD
 
     static void loadWalMetadata(
             MemoryMR metaMem,
@@ -1060,32 +1051,6 @@
 
                 nameIndex.put(name, i);
 
-=======
-
-    static void loadWalMetadata(
-            MemoryMR metaMem,
-            ObjList<TableColumnMetadata> columnMetadata,
-            LowerCaseCharSequenceIntHashMap nameIndex,
-            int expectedVersion
-    ) {
-        try {
-            final long memSize = checkMemSize(metaMem, WAL_META_OFFSET_COLUMNS);
-            validateMetaVersion(metaMem, WAL_META_OFFSET_VERSION, expectedVersion);
-            final int columnCount = getColumnCount(metaMem, WAL_META_OFFSET_COLUMN_COUNT);
-            final int timestampIndex = getTimestampIndex(metaMem, WAL_META_OFFSET_TIMESTAMP_INDEX, columnCount);
-
-            // load column types and names
-            long offset = WAL_META_OFFSET_COLUMNS;
-            for (int i = 0; i < columnCount; i++) {
-                final int type = getColumnType(metaMem, memSize, offset, i);
-                offset += Integer.BYTES;
-
-                final String name = getColumnName(metaMem, memSize, offset, i).toString();
-                offset += Vm.getStorageLength(name);
-
-                nameIndex.put(name, i);
-
->>>>>>> fbc71d19
                 if (ColumnType.isSymbol(type)) {
                     columnMetadata.add(new TableColumnMetadata(name, -1L, type, true, 1024, true, null));
                 } else {
@@ -1126,7 +1091,6 @@
                 final String name = getColumnName(metaMem, memSize, offset, i).toString();
                 offset += Vm.getStorageLength(name);
 
-<<<<<<< HEAD
                 if (type > 0) {
                     nameIndex.put(name, i);
 
@@ -1137,15 +1101,6 @@
                     }
                 }
                 // Negative type means deleted column
-=======
-                nameIndex.put(name, i);
-
-                if (ColumnType.isSymbol(type)) {
-                    columnMetadata.add(new TableColumnMetadata(name, -1L, type, true, 1024, true, null));
-                } else {
-                    columnMetadata.add(new TableColumnMetadata(name, -1L, type));
-                }
->>>>>>> fbc71d19
             }
 
             // validate designated timestamp column
@@ -1413,27 +1368,16 @@
         void close(long prevSize);
     }
 
-<<<<<<< HEAD
     public static void handleMetadataLoadException(CharSequence tableName, long deadline, CairoException ex, MillisecondClock millisecondClock, long spinLockTimeout) {
         // This is temporary solution until we can get multiple version of metadata not overwriting each other
         if (isMetaFileMissingFileSystemError(ex)) {
             if (millisecondClock.getTicks() < deadline) {
-=======
-    static void handleMetadataLoadException(CairoConfiguration configuration, CharSequence tableName, long deadline, CairoException ex) {
-        // This is temporary solution until we can get multiple version of metadata not overwriting each other
-        if (isMetaFileMissingFileSystemError(ex)) {
-            if (configuration.getMillisecondClock().getTicks() < deadline) {
->>>>>>> fbc71d19
                 LOG.info().$("error reloading metadata [table=").$(tableName)
                         .$(", errno=").$(ex.getErrno())
                         .$(", error=").$(ex.getFlyweightMessage()).I$();
                 Os.pause();
             } else {
-<<<<<<< HEAD
                 LOG.error().$("metadata read timeout [timeout=").$(spinLockTimeout).utf8("μs]").$();
-=======
-                LOG.error().$("metadata read timeout [timeout=").$(configuration.getSpinLockTimeout()).utf8("μs]").$();
->>>>>>> fbc71d19
                 throw CairoException.instance(ex.getErrno()).put("Metadata read timeout. Last error: ").put(ex.getFlyweightMessage());
             }
         } else {
