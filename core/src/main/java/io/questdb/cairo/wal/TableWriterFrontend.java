--- conflicted
+++ resolved
@@ -38,11 +38,9 @@
 
     long applyUpdate(UpdateOperation operation)  throws SqlException;
 
-<<<<<<< HEAD
+    long truncate();
+
     void dropTable();
-=======
-    long truncate();
->>>>>>> 3558b979
 
     @Override
     void close();
