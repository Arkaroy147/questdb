--- conflicted
+++ resolved
@@ -864,15 +864,9 @@
     private long getSequencerTxn() {
         long seqTxn;
         do {
-<<<<<<< HEAD
-            seqTxn = tableRegistry.nextTxn(tableName, walId, metadata.getStructureVersion(), segmentId, lastSegmentTxn);
+            seqTxn = tableSequencerAPI.nextTxn(tableName, walId, metadata.getStructureVersion(), segmentId, lastSegmentTxn);
             if (seqTxn == NO_TXN) {
-                applyStructureChanges(Long.MAX_VALUE);
-=======
-            txn = tableSequencerAPI.nextTxn(tableName, walId, metadata.getStructureVersion(), segmentId, lastSegmentTxn);
-            if (txn == NO_TXN) {
                 applyMetadataChangeLog(Long.MAX_VALUE);
->>>>>>> 35cc4fa3
             }
         } while (seqTxn == NO_TXN);
         return seqTxn;
