/*******************************************************************************
 *     ___                  _   ____  ____
 *    / _ \ _   _  ___  ___| |_|  _ \| __ )
 *   | | | | | | |/ _ \/ __| __| | | |  _ \
 *   | |_| | |_| |  __/\__ \ |_| |_| | |_) |
 *    \__\_\\__,_|\___||___/\__|____/|____/
 *
 *  Copyright (c) 2014-2019 Appsicle
 *  Copyright (c) 2019-2022 QuestDB
 *
 *  Licensed under the Apache License, Version 2.0 (the "License");
 *  you may not use this file except in compliance with the License.
 *  You may obtain a copy of the License at
 *
 *  http://www.apache.org/licenses/LICENSE-2.0
 *
 *  Unless required by applicable law or agreed to in writing, software
 *  distributed under the License is distributed on an "AS IS" BASIS,
 *  WITHOUT WARRANTIES OR CONDITIONS OF ANY KIND, either express or implied.
 *  See the License for the specific language governing permissions and
 *  limitations under the License.
 *
 ******************************************************************************/

package io.questdb.cairo.wal.seq;

import io.questdb.cairo.CairoConfiguration;
import io.questdb.cairo.CairoEngine;
import io.questdb.cairo.CairoException;
import io.questdb.cairo.TableStructure;
import io.questdb.cairo.pool.ex.PoolClosedException;
import io.questdb.griffin.engine.ops.AlterOperation;
import io.questdb.log.Log;
import io.questdb.log.LogFactory;
import io.questdb.std.Chars;
import io.questdb.std.ConcurrentHashMap;
import io.questdb.std.Files;
import io.questdb.std.FilesFacade;
import io.questdb.std.str.Path;
import io.questdb.std.str.StringSink;
import org.jetbrains.annotations.NotNull;
import org.jetbrains.annotations.TestOnly;

<<<<<<< HEAD
import java.util.Iterator;
=======
import java.io.Closeable;
import java.util.ArrayDeque;
import java.util.Iterator;
import java.util.concurrent.locks.ReentrantLock;
import java.util.function.Function;
>>>>>>> 69bd305c

import static io.questdb.cairo.wal.WalUtils.SEQ_DIR;

public class TableSequencerAPI implements Closeable {
    private static final Log LOG = LogFactory.getLog(TableSequencerAPI.class);
    private final ConcurrentHashMap<TableSequencerEntry> seqRegistry = new ConcurrentHashMap<>();
    private final CairoEngine engine;
    private final Function<CharSequence, TableSequencerEntry> createSequencerInstanceLambda;
    private final Function<CharSequence, WalWriterPool> createWalPoolLambda;
    private final CairoConfiguration configuration;
    private final long inactiveTtlUs;
    private final int recreateDistressedSequencerAttempts;
    private volatile boolean closed;

    public TableSequencerAPI(CairoEngine engine, CairoConfiguration configuration) {
        this.configuration = configuration;
        this.engine = engine;
        this.createSequencerInstanceLambda = this::createSequencerInstance;
        this.createWalPoolLambda = this::createWalPool;
        this.inactiveTtlUs = configuration.getInactiveWalWriterTTL() * 1000;
        this.recreateDistressedSequencerAttempts = configuration.getWalRecreateDistressedSequencerAttempts();
    }

    @Override
    public void close() {
        closed = true;
        releaseAll();
    }

<<<<<<< HEAD
    public void getTableMetadata(final CharSequence tableName, final TableRecordMetadataSink sink, boolean compress) {
        try (TableSequencer tableSequencer = openSequencer(tableName)) {
            tableSequencer.getTableMetadata(sink, compress);
=======
    public void copyMetadataTo(final CharSequence tableName, final SequencerMetadata metadata) {
        try (TableSequencerImpl tableSequencer = openSequencerLocked(tableName, SequencerLockType.READ)) {
            try {
                tableSequencer.copyMetadataTo(metadata);
            } finally {
                tableSequencer.unlockRead();
            }
>>>>>>> 69bd305c
        }
    }

    public void forAllWalTables(final RegisteredTable callback) {
        final CharSequence root = configuration.getRoot();
        final FilesFacade ff = configuration.getFilesFacade();

        // todo: too much GC here
        // this will be replaced with table name registry when drop WAL table implemented
        try (Path path = new Path().of(root).slash$()) {
            final StringSink nameSink = new StringSink();
            int rootLen = path.length();
            ff.iterateDir(path, (name, type) -> {
                if (Files.isDir(name, type, nameSink)) {
                    path.trimTo(rootLen);
                    if (isWalTable(nameSink, path, ff)) {
                        long lastTxn;
                        int tableId;
                        try (TableSequencer tableSequencer = openSequencerLocked(nameSink, SequencerLockType.NONE)) {
                            lastTxn = tableSequencer.lastTxn();
                            tableId = tableSequencer.getTableId();
                        } catch (CairoException ex) {
                            LOG.critical().$("could not open table sequencer [table=").$(nameSink).$(", errno=").$(ex.getErrno())
                                    .$(", error=").$((Throwable) ex).I$();
                            return;
                        }
                        try {
                            callback.onTable(tableId, nameSink, lastTxn);
                        } catch (CairoException ex) {
                            LOG.critical().$("could not process table sequencer [table=").$(nameSink).$(", errno=").$(ex.getErrno())
                                    .$(", error=").$((Throwable) ex).I$();
                        }
                    }
                }
            });
        }
    }

    public @NotNull TransactionLogCursor getCursor(final CharSequence tableName, long seqTxn) {
        try (TableSequencerImpl tableSequencer = openSequencerLocked(tableName, SequencerLockType.READ)) {
            TransactionLogCursor cursor;
            try {
                cursor = tableSequencer.getTransactionLogCursor(seqTxn);
            } finally {
                tableSequencer.unlockRead();
            }
            return cursor;
        }
    }

    public @NotNull TableMetadataChangeLog getMetadataChangeLogCursor(final CharSequence tableName, long structureVersionLo) {
        try (TableSequencerImpl tableSequencer = openSequencerLocked(tableName, SequencerLockType.READ)) {
            TableMetadataChangeLog metadataChangeLog;
            try {
                metadataChangeLog = tableSequencer.getMetadataChangeLogCursor(structureVersionLo);
            } finally {
                tableSequencer.unlockRead();
            }
            return metadataChangeLog;
        }
    }

    public int getNextWalId(final CharSequence tableName) {
        try (TableSequencerImpl tableSequencer = openSequencerLocked(tableName, SequencerLockType.READ)) {
            int walId;
            try {
                walId = tableSequencer.getNextWalId();
            } finally {
                tableSequencer.unlockRead();
            }
            return walId;
        }
    }

    public boolean hasSequencer(final CharSequence tableName) {
        TableSequencer tableSequencer = seqRegistry.get(tableName);
        if (tableSequencer != null) {
            return true;
        }
        return isWalTable(tableName, configuration.getRoot(), configuration.getFilesFacade());
    }

    public @NotNull WalWriter getWalWriter(final CharSequence tableName) {
        return getWalPool(tableName).get();
    }

    public boolean isSuspended(final CharSequence tableName) {
        try (TableSequencerImpl sequencer = openSequencerLocked(tableName, SequencerLockType.READ)) {
            boolean isSuspended;
            try {
                isSuspended = sequencer.isSuspended();
            } finally {
                sequencer.unlockRead();
            }
            return isSuspended;
        }
    }

    public long lastTxn(final CharSequence tableName) {
        try (TableSequencerImpl sequencer = openSequencerLocked(tableName, SequencerLockType.READ)) {
            long lastTxn;
            try {
                lastTxn = sequencer.lastTxn();
            } finally {
                sequencer.unlockRead();
            }
            return lastTxn;
        }
    }

    public long nextStructureTxn(final CharSequence tableName, long structureVersion, AlterOperation operation) {
        try (TableSequencerImpl tableSequencer = openSequencerLocked(tableName, SequencerLockType.WRITE)) {
            long txn;
            try {
                txn = tableSequencer.nextStructureTxn(structureVersion, operation);
            } finally {
                tableSequencer.unlockWrite();
            }
            return txn;
        }
    }

    public long nextTxn(final CharSequence tableName, int walId, long expectedSchemaVersion, int segmentId, long segmentTxn) {
        try (TableSequencerImpl tableSequencer = openSequencerLocked(tableName, SequencerLockType.WRITE)) {
            long txn;
            try {
                txn = tableSequencer.nextTxn(expectedSchemaVersion, walId, segmentId, segmentTxn);
            } finally {
                tableSequencer.unlockWrite();
            }
            return txn;
        }
    }

<<<<<<< HEAD
    public void reloadMetadataConditionally(
            final CharSequence tableName,
            long expectedStructureVersion,
            TableRecordMetadataSink sink,
            boolean compress
    ) {
        try (TableSequencer tableSequencer = openSequencer(tableName)) {
            if (tableSequencer.getStructureVersion() != expectedStructureVersion) {
                tableSequencer.getTableMetadata(sink, compress);
            }
        }
=======
    public boolean releaseAll() {
        return releaseAll(Long.MAX_VALUE);
>>>>>>> 69bd305c
    }

    public void registerTable(int tableId, final TableStructure tableStructure) {
        //noinspection EmptyTryBlock
        try (TableSequencerImpl ignore = createSequencer(tableId, tableStructure)) {
        }
    }

    public boolean releaseInactive() {
        return releaseAll(configuration.getMicrosecondClock().getTicks() - inactiveTtlUs);
    }

    public void reopen() {
        closed = false;
    }

    @TestOnly
    public void setDistressed(String tableName) {
        try (TableSequencerImpl sequencer = openSequencerLocked(tableName, SequencerLockType.WRITE)) {
            try {
                sequencer.setDistressed();
            } finally {
                sequencer.unlockWrite();
            }
        }
    }

    public void suspendTable(final CharSequence tableName) {
        try (TableSequencerImpl sequencer = openSequencerLocked(tableName, SequencerLockType.WRITE)) {
            try {
                sequencer.suspendTable();
            } finally {
                sequencer.unlockWrite();
            }
        }
    }

    // Check if sequencer files exist, e.g. is it WAL table sequencer must exist
    private static boolean isWalTable(final CharSequence tableName, final CharSequence root, final FilesFacade ff) {
        Path path = Path.getThreadLocal2(root);
        return isWalTable(tableName, path, ff);
    }

    private static boolean isWalTable(final CharSequence tableName, final Path root, final FilesFacade ff) {
        root.concat(tableName).concat(SEQ_DIR);
        return ff.exists(root.$());
    }

    private @NotNull TableSequencerImpl createSequencer(int tableId, final TableStructure tableStructure) {
        throwIfClosed();
        final String tableName = Chars.toString(tableStructure.getTableName());
        return seqRegistry.compute(tableName, (key, value) -> {
            if (value == null) {
                TableSequencerEntry sequencer = new TableSequencerEntry(this, this.engine, tableName);
                sequencer.create(tableId, tableStructure);
                sequencer.open();
                return sequencer;
            }
            return value;
        });
    }

<<<<<<< HEAD
    private @NotNull TableSequencerImpl openSequencer(final CharSequence tableName) {
        throwIfClosed();
=======
    private TableSequencerEntry createSequencerInstance(CharSequence tableNameStr) {
        TableSequencerEntry sequencer = new TableSequencerEntry(this, this.engine, (String) tableNameStr);
        sequencer.open();
        return sequencer;
    }

    private WalWriterPool createWalPool(CharSequence charSequence) {
        return new WalWriterPool((String) charSequence, this, engine.getConfiguration());
    }
>>>>>>> 69bd305c

    @NotNull
    private TableSequencerEntry getTableSequencerEntryLocked(CharSequence tableName, SequencerLockType lock) {
        String tableNameStr = Chars.toString(tableName);
        int attempt = 0;
        TableSequencerEntry entry;

        while (attempt < recreateDistressedSequencerAttempts) {
            throwIfClosed();
            entry = seqRegistry.computeIfAbsent(tableNameStr, this.createSequencerInstanceLambda);
            if (lock == SequencerLockType.READ) {
                entry.readLock();
            }
            if (lock == SequencerLockType.WRITE) {
                entry.writeLock();
            }

            if (!entry.isDistressed()) {
                return entry;
            } else {
                if (lock == SequencerLockType.READ) {
                    entry.unlockRead();
                } else if (lock == SequencerLockType.WRITE) {
                    entry.unlockWrite();
                }
            }
            attempt++;
        }

        throw CairoException.critical(0).put("sequencer is distressed [table=").put(tableName).put(']');
    }

    private @NotNull WalWriterPool getWalPool(final CharSequence tableName) {
        throwIfClosed();
        return walRegistry.computeIfAbsent(Chars.toString(tableName), this.createWalPoolLambda);
    }

    private @NotNull TableSequencerImpl openSequencerLocked(final CharSequence tableName, SequencerLockType lock) {
        throwIfClosed();

        TableSequencerEntry entry = seqRegistry.get(tableName);
        if (entry != null) {
            if (lock == SequencerLockType.READ) {
                entry.readLock();
            } else if (lock == SequencerLockType.WRITE) {
                entry.writeLock();
            }

            if (!entry.isDistressed()) {
                return entry;
            } else {
                if (lock == SequencerLockType.READ) {
                    entry.unlockRead();
                } else if (lock == SequencerLockType.WRITE) {
                    entry.unlockWrite();
                }
            }
        }

        return getTableSequencerEntryLocked(tableName, lock);
    }

    private boolean returnToPool(final TableSequencerEntry entry) {
        if (closed) {
            return false;
        }
        entry.releaseTime = configuration.getMicrosecondClock().getTicks();
        return true;
    }

    protected boolean releaseAll(long deadline) {
        return releaseEntries(deadline);
    }

    private boolean releaseEntries(long deadline) {
        if (seqRegistry.size() == 0) {
            // nothing to release
            return true;
        }
        boolean removed = false;
        final Iterator<TableSequencerEntry> iterator = seqRegistry.values().iterator();
        while (iterator.hasNext()) {
            final TableSequencerEntry sequencer = iterator.next();
            if (deadline >= sequencer.releaseTime) {
                sequencer.pool = null;
                sequencer.close();
                removed = true;
                iterator.remove();
            }
        }
        return removed;
    }

<<<<<<< HEAD
    private boolean returnToPool(final TableSequencerEntry entry) {
        if (isClosed()) {
            return false;
        }
        entry.releaseTime = getConfiguration().getMicrosecondClock().getTicks();
        return true;
=======
    private boolean releaseWalWriters(long deadline) {
        if (walRegistry.size() == 0) {
            // nothing to release
            return true;
        }
        boolean removed = false;
        final Iterator<WalWriterPool> iterator = walRegistry.values().iterator();
        while (iterator.hasNext()) {
            final WalWriterPool pool = iterator.next();
            removed = pool.releaseAll(deadline);
            if (deadline == Long.MAX_VALUE && pool.size() == 0) {
                iterator.remove();
            }
        }
        return removed;
>>>>>>> 69bd305c
    }

    private void throwIfClosed() {
        if (closed) {
            LOG.info().$("is closed").$();
            throw PoolClosedException.INSTANCE;
        }
    }

    enum SequencerLockType {
        WRITE,
        READ,
        NONE
    }

    @FunctionalInterface
    public interface RegisteredTable {
        void onTable(int tableId, final CharSequence tableName, long lastTxn);
    }

    private static class TableSequencerEntry extends TableSequencerImpl {
        private TableSequencerAPI pool;
        private volatile long releaseTime = Long.MAX_VALUE;

        TableSequencerEntry(TableSequencerAPI pool, CairoEngine engine, String tableName) {
            super(engine, tableName);
            this.pool = pool;
        }

        @Override
        public void close() {
            if (pool != null && !pool.closed) {
                if (!isDistressed() && pool != null) {
                    if (pool.returnToPool(this)) {
                        return;
                    }
                }

                // Sequencer is distressed, close before removing from the pool.
                super.close();
                if (pool != null) {
                    pool.seqRegistry.remove(getTableName(), this);
                }
            } else {
                super.close();
            }
        }
    }
}<|MERGE_RESOLUTION|>--- conflicted
+++ resolved
@@ -32,33 +32,25 @@
 import io.questdb.griffin.engine.ops.AlterOperation;
 import io.questdb.log.Log;
 import io.questdb.log.LogFactory;
-import io.questdb.std.Chars;
-import io.questdb.std.ConcurrentHashMap;
-import io.questdb.std.Files;
-import io.questdb.std.FilesFacade;
+import io.questdb.std.*;
 import io.questdb.std.str.Path;
 import io.questdb.std.str.StringSink;
 import org.jetbrains.annotations.NotNull;
 import org.jetbrains.annotations.TestOnly;
 
-<<<<<<< HEAD
-import java.util.Iterator;
-=======
 import java.io.Closeable;
 import java.util.ArrayDeque;
 import java.util.Iterator;
 import java.util.concurrent.locks.ReentrantLock;
 import java.util.function.Function;
->>>>>>> 69bd305c
 
 import static io.questdb.cairo.wal.WalUtils.SEQ_DIR;
 
-public class TableSequencerAPI implements Closeable {
+public class TableSequencerAPI implements QuietCloseable {
     private static final Log LOG = LogFactory.getLog(TableSequencerAPI.class);
     private final ConcurrentHashMap<TableSequencerEntry> seqRegistry = new ConcurrentHashMap<>();
     private final CairoEngine engine;
     private final Function<CharSequence, TableSequencerEntry> createSequencerInstanceLambda;
-    private final Function<CharSequence, WalWriterPool> createWalPoolLambda;
     private final CairoConfiguration configuration;
     private final long inactiveTtlUs;
     private final int recreateDistressedSequencerAttempts;
@@ -68,7 +60,6 @@
         this.configuration = configuration;
         this.engine = engine;
         this.createSequencerInstanceLambda = this::createSequencerInstance;
-        this.createWalPoolLambda = this::createWalPool;
         this.inactiveTtlUs = configuration.getInactiveWalWriterTTL() * 1000;
         this.recreateDistressedSequencerAttempts = configuration.getWalRecreateDistressedSequencerAttempts();
     }
@@ -79,19 +70,9 @@
         releaseAll();
     }
 
-<<<<<<< HEAD
     public void getTableMetadata(final CharSequence tableName, final TableRecordMetadataSink sink, boolean compress) {
-        try (TableSequencer tableSequencer = openSequencer(tableName)) {
+        try (TableSequencerImpl tableSequencer = openSequencerLocked(tableName, SequencerLockType.READ)) {
             tableSequencer.getTableMetadata(sink, compress);
-=======
-    public void copyMetadataTo(final CharSequence tableName, final SequencerMetadata metadata) {
-        try (TableSequencerImpl tableSequencer = openSequencerLocked(tableName, SequencerLockType.READ)) {
-            try {
-                tableSequencer.copyMetadataTo(metadata);
-            } finally {
-                tableSequencer.unlockRead();
-            }
->>>>>>> 69bd305c
         }
     }
 
@@ -142,6 +123,18 @@
         }
     }
 
+    public int getNextWalId(final CharSequence tableName) {
+        try (TableSequencerImpl tableSequencer = openSequencerLocked(tableName, SequencerLockType.READ)) {
+            int walId;
+            try {
+                walId = tableSequencer.getNextWalId();
+            } finally {
+                tableSequencer.unlockRead();
+            }
+            return walId;
+        }
+    }
+
     public @NotNull TableMetadataChangeLog getMetadataChangeLogCursor(final CharSequence tableName, long structureVersionLo) {
         try (TableSequencerImpl tableSequencer = openSequencerLocked(tableName, SequencerLockType.READ)) {
             TableMetadataChangeLog metadataChangeLog;
@@ -151,18 +144,6 @@
                 tableSequencer.unlockRead();
             }
             return metadataChangeLog;
-        }
-    }
-
-    public int getNextWalId(final CharSequence tableName) {
-        try (TableSequencerImpl tableSequencer = openSequencerLocked(tableName, SequencerLockType.READ)) {
-            int walId;
-            try {
-                walId = tableSequencer.getNextWalId();
-            } finally {
-                tableSequencer.unlockRead();
-            }
-            return walId;
         }
     }
 
@@ -174,10 +155,6 @@
         return isWalTable(tableName, configuration.getRoot(), configuration.getFilesFacade());
     }
 
-    public @NotNull WalWriter getWalWriter(final CharSequence tableName) {
-        return getWalPool(tableName).get();
-    }
-
     public boolean isSuspended(final CharSequence tableName) {
         try (TableSequencerImpl sequencer = openSequencerLocked(tableName, SequencerLockType.READ)) {
             boolean isSuspended;
@@ -226,22 +203,21 @@
         }
     }
 
-<<<<<<< HEAD
+    public boolean releaseAll() {
+        return releaseAll(Long.MAX_VALUE);
+    }
+
     public void reloadMetadataConditionally(
             final CharSequence tableName,
             long expectedStructureVersion,
             TableRecordMetadataSink sink,
             boolean compress
     ) {
-        try (TableSequencer tableSequencer = openSequencer(tableName)) {
+        try (TableSequencer tableSequencer = openSequencerLocked(tableName, SequencerLockType.READ)) {
             if (tableSequencer.getStructureVersion() != expectedStructureVersion) {
                 tableSequencer.getTableMetadata(sink, compress);
             }
         }
-=======
-    public boolean releaseAll() {
-        return releaseAll(Long.MAX_VALUE);
->>>>>>> 69bd305c
     }
 
     public void registerTable(int tableId, final TableStructure tableStructure) {
@@ -304,20 +280,11 @@
         });
     }
 
-<<<<<<< HEAD
-    private @NotNull TableSequencerImpl openSequencer(final CharSequence tableName) {
-        throwIfClosed();
-=======
     private TableSequencerEntry createSequencerInstance(CharSequence tableNameStr) {
         TableSequencerEntry sequencer = new TableSequencerEntry(this, this.engine, (String) tableNameStr);
         sequencer.open();
         return sequencer;
     }
-
-    private WalWriterPool createWalPool(CharSequence charSequence) {
-        return new WalWriterPool((String) charSequence, this, engine.getConfiguration());
-    }
->>>>>>> 69bd305c
 
     @NotNull
     private TableSequencerEntry getTableSequencerEntryLocked(CharSequence tableName, SequencerLockType lock) {
@@ -348,11 +315,6 @@
         }
 
         throw CairoException.critical(0).put("sequencer is distressed [table=").put(tableName).put(']');
-    }
-
-    private @NotNull WalWriterPool getWalPool(final CharSequence tableName) {
-        throwIfClosed();
-        return walRegistry.computeIfAbsent(Chars.toString(tableName), this.createWalPoolLambda);
     }
 
     private @NotNull TableSequencerImpl openSequencerLocked(final CharSequence tableName, SequencerLockType lock) {
@@ -411,32 +373,6 @@
         return removed;
     }
 
-<<<<<<< HEAD
-    private boolean returnToPool(final TableSequencerEntry entry) {
-        if (isClosed()) {
-            return false;
-        }
-        entry.releaseTime = getConfiguration().getMicrosecondClock().getTicks();
-        return true;
-=======
-    private boolean releaseWalWriters(long deadline) {
-        if (walRegistry.size() == 0) {
-            // nothing to release
-            return true;
-        }
-        boolean removed = false;
-        final Iterator<WalWriterPool> iterator = walRegistry.values().iterator();
-        while (iterator.hasNext()) {
-            final WalWriterPool pool = iterator.next();
-            removed = pool.releaseAll(deadline);
-            if (deadline == Long.MAX_VALUE && pool.size() == 0) {
-                iterator.remove();
-            }
-        }
-        return removed;
->>>>>>> 69bd305c
-    }
-
     private void throwIfClosed() {
         if (closed) {
             LOG.info().$("is closed").$();
