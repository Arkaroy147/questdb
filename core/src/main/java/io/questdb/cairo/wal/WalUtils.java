--- conflicted
+++ resolved
@@ -32,27 +32,23 @@
     public static final String WAL_NAME_BASE = "wal";
     public static final String WAL_INDEX_FILE_NAME = "_wal_index.d";
     public static final String EVENT_FILE_NAME = "_event";
-    public static final String CATALOG_FILE_NAME = "_catalog.txn";
-    public static final String CATALOG_FILE_NAME_META_VAR = "_catalog.meta.d";
-    public static final String CATALOG_FILE_NAME_META_INX = "_catalog.meta.i";
     public static final long SEQ_META_OFFSET_WAL_LENGTH = 0;
     public static final long SEQ_META_OFFSET_WAL_VERSION = SEQ_META_OFFSET_WAL_LENGTH + Integer.BYTES;
     public static final long SEQ_META_OFFSET_STRUCTURE_VERSION = SEQ_META_OFFSET_WAL_VERSION + Integer.BYTES;
     public static final long SEQ_META_OFFSET_COLUMN_COUNT = SEQ_META_OFFSET_STRUCTURE_VERSION + Long.BYTES;
     public static final long SEQ_META_OFFSET_TIMESTAMP_INDEX = SEQ_META_OFFSET_COLUMN_COUNT + Integer.BYTES;
     public static final long SEQ_META_TABLE_ID = SEQ_META_OFFSET_TIMESTAMP_INDEX + Integer.BYTES;
-<<<<<<< HEAD
-    public static final long SEQ_META_OFFSET_COLUMNS = SEQ_META_TABLE_ID + Integer.BYTES;
-    public static final int METADATA_WALID = -1;
-    public static final int DROP_TABLE_WALID = -2;
-    public static final int RENAME_TABLE_WALID = -3;
-    public static final int DROP_TABLE_STRUCTURE_VERSION = -2;
-    public static String TABLE_REGISTRY_NAME_FILE = "tables.d";
-
-=======
     public static final long SEQ_META_SUSPENDED = SEQ_META_TABLE_ID + Integer.BYTES;
     public static final long SEQ_META_OFFSET_COLUMNS = SEQ_META_SUSPENDED + Byte.BYTES;
+    public static final int DROP_TABLE_STRUCTURE_VERSION = -2;
+    public static final int DROP_TABLE_WALID = -2;
+    public static final int METADATA_WALID = -1;
+    public static final int RENAME_TABLE_WALID = -3;
     public static final String SEQ_DIR = "txn_seq";
+    public static String TABLE_REGISTRY_NAME_FILE = "tables.d";
+    public static final String TXNLOG_FILE_NAME = "_txnlog";
+    public static final String TXNLOG_FILE_NAME_META_INX = "_txnlog.meta.i";
+    public static final String TXNLOG_FILE_NAME_META_VAR = "_txnlog.meta.d";
 
     public static void setupWorkerPool(WorkerPool workerPool, CairoEngine engine, int sharedWorkerCount) {
         for (int i = 0, workerCount = workerPool.getWorkerCount(); i < workerCount; i++) {
@@ -62,5 +58,4 @@
             workerPool.freeOnExit(applyWal2TableJob);
         }
     }
->>>>>>> 23bc095b
 }