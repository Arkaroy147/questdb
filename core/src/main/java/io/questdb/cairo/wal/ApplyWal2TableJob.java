--- conflicted
+++ resolved
@@ -28,7 +28,6 @@
 import io.questdb.cairo.security.AllowAllCairoSecurityContext;
 import io.questdb.cairo.wal.seq.TableMetadataChangeLog;
 import io.questdb.cairo.wal.seq.TableSequencerAPI;
-import io.questdb.cairo.wal.seq.TableTransactionLog;
 import io.questdb.cairo.wal.seq.TransactionLogCursor;
 import io.questdb.griffin.SqlException;
 import io.questdb.log.Log;
@@ -42,15 +41,10 @@
 
 import java.io.Closeable;
 
-<<<<<<< HEAD
+import static io.questdb.cairo.wal.WalTxnType.*;
 import static io.questdb.cairo.wal.WalUtils.*;
-=======
-import static io.questdb.cairo.wal.WalTxnType.*;
-import static io.questdb.cairo.wal.WalUtils.WAL_FORMAT_VERSION;
-import static io.questdb.cairo.wal.WalUtils.WAL_NAME_BASE;
 import static io.questdb.tasks.TableWriterTask.CMD_ALTER_TABLE;
 import static io.questdb.tasks.TableWriterTask.CMD_UPDATE_TABLE;
->>>>>>> 23bc095b
 
 public class ApplyWal2TableJob extends AbstractQueueConsumerJob<WalTxnNotificationTask> implements Closeable {
     private static final String WAL_2_TABLE_WRITE_REASON = "WAL Data Application";
@@ -68,10 +62,6 @@
         walEventReader = new WalEventReader(engine.getConfiguration().getFilesFacade());
     }
 
-<<<<<<< HEAD
-    public static long processWalTxnNotification(
-            CharSequence systemTableName,
-=======
     @Override
     public void close() {
         Misc.free(sqlToOperation);
@@ -79,40 +69,25 @@
     }
 
     public long processWalTxnNotification(
-            CharSequence tableName,
->>>>>>> 23bc095b
+            CharSequence systemTableName,
             int tableId,
             CairoEngine engine,
             SqlToOperation sqlToOperation
     ) {
-<<<<<<< HEAD
-        SequencerStructureChangeCursor cursor = reusableStructureChangeCursor.get();
-        long lastTxn;
-        long lastCommittedTxn = -1;
+        long lastSeqTxn = -1;
+        long lastAppliedSeqTxn = -1;
         Path tempPath = Path.PATH.get();
-
         do {
             if (TableUtils.exists(engine.getConfiguration().getFilesFacade(), tempPath, engine.getConfiguration().getRoot(), systemTableName) != TableUtils.TABLE_EXISTS) {
                 LOG.info().$("table '").utf8(systemTableName).$("' does not exist, skipping WAL application").$();
                 return Long.MAX_VALUE;
             }
 
-            // This is work steeling, security context is checked on writing to the WAL
-            // and can be ignored here
+            // security context is checked on writing to the WAL and can be ignored here
             try (TableWriter writer = engine.getWriterBySystemName(AllowAllCairoSecurityContext.INSTANCE, systemTableName, WAL_2_TABLE_WRITE_REASON)) {
                 assert writer.getMetadata().getId() == tableId;
-                cursor = applyOutstandingWalTransactions(systemTableName, writer, engine, sqlToOperation, cursor, tempPath);
-                lastCommittedTxn = writer.getTxn();
-=======
-        long lastSeqTxn = -1;
-        long lastAppliedSeqTxn = -1;
-        do {
-            // security context is checked on writing to the WAL and can be ignored here
-            try (TableWriter writer = engine.getWriter(AllowAllCairoSecurityContext.INSTANCE, tableName, WAL_2_TABLE_WRITE_REASON)) {
-                assert writer.getMetadata().getId() == tableId;
-                applyOutstandingWalTransactions(writer, engine, sqlToOperation);
+                applyOutstandingWalTransactions(systemTableName, writer, engine, sqlToOperation, tempPath);
                 lastAppliedSeqTxn = writer.getSeqTxn();
->>>>>>> 23bc095b
             } catch (EntryUnavailableException tableBusy) {
                 if (!WAL_2_TABLE_WRITE_REASON.equals(tableBusy.getReason())) {
                     // Oh, no, rogue writer
@@ -123,31 +98,16 @@
                 // This is good, someone else will apply the data
                 break;
             } catch (CairoException ex) {
-<<<<<<< HEAD
-                engine.notifyWalTxnFailed();
-                LOG.critical().$("failed to apply WAL data to table [table=").$(systemTableName)
-                        .$(", error=").$(ex.getMessage())
-=======
-                LOG.critical().$("failed to apply WAL transaction to table, will be moved to SUSPENDED state [table=").$(tableName)
+                LOG.critical().$("failed to apply WAL transaction to table, will be moved to SUSPENDED state [table=").$(systemTableName)
                         .$(", error=").$(ex.getFlyweightMessage())
->>>>>>> 23bc095b
                         .$(", errno=").$(ex.getErrno())
                         .I$();
                 return WAL_APPLY_FAILED;
             }
 
-<<<<<<< HEAD
-            lastTxn = engine.getTableRegistry().lastTxn(systemTableName);
-        } while (lastCommittedTxn < lastTxn);
-
-        reusableStructureChangeCursor.set(cursor);
-        return lastCommittedTxn;
-    }
-=======
-            lastSeqTxn = engine.getTableSequencerAPI().lastTxn(tableName);
+            lastSeqTxn = engine.getTableSequencerAPI().lastTxn(systemTableName);
         } while (lastAppliedSeqTxn < lastSeqTxn);
         assert lastAppliedSeqTxn == lastSeqTxn;
->>>>>>> 23bc095b
 
         return lastAppliedSeqTxn;
     }
@@ -165,26 +125,15 @@
 
     @Override
     protected boolean doRun(int workerId, long cursor) {
-<<<<<<< HEAD
-        CharSequence systemTableName;
-        int tableId;
-        long txn;
-=======
-        final CharSequence tableName;
+        final CharSequence systemTableName;
         final int tableId;
         final long seqTxn;
->>>>>>> 23bc095b
 
         try {
             WalTxnNotificationTask walTxnNotificationTask = queue.get(cursor);
             tableId = walTxnNotificationTask.getTableId();
-<<<<<<< HEAD
             systemTableName = walTxnNotificationTask.getSystemTableName();
-            txn = walTxnNotificationTask.getTxn();
-=======
-            tableName = walTxnNotificationTask.getTableName();
             seqTxn = walTxnNotificationTask.getTxn();
->>>>>>> 23bc095b
         } finally {
             // Don't hold the queue until the all the transactions applied to the table
             subSeq.done(cursor);
@@ -192,56 +141,33 @@
 
         if (lastAppliedSeqTxns.get(tableId) < seqTxn) {
             // Check, maybe we already processed this table to higher txn.
-<<<<<<< HEAD
-            long committedTxn = processWalTxnNotification(systemTableName, tableId, engine, sqlToOperation);
-            if (committedTxn > -1) {
-                localCommittedTransactions.put(tableId, committedTxn);
-            }
-        } else {
-            LOG.debug().$("Skipping WAL processing for table, already processed [table=").$(systemTableName).$(", txn=").$(txn).I$();
-=======
-            final long lastAppliedSeqTxn = processWalTxnNotification(tableName, tableId, engine, sqlToOperation);
+            final long lastAppliedSeqTxn = processWalTxnNotification(systemTableName, tableId, engine, sqlToOperation);
             if (lastAppliedSeqTxn > -1L) {
                 lastAppliedSeqTxns.put(tableId, lastAppliedSeqTxn);
             } else if (lastAppliedSeqTxn != -1L) {
                 lastAppliedSeqTxns.put(tableId, Long.MAX_VALUE);
-                engine.getTableSequencerAPI().suspendTable(tableName);
+                engine.getTableSequencerAPI().suspendTable(systemTableName);
             }
         } else {
-            LOG.debug().$("Skipping WAL processing for table, already processed [table=").$(tableName).$(", txn=").$(seqTxn).I$();
->>>>>>> 23bc095b
+            LOG.debug().$("Skipping WAL processing for table, already processed [table=").$(systemTableName).$(", txn=").$(seqTxn).I$();
         }
         return true;
     }
 
-<<<<<<< HEAD
-    private static SequencerStructureChangeCursor applyOutstandingWalTransactions(
+    private void applyOutstandingWalTransactions(
             CharSequence systemTableName,
             TableWriter writer,
             CairoEngine engine,
             SqlToOperation sqlToOperation,
-            @Nullable SequencerStructureChangeCursor reusableStructureChangeCursor,
             Path tempPath
-=======
-    private void applyOutstandingWalTransactions(
-            TableWriter writer,
-            CairoEngine engine,
-            SqlToOperation sqlToOperation
->>>>>>> 23bc095b
     ) {
         final TableSequencerAPI tableSequencerAPI = engine.getTableSequencerAPI();
-        try (TransactionLogCursor transactionLogCursor = tableSequencerAPI.getCursor(writer.getTableName(), writer.getSeqTxn())) {
-            final Path tempPath = Path.PATH.get();
-
-<<<<<<< HEAD
         if (engine.isTableDropped(systemTableName)) {
             LOG.info().$("table '").utf8(systemTableName).$("' is dropped, skipping WAL application").$();
             tryDestroyDroppedTable(systemTableName, writer, engine);
-            return reusableStructureChangeCursor;
-        }
-
-        try (SequencerCursor sequencerCursor = tableRegistry.getCursor(systemTableName, lastCommitted)) {
-=======
+        }
+
+        try (TransactionLogCursor transactionLogCursor = tableSequencerAPI.getCursor(systemTableName, writer.getSeqTxn())) {
             TableMetadataChangeLog structuralChangeCursor = null;
             try {
                 while (transactionLogCursor.hasNext()) {
@@ -249,96 +175,62 @@
                     final int segmentId = transactionLogCursor.getSegmentId();
                     final long segmentTxn = transactionLogCursor.getSegmentTxn();
                     final long seqTxn = transactionLogCursor.getTxn();
->>>>>>> 23bc095b
 
                     if (seqTxn != writer.getSeqTxn() + 1) {
                         throw CairoException.critical(0).put("Unexpected sequencer transaction, expected ").put(writer.getSeqTxn() + 1).put(" but was ").put(seqTxn);
                     }
 
-<<<<<<< HEAD
-                if (nextTableTxn != writer.getTxn() + 1) {
-                    throw CairoException.critical(0).put("Unexpected WAL segment transaction [nextWalTxn=").put(nextTableTxn).put(", nextTableTxn=").put((writer.getTxn() + 1)).put(']');
-                }
-
-                // Always set full path when using thread static path
-                tempPath.of(engine.getConfiguration().getRoot()).concat(systemTableName).slash().put(WAL_NAME_BASE).put(walId).slash().put(segmentId);
-                switch (walId) {
-                    case METADATA_WALID:
-                        // This is metadata change
-                        // to be taken from Sequencer directly
-                        // This may look odd, but on metadata change record, segment ID means structure version.
-                        @SuppressWarnings("UnnecessaryLocalVariable") final int newStructureVersion = segmentId;
-                        if (writer.getStructureVersion() != newStructureVersion - 1) {
-                            throw CairoException.critical(0)
-                                    .put("Unexpected new WAL structure version [walStructure=").put(newStructureVersion)
-                                    .put(", tableStructureVersion=").put(writer.getStructureVersion())
-                                    .put(']');
-                        }
-                        boolean hasNext;
-                        if (reusableStructureChangeCursor == null || !(hasNext = reusableStructureChangeCursor.hasNext())) {
-                            reusableStructureChangeCursor = tableRegistry.getStructureChangeCursor(systemTableName, reusableStructureChangeCursor, newStructureVersion - 1);
-                            hasNext = reusableStructureChangeCursor != null && reusableStructureChangeCursor.hasNext();
-=======
-                    if (walId != TableTransactionLog.STRUCTURAL_CHANGE_WAL_ID) {
-                        // Always set full path when using thread static path
-                        tempPath.of(engine.getConfiguration().getRoot()).concat(writer.getTableName()).slash().put(WAL_NAME_BASE).put(walId).slash().put(segmentId);
-                        processWalCommit(writer, tempPath, segmentTxn, sqlToOperation, seqTxn);
-                    } else {
-                        // This is metadata change
-                        // to be taken from TableSequencer directly
-                        // This may look odd, but on metadata change record, segment ID means structure version.
-                        @SuppressWarnings("UnnecessaryLocalVariable") final int newStructureVersion = segmentId;
-                        if (writer.getStructureVersion() != newStructureVersion - 1) {
-                            throw CairoException.critical(0)
-                                    .put("Unexpected new WAL structure version [walStructure=").put(newStructureVersion)
-                                    .put(", tableStructureVersion=").put(writer.getStructureVersion())
-                                    .put(']');
-                        }
-
-                        boolean hasNext;
-                        if (structuralChangeCursor == null || !(hasNext = structuralChangeCursor.hasNext())) {
-                            Misc.free(structuralChangeCursor);
-                            structuralChangeCursor = tableSequencerAPI.getMetadataChangeLogCursor(writer.getTableName(), newStructureVersion - 1);
-                            hasNext = structuralChangeCursor.hasNext();
->>>>>>> 23bc095b
-                        }
-
-                        if (hasNext) {
-                            try {
-<<<<<<< HEAD
-                                reusableStructureChangeCursor.next().apply(writer, true);
-=======
-                                structuralChangeCursor.next().apply(writer, true);
-                                writer.setSeqTxn(seqTxn);
->>>>>>> 23bc095b
-                            } catch (SqlException e) {
+                    switch (walId) {
+                        case METADATA_WALID:
+                            // This is metadata change
+                            // to be taken from Sequencer directly
+                            // This may look odd, but on metadata change record, segment ID means structure version.
+                            @SuppressWarnings("UnnecessaryLocalVariable") final int newStructureVersion = segmentId;
+                            if (writer.getStructureVersion() != newStructureVersion - 1) {
                                 throw CairoException.critical(0)
-                                        .put("cannot apply structure change from WAL to table [error=")
-                                        .put(e.getFlyweightMessage()).put(']');
+                                        .put("Unexpected new WAL structure version [walStructure=").put(newStructureVersion)
+                                        .put(", tableStructureVersion=").put(writer.getStructureVersion())
+                                        .put(']');
                             }
-                        } else {
-                            // Something messed up in sequencer.
-                            // There is a transaction in WAL but no structure change record.
-                            // TODO: make sequencer distressed and try to reconcile on sequencer opening
-                            //  or skip the transaction?
-                            throw CairoException.critical(0)
-                                    .put("cannot apply structure change from WAL to table. WAL metadata change does not exist [structureVersion=")
-                                    .put(newStructureVersion)
-                                    .put(']');
-                        }
-<<<<<<< HEAD
-                        break;
-                    case DROP_TABLE_WALID:
-                        tryDestroyDroppedTable(systemTableName, writer, engine);
-                        return reusableStructureChangeCursor;
-
-                    case RENAME_TABLE_WALID:
-                        break;
-                    default:
-                        writer.processWalCommit(tempPath, segmentTxn, sqlToOperation);
-=======
+
+                            boolean hasNext;
+                            if (structuralChangeCursor == null || !(hasNext = structuralChangeCursor.hasNext())) {
+                                Misc.free(structuralChangeCursor);
+                                structuralChangeCursor = tableSequencerAPI.getMetadataChangeLogCursor(writer.getSystemTableName(), newStructureVersion - 1);
+                                hasNext = structuralChangeCursor.hasNext();
+                            }
+
+                            if (hasNext) {
+                                try {
+                                    structuralChangeCursor.next().apply(writer, true);
+                                    writer.setSeqTxn(seqTxn);
+                                } catch (SqlException e) {
+                                    throw CairoException.critical(0)
+                                            .put("cannot apply structure change from WAL to table [error=")
+                                            .put(e.getFlyweightMessage()).put(']');
+                                }
+                            } else {
+                                // Something messed up in sequencer.
+                                // There is a transaction in WAL but no structure change record.
+                                // TODO: make sequencer distressed and try to reconcile on sequencer opening
+                                //  or skip the transaction?
+                                throw CairoException.critical(0)
+                                        .put("cannot apply structure change from WAL to table. WAL metadata change does not exist [structureVersion=")
+                                        .put(newStructureVersion)
+                                        .put(']');
+                            }
+                            break;
+                        case DROP_TABLE_WALID:
+                            tryDestroyDroppedTable(systemTableName, writer, engine);
+                            return;
+
+                        case RENAME_TABLE_WALID:
+                            break;
+                        default:
+                            // Always set full path when using thread static path
+                            tempPath.of(engine.getConfiguration().getRoot()).concat(systemTableName).slash().put(WAL_NAME_BASE).put(walId).slash().put(segmentId);
+                            processWalCommit(writer, tempPath, segmentTxn, sqlToOperation, seqTxn);
                     }
->>>>>>> 23bc095b
                 }
             } finally {
                 Misc.free(structuralChangeCursor);
@@ -394,7 +286,7 @@
                     throw new UnsupportedOperationException("Unsupported command type: " + cmdType);
             }
         } catch (SqlException ex) {
-            LOG.error().$("error applying UPDATE SQL to wal table [table=")
+            LOG.error().$("error applying SQL to wal table [table=")
                     .$(tableWriter.getTableName()).$(", sql=").$(sql).$(", error=").$(ex.getFlyweightMessage()).I$();
             // This is fine, some syntax error, we should block WAL processing if SQL is not valid
         }
