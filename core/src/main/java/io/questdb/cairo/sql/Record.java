--- conflicted
+++ resolved
@@ -174,32 +174,20 @@
     }
 
     /**
-<<<<<<< HEAD
-     * Gets the second int64 value of a Long128 column by index
-     * @param col numeric index of the column
-     * @return unsigned 256-bit integer
-=======
      * Gets the high int64 value of a Long128 column by index
      *
      * @param col numeric index of the column
      * @return high long64 of 128-bit integer
->>>>>>> fbc71d19
      */
     default long getLong128Hi(int col) {
         throw new UnsupportedOperationException();
     }
 
     /**
-<<<<<<< HEAD
-     * Gets the second int64 value of a Long128 column by index
-     * @param col numeric index of the column
-     * @return unsigned 256-bit integer
-=======
      * Gets the low int64 value of a Long128 column by index
      *
      * @param col numeric index of the column
      * @return low long64 of 128-bit integer
->>>>>>> fbc71d19
      */
     default long getLong128Lo(int col) {
         throw new UnsupportedOperationException();
