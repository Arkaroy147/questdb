/*******************************************************************************
 *     ___                  _   ____  ____
 *    / _ \ _   _  ___  ___| |_|  _ \| __ )
 *   | | | | | | |/ _ \/ __| __| | | |  _ \
 *   | |_| | |_| |  __/\__ \ |_| |_| | |_) |
 *    \__\_\\__,_|\___||___/\__|____/|____/
 *
 *  Copyright (c) 2014-2019 Appsicle
 *  Copyright (c) 2019-2022 QuestDB
 *
 *  Licensed under the Apache License, Version 2.0 (the "License");
 *  you may not use this file except in compliance with the License.
 *  You may obtain a copy of the License at
 *
 *  http://www.apache.org/licenses/LICENSE-2.0
 *
 *  Unless required by applicable law or agreed to in writing, software
 *  distributed under the License is distributed on an "AS IS" BASIS,
 *  WITHOUT WARRANTIES OR CONDITIONS OF ANY KIND, either express or implied.
 *  See the License for the specific language governing permissions and
 *  limitations under the License.
 *
 ******************************************************************************/

package io.questdb.cairo;

import io.questdb.MessageBus;
import io.questdb.MessageBusImpl;
import io.questdb.Metrics;
import io.questdb.cairo.mig.EngineMigration;
import io.questdb.cairo.pool.*;
import io.questdb.cairo.sql.AsyncWriterCommand;
import io.questdb.cairo.sql.ReaderOutOfDateException;
import io.questdb.cairo.sql.TableRecordMetadata;
import io.questdb.cairo.vm.api.MemoryMARW;
import io.questdb.cairo.wal.WalReader;
import io.questdb.cairo.wal.WalWriter;
<<<<<<< HEAD
=======
import io.questdb.cairo.wal.seq.SequencerMetadata;
>>>>>>> 69bd305c
import io.questdb.cairo.wal.seq.TableSequencerAPI;
import io.questdb.cutlass.text.TextImportExecutionContext;
import io.questdb.griffin.DatabaseSnapshotAgent;
import io.questdb.griffin.SqlCompiler;
import io.questdb.log.Log;
import io.questdb.log.LogFactory;
import io.questdb.mp.*;
import io.questdb.std.*;
import io.questdb.std.datetime.microtime.MicrosecondClock;
import io.questdb.std.str.Path;
import io.questdb.tasks.TelemetryTask;
import io.questdb.tasks.WalTxnNotificationTask;
import org.jetbrains.annotations.NotNull;
import org.jetbrains.annotations.Nullable;
import org.jetbrains.annotations.TestOnly;

import java.io.Closeable;
import java.util.Map;
import java.util.concurrent.atomic.AtomicLong;

public class CairoEngine implements Closeable, WriterSource, WalWriterSource {
    public static final String BUSY_READER = "busyReader";
    private static final Log LOG = LogFactory.getLog(CairoEngine.class);
    private final WriterPool writerPool;
    private final ReaderPool readerPool;
    private final MetadataPool uncompressedMetadataPool;
    private final MetadataPool compressedMetadataPool;
    private final WalWriterPool walWriterPool;
    private final CairoConfiguration configuration;
    private final Metrics metrics;
    private final EngineMaintenanceJob engineMaintenanceJob;
    private final MessageBus messageBus;
    private final RingQueue<TelemetryTask> telemetryQueue;
    private final MPSequence telemetryPubSeq;
    private final SCSequence telemetrySubSeq;
    private final AtomicLong asyncCommandCorrelationId = new AtomicLong();
    private final IDGenerator tableIdGenerator;
    private final TableSequencerAPI tableSequencerAPI;
    private final TextImportExecutionContext textImportExecutionContext;
    private final ThreadSafeObjectPool<SqlCompiler> sqlCompilerPool;
    // initial value of unpublishedWalTxnCount is 1 because we want to scan for unapplied WAL transactions on startup
    private final AtomicLong unpublishedWalTxnCount = new AtomicLong(1);

    // Kept for embedded API purposes. The second constructor (the one with metrics)
    // should be preferred for internal use.
    // Defaults WAL Apply threads set to 2, this is the upper limit of number of parallel compilations when applying WAL segments.
    public CairoEngine(CairoConfiguration configuration) {
        this(configuration, Metrics.disabled(), 2);
    }

    public CairoEngine(CairoConfiguration configuration, Metrics metrics, int totalWALApplyThreads) {
        this.configuration = configuration;
        this.textImportExecutionContext = new TextImportExecutionContext(configuration);
        this.metrics = metrics;
        this.tableSequencerAPI = new TableSequencerAPI(this, configuration);
        this.messageBus = new MessageBusImpl(configuration);
        this.writerPool = new WriterPool(configuration, messageBus, metrics);
        this.readerPool = new ReaderPool(configuration, messageBus);
        this.uncompressedMetadataPool = new MetadataPool(configuration, tableSequencerAPI, false);
        this.compressedMetadataPool = new MetadataPool(configuration, tableSequencerAPI, true);
        this.walWriterPool = new WalWriterPool(configuration, tableSequencerAPI);
        this.engineMaintenanceJob = new EngineMaintenanceJob(configuration);
        if (configuration.getTelemetryConfiguration().getEnabled()) {
            this.telemetryQueue = new RingQueue<>(TelemetryTask::new, configuration.getTelemetryConfiguration().getQueueCapacity());
            this.telemetryPubSeq = new MPSequence(telemetryQueue.getCycle());
            this.telemetrySubSeq = new SCSequence();
            telemetryPubSeq.then(telemetrySubSeq).then(telemetryPubSeq);
        } else {
            this.telemetryQueue = null;
            this.telemetryPubSeq = null;
            this.telemetrySubSeq = null;
        }
        tableIdGenerator = new IDGenerator(configuration, TableUtils.TAB_INDEX_FILE_NAME);
        try {
            tableIdGenerator.open();
        } catch (Throwable e) {
            close();
            throw e;
        }
        // Recover snapshot, if necessary.
        try {
            DatabaseSnapshotAgent.recoverSnapshot(this);
        } catch (Throwable e) {
            close();
            throw e;
        }
        // Migrate database files.
        try {
            EngineMigration.migrateEngineTo(this, ColumnType.VERSION, false);
        } catch (Throwable e) {
            close();
            throw e;
        }

        this.sqlCompilerPool = new ThreadSafeObjectPool<>(() -> new SqlCompiler(this), totalWALApplyThreads);
    }

    @TestOnly
    public boolean clear() {
        boolean b1 = readerPool.releaseAll();
        boolean b2 = writerPool.releaseAll();
        boolean b3 = tableSequencerAPI.releaseAll();
<<<<<<< HEAD
        boolean b4 = compressedMetadataPool.releaseAll();
        boolean b5 = uncompressedMetadataPool.releaseAll();
        boolean b6 = walWriterPool.releaseAll();
        messageBus.reset();
        return b1 & b2 & b3 & b4 & b5 & b6;
    }

    @TestOnly
    public void clearPools() {
        sqlCompilerPool.releaseInactive();
=======
        ((MessageBusImpl) messageBus).reset();
        return b1 & b2 & b3;
>>>>>>> 69bd305c
    }

    @Override
    public void close() {
        Misc.free(writerPool);
        Misc.free(readerPool);
        Misc.free(uncompressedMetadataPool);
        Misc.free(compressedMetadataPool);
        Misc.free(walWriterPool);
        Misc.free(tableIdGenerator);
        Misc.free(messageBus);
        Misc.free(tableSequencerAPI);
        Misc.free(telemetryQueue);
        if (sqlCompilerPool != null) {
            sqlCompilerPool.releaseAll();
        }
    }

    public void createTable(
            CairoSecurityContext securityContext,
            MemoryMARW mem,
            Path path,
            TableStructure struct
    ) {
        checkTableName(struct.getTableName());
        String lockedReason = lock(securityContext, struct.getTableName(), "createTable");
        if (null == lockedReason) {
            boolean newTable = false;
            try {
                if (getStatus(securityContext, path, struct.getTableName()) != TableUtils.TABLE_DOES_NOT_EXIST) {
                    // RESERVE is the same as if exists
                    throw EntryUnavailableException.instance("table exists");
                }
                createTableUnsafe(
                        securityContext,
                        mem,
                        path,
                        struct
                );
                newTable = true;
            } finally {
                unlock(securityContext, struct.getTableName(), null, newTable);
            }
        } else {
            throw EntryUnavailableException.instance(lockedReason);
        }
    }

    // caller has to acquire the lock before this method is called and release the lock after the call
    public void createTableUnsafe(
            CairoSecurityContext securityContext,
            MemoryMARW mem,
            Path path,
            TableStructure struct
    ) {
        securityContext.checkWritePermission();
        int tableId = (int) tableIdGenerator.getNextId();
        if (struct.isWalEnabled()) {
            tableSequencerAPI.registerTable(tableId, struct);
        }

        // only create the table after it has been registered
        TableUtils.createTable(
                configuration,
                mem,
                path,
                struct,
                tableId
        );
    }

    public TableWriter getBackupWriter(
            CairoSecurityContext securityContext,
            CharSequence tableName,
            CharSequence backupDirName
    ) {
        securityContext.checkWritePermission();
        // There is no point in pooling/caching these writers since they are only used once, backups are not incremental
        return new TableWriter(
                configuration,
                tableName,
                messageBus,
                null,
                true,
                DefaultLifecycleManager.INSTANCE,
                backupDirName,
                Metrics.disabled()
        );
    }

    @TestOnly
    public int getBusyReaderCount() {
        return readerPool.getBusyCount();
    }

<<<<<<< HEAD
=======
    public TableRecordMetadata getMetadata(CairoSecurityContext securityContext, CharSequence tableName, MetadataFactory metadataFactory) {
        if (tableSequencerAPI.hasSequencer(tableName)) {
            // This is WAL table because sequencer exists
            final SequencerMetadata sequencerMetadata = metadataFactory.getSequencerMetadata();
            tableSequencerAPI.copyMetadataTo(tableName, sequencerMetadata);
            return sequencerMetadata;
        }

        try {
            return metadataFactory.openTableReaderMetadata(Chars.toString(tableName));
        } catch (CairoException e) {
            try (TableReader reader = tryGetReaderRepairWithWriter(securityContext, tableName, e)) {
                return metadataFactory.openTableReaderMetadata(reader);
            }
        }
    }

    public Map<CharSequence, ReaderPool.Entry> getReaderPoolEntries() {
        return readerPool.entries();
    }

>>>>>>> 69bd305c
    @TestOnly
    public int getBusyWriterCount() {
        return writerPool.getBusyCount();
    }

    public long getCommandCorrelationId() {
        return asyncCommandCorrelationId.incrementAndGet();
    }

    public TableRecordMetadata getCompressedMetadata(CairoSecurityContext securityContext, CharSequence tableName) {
        try {
            return compressedMetadataPool.get(tableName);
        } catch (CairoException e) {
            tryRepairTable(securityContext, tableName, e);
        }
        return compressedMetadataPool.get(tableName);
    }

    public CairoConfiguration getConfiguration() {
        return configuration;
    }

    public Job getEngineMaintenanceJob() {
        return engineMaintenanceJob;
    }

    public MessageBus getMessageBus() {
        return messageBus;
    }

    public Metrics getMetrics() {
        return metrics;
    }

<<<<<<< HEAD
=======
    public IDGenerator getTableIdGenerator() {
        return tableIdGenerator;
    }

    @Override
    public TableWriterAPI getTableWriterAPI(
            CairoSecurityContext securityContext,
            CharSequence tableName,
            @Nullable String lockReason
    ) {
        securityContext.checkWritePermission();
        if (tableSequencerAPI.hasSequencer(tableName)) {
            return tableSequencerAPI.getWalWriter(tableName);
        }
        return getWriter(securityContext, tableName, lockReason);
    }

    public void notifyWalTxnRepublisher() {
        unpublishedWalTxnCount.incrementAndGet();
    }

    @TestOnly
>>>>>>> 69bd305c
    public PoolListener getPoolListener() {
        return this.writerPool.getPoolListener();
    }

<<<<<<< HEAD
=======
    @TestOnly
>>>>>>> 69bd305c
    public void setPoolListener(PoolListener poolListener) {
        this.writerPool.setPoolListener(poolListener);
        this.readerPool.setPoolListener(poolListener);
    }

    public TableReader getReader(CairoSecurityContext securityContext, CharSequence tableName) {
        return getReader(securityContext, tableName, TableUtils.ANY_TABLE_ID, TableUtils.ANY_TABLE_VERSION);
    }

    public TableReader getReader(
            CairoSecurityContext securityContext,
            CharSequence tableName,
            int tableId,
            long version
    ) {
        checkTableName(tableName);
        TableReader reader = readerPool.get(tableName);
        if ((version > -1 && reader.getVersion() != version)
                || tableId > -1 && reader.getMetadata().getTableId() != tableId) {
            ReaderOutOfDateException ex = ReaderOutOfDateException.of(tableName, tableId, reader.getMetadata().getTableId(), version, reader.getVersion());
            reader.close();
            throw ex;
        }
        return reader;
    }

    public Map<CharSequence, AbstractMultiTenantPool.Entry<ReaderPool.R>> getReaderPoolEntries() {
        return readerPool.entries();
    }

    public TableReader getReaderWithRepair(CairoSecurityContext securityContext, CharSequence tableName) {

        checkTableName(tableName);

        try {
            return getReader(securityContext, tableName);
        } catch (CairoException e) {
            // Cannot open reader on existing table is pretty bad.
            // In some messed states, for example after _meta file swap failure Reader cannot be opened
            // but writer can be. Opening writer fixes the table mess.
            tryRepairTable(securityContext, tableName, e);
        }
        try {
            return getReader(securityContext, tableName);
        } catch (CairoException e) {
            LOG.critical()
                    .$("could not open reader [table=").$(tableName)
                    .$(", errno=").$(e.getErrno())
                    .$(", error=").$(e.getMessage()).I$();
            throw e;
        }
    }

    public int getStatus(
            CairoSecurityContext securityContext,
            Path path,
            CharSequence tableName,
            int lo,
            int hi
    ) {
        return TableUtils.exists(configuration.getFilesFacade(), path, configuration.getRoot(), tableName, lo, hi);
    }

    public int getStatus(
            CairoSecurityContext securityContext,
            Path path,
            CharSequence tableName
    ) {
        return getStatus(securityContext, path, tableName, 0, tableName.length());
    }

    public IDGenerator getTableIdGenerator() {
        return tableIdGenerator;
    }

    public TableSequencerAPI getTableSequencerAPI() {
        return tableSequencerAPI;
    }

    @Override
    public TableWriterAPI getTableWriterAPI(
            CairoSecurityContext securityContext,
            CharSequence tableName,
            @Nullable String lockReason
    ) {
        securityContext.checkWritePermission();
        if (tableSequencerAPI.hasSequencer(tableName)) {
            return walWriterPool.get(tableName);
        }
        return getWriter(securityContext, tableName, lockReason);
    }

    public Sequence getTelemetryPubSequence() {
        return telemetryPubSeq;
    }

    public RingQueue<TelemetryTask> getTelemetryQueue() {
        return telemetryQueue;
    }

    public SCSequence getTelemetrySubSequence() {
        return telemetrySubSeq;
    }

    public TextImportExecutionContext getTextImportExecutionContext() {
        return textImportExecutionContext;
    }

    public TableRecordMetadata getUncompressedMetadata(CairoSecurityContext securityContext, CharSequence tableName) {
        try {
            return uncompressedMetadataPool.get(tableName);
        } catch (CairoException e) {
            tryRepairTable(securityContext, tableName, e);
        }
        return uncompressedMetadataPool.get(tableName);
    }

    public long getUnpublishedWalTxnCount() {
        return unpublishedWalTxnCount.get();
    }

    // For testing only
    @TestOnly
    public WalReader getWalReader(
            CairoSecurityContext securityContext,
            CharSequence tableName,
            CharSequence walName,
            int segmentId,
            long walRowCount
    ) {
        if (tableSequencerAPI.hasSequencer(tableName)) {
            // This is WAL table because sequencer exists
            return new WalReader(configuration, tableName, walName, segmentId, walRowCount);
        }

        throw CairoException.nonCritical().put("WAL reader is not supported for table ").put(tableName);
    }

    @Override
    public @NotNull WalWriter getWalWriter(CairoSecurityContext securityContext, CharSequence tableName) {
        securityContext.checkWritePermission();
        return walWriterPool.get(tableName);
    }

    public TableWriter getWriter(
            CairoSecurityContext securityContext,
            CharSequence tableName,
            String lockReason
    ) {
        securityContext.checkWritePermission();
        checkTableName(tableName);
        return writerPool.get(tableName, lockReason);
    }

    public TableWriter getWriterOrPublishCommand(
            CairoSecurityContext securityContext,
            CharSequence tableName,
            @NotNull AsyncWriterCommand asyncWriterCommand
    ) {
        securityContext.checkWritePermission();
        checkTableName(tableName);
        return writerPool.getWriterOrPublishCommand(tableName, asyncWriterCommand.getCommandName(), asyncWriterCommand);
    }

    public String lock(
            CairoSecurityContext securityContext,
            CharSequence tableName,
            String lockReason
    ) {
        assert null != lockReason;
        securityContext.checkWritePermission();

        checkTableName(tableName);
        String lockedReason = writerPool.lock(tableName, lockReason);
        if (lockedReason == null) { // not locked
            if (readerPool.lock(tableName)) {
                if (compressedMetadataPool.lock(tableName)) {
                    if (uncompressedMetadataPool.lock(tableName)) {
                        LOG.info().$("locked [table=`").utf8(tableName).$("`, thread=").$(Thread.currentThread().getId()).I$();
                        return null;
                    }
                    compressedMetadataPool.unlock(tableName);
                }
                readerPool.unlock(tableName);
            }
            writerPool.unlock(tableName);
            return BUSY_READER;
        }
        return lockedReason;
    }

    public boolean lockReaders(CharSequence tableName) {
        checkTableName(tableName);
        return readerPool.lock(tableName);
    }

    public CharSequence lockWriter(CairoSecurityContext securityContext, CharSequence tableName, String lockReason) {
        securityContext.checkWritePermission();
        checkTableName(tableName);
        return writerPool.lock(tableName, lockReason);
    }

    public void notifyWalTxnCommitted(int tableId, String tableName, long txn) {
        final Sequence pubSeq = messageBus.getWalTxnNotificationPubSequence();
        while (true) {
            long cursor = pubSeq.next();
            if (cursor > -1L) {
                WalTxnNotificationTask task = messageBus.getWalTxnNotificationQueue().get(cursor);
                task.of(tableName, tableId, txn);
                pubSeq.done(cursor);
                return;
            } else if (cursor == -1L) {
                LOG.info().$("cannot publish WAL notifications, queue is full [current=")
                        .$(pubSeq.current()).$(", table=").$(tableName)
                        .$();
                // queue overflow, throw away notification and notify a job to rescan all tables
                notifyWalTxnRepublisher();
                return;
            }
        }
    }

    public void notifyWalTxnRepublisher() {
        unpublishedWalTxnCount.incrementAndGet();
    }

    @TestOnly
    public boolean releaseAllReaders() {
        boolean b1 = compressedMetadataPool.releaseAll();
        boolean b2 = uncompressedMetadataPool.releaseAll();
        return readerPool.releaseAll() & b1 & b2;
    }

    @TestOnly
    public void releaseAllWriters() {
        writerPool.releaseAll();
    }

    public boolean releaseInactive() {
        boolean useful = writerPool.releaseInactive();
        useful |= readerPool.releaseInactive();
        useful |= tableSequencerAPI.releaseInactive();
        useful |= uncompressedMetadataPool.releaseInactive();
        useful |= compressedMetadataPool.releaseInactive();
        useful |= walWriterPool.releaseInactive();
        return useful;
    }

<<<<<<< HEAD
=======
    @TestOnly
    public void releaseInactiveCompilers() {
        sqlCompilerPool.releaseInactive();
    }

>>>>>>> 69bd305c
    public void remove(
            CairoSecurityContext securityContext,
            Path path,
            CharSequence tableName
    ) {
        securityContext.checkWritePermission();
        checkTableName(tableName);
        CharSequence lockedReason = lock(securityContext, tableName, "removeTable");
        if (null == lockedReason) {
            try {
                path.of(configuration.getRoot()).concat(tableName).$();
                int errno;
                if ((errno = configuration.getFilesFacade().rmdir(path)) != 0) {
                    LOG.error().$("remove failed [tableName='").utf8(tableName).$("', error=").$(errno).$(']').$();
                    throw CairoException.critical(errno).put("Table remove failed");
                }
                return;
            } finally {
                unlock(securityContext, tableName, null, false);
            }
        }
        throw CairoException.nonCritical().put("Could not lock '").put(tableName).put("' [reason='").put(lockedReason).put("']");
    }

    public int removeDirectory(@Transient Path path, CharSequence dir) {
        path.of(configuration.getRoot()).concat(dir);
        final FilesFacade ff = configuration.getFilesFacade();
        return ff.rmdir(path.slash$());
    }

    public void rename(
            CairoSecurityContext securityContext,
            Path path,
            CharSequence tableName,
            Path otherPath,
            CharSequence newName
    ) {
        securityContext.checkWritePermission();

        checkTableName(tableName);
        checkTableName(newName);

        String lockedReason = lock(securityContext, tableName, "renameTable");
        if (null == lockedReason) {
            try {
                rename0(path, tableName, otherPath, newName);
            } finally {
                unlock(securityContext, tableName, null, false);
            }
        } else {
            LOG.error().$("cannot lock and rename [from='").$(tableName).$("', to='").$(newName).$("', reason='").$(lockedReason).$("']").$();
            throw EntryUnavailableException.instance(lockedReason);
        }
    }

    public void unlock(
            CairoSecurityContext securityContext,
            CharSequence tableName,
            @Nullable TableWriter writer,
            boolean newTable
    ) {
        checkTableName(tableName);
        readerPool.unlock(tableName);
        writerPool.unlock(tableName, writer, newTable);
        compressedMetadataPool.unlock(tableName);
        uncompressedMetadataPool.unlock(tableName);
        LOG.info().$("unlocked [table=`").utf8(tableName).$("`]").$();
    }

    public void unlockReaders(CharSequence tableName) {
        checkTableName(tableName);
        readerPool.unlock(tableName);
    }

    public void unlockWriter(CairoSecurityContext securityContext, CharSequence tableName) {
        securityContext.checkWritePermission();
        checkTableName(tableName);
        writerPool.unlock(tableName);
    }

    private void checkTableName(CharSequence tableName) {
        if (!TableUtils.isValidTableName(tableName, configuration.getMaxFileNameLength())) {
            throw CairoException.nonCritical()
                    .put("invalid table name [table=").putAsPrintable(tableName)
                    .put(']');
        }
    }

    ClosableInstance<SqlCompiler> getAdhocSqlCompiler() {
        return sqlCompilerPool.get();
    }

    private void rename0(Path path, CharSequence tableName, Path otherPath, CharSequence to) {
        final FilesFacade ff = configuration.getFilesFacade();
        final CharSequence root = configuration.getRoot();

        if (TableUtils.exists(ff, path, root, tableName) != TableUtils.TABLE_EXISTS) {
            LOG.error().$('\'').utf8(tableName).$("' does not exist. Rename failed.").$();
            throw CairoException.nonCritical().put("Rename failed. Table '").put(tableName).put("' does not exist");
        }

        path.of(root).concat(tableName).$();
        otherPath.of(root).concat(to).$();

        if (ff.exists(otherPath)) {
            LOG.error().$("rename target exists [from='").$(tableName).$("', to='").$(otherPath).I$();
            throw CairoException.nonCritical().put("Rename target exists");
        }

        if (ff.rename(path, otherPath) != Files.FILES_RENAME_OK) {
            int error = ff.errno();
            LOG.error().$("could not rename [from='").$(path).$("', to='").$(otherPath).$("', error=").$(error).I$();
            throw CairoException.critical(error)
                    .put("could not rename [from='").put(path)
                    .put("', to='").put(otherPath)
                    .put("', error=").put(error);
        }
    }

    private void tryRepairTable(
            CairoSecurityContext securityContext,
            CharSequence tableName,
            RuntimeException rethrow
    ) {
        try {
            getWriter(securityContext, tableName, "repair").close();
        } catch (EntryUnavailableException e) {
            // This is fine, writer is busy. Throw back origin error.
            throw rethrow;
        } catch (Throwable th) {
            LOG.critical()
                    .$("could not repair before reading [table=").$(tableName)
                    .$(" ,error=").$(th.getMessage()).I$();
            throw rethrow;
        }
    }

    private class EngineMaintenanceJob extends SynchronizedJob {

        private final MicrosecondClock clock;
        private final long checkInterval;
        private long last = 0;

        public EngineMaintenanceJob(CairoConfiguration configuration) {
            this.clock = configuration.getMicrosecondClock();
            this.checkInterval = configuration.getIdleCheckInterval() * 1000;
        }

        @Override
        protected boolean runSerially() {
            long t = clock.getTicks();
            if (last + checkInterval < t) {
                last = t;
                return releaseInactive();
            }
            return false;
        }
    }
}<|MERGE_RESOLUTION|>--- conflicted
+++ resolved
@@ -35,10 +35,6 @@
 import io.questdb.cairo.vm.api.MemoryMARW;
 import io.questdb.cairo.wal.WalReader;
 import io.questdb.cairo.wal.WalWriter;
-<<<<<<< HEAD
-=======
-import io.questdb.cairo.wal.seq.SequencerMetadata;
->>>>>>> 69bd305c
 import io.questdb.cairo.wal.seq.TableSequencerAPI;
 import io.questdb.cutlass.text.TextImportExecutionContext;
 import io.questdb.griffin.DatabaseSnapshotAgent;
@@ -58,6 +54,8 @@
 import java.io.Closeable;
 import java.util.Map;
 import java.util.concurrent.atomic.AtomicLong;
+
+import static io.questdb.cairo.pool.WriterPool.OWNERSHIP_REASON_NONE;
 
 public class CairoEngine implements Closeable, WriterSource, WalWriterSource {
     public static final String BUSY_READER = "busyReader";
@@ -141,7 +139,6 @@
         boolean b1 = readerPool.releaseAll();
         boolean b2 = writerPool.releaseAll();
         boolean b3 = tableSequencerAPI.releaseAll();
-<<<<<<< HEAD
         boolean b4 = compressedMetadataPool.releaseAll();
         boolean b5 = uncompressedMetadataPool.releaseAll();
         boolean b6 = walWriterPool.releaseAll();
@@ -152,10 +149,6 @@
     @TestOnly
     public void clearPools() {
         sqlCompilerPool.releaseInactive();
-=======
-        ((MessageBusImpl) messageBus).reset();
-        return b1 & b2 & b3;
->>>>>>> 69bd305c
     }
 
     @Override
@@ -251,30 +244,6 @@
         return readerPool.getBusyCount();
     }
 
-<<<<<<< HEAD
-=======
-    public TableRecordMetadata getMetadata(CairoSecurityContext securityContext, CharSequence tableName, MetadataFactory metadataFactory) {
-        if (tableSequencerAPI.hasSequencer(tableName)) {
-            // This is WAL table because sequencer exists
-            final SequencerMetadata sequencerMetadata = metadataFactory.getSequencerMetadata();
-            tableSequencerAPI.copyMetadataTo(tableName, sequencerMetadata);
-            return sequencerMetadata;
-        }
-
-        try {
-            return metadataFactory.openTableReaderMetadata(Chars.toString(tableName));
-        } catch (CairoException e) {
-            try (TableReader reader = tryGetReaderRepairWithWriter(securityContext, tableName, e)) {
-                return metadataFactory.openTableReaderMetadata(reader);
-            }
-        }
-    }
-
-    public Map<CharSequence, ReaderPool.Entry> getReaderPoolEntries() {
-        return readerPool.entries();
-    }
-
->>>>>>> 69bd305c
     @TestOnly
     public int getBusyWriterCount() {
         return writerPool.getBusyCount();
@@ -309,39 +278,10 @@
         return metrics;
     }
 
-<<<<<<< HEAD
-=======
-    public IDGenerator getTableIdGenerator() {
-        return tableIdGenerator;
-    }
-
-    @Override
-    public TableWriterAPI getTableWriterAPI(
-            CairoSecurityContext securityContext,
-            CharSequence tableName,
-            @Nullable String lockReason
-    ) {
-        securityContext.checkWritePermission();
-        if (tableSequencerAPI.hasSequencer(tableName)) {
-            return tableSequencerAPI.getWalWriter(tableName);
-        }
-        return getWriter(securityContext, tableName, lockReason);
-    }
-
-    public void notifyWalTxnRepublisher() {
-        unpublishedWalTxnCount.incrementAndGet();
-    }
-
-    @TestOnly
->>>>>>> 69bd305c
     public PoolListener getPoolListener() {
         return this.writerPool.getPoolListener();
     }
 
-<<<<<<< HEAD
-=======
-    @TestOnly
->>>>>>> 69bd305c
     public void setPoolListener(PoolListener poolListener) {
         this.writerPool.setPoolListener(poolListener);
         this.readerPool.setPoolListener(poolListener);
@@ -590,14 +530,6 @@
         return useful;
     }
 
-<<<<<<< HEAD
-=======
-    @TestOnly
-    public void releaseInactiveCompilers() {
-        sqlCompilerPool.releaseInactive();
-    }
-
->>>>>>> 69bd305c
     public void remove(
             CairoSecurityContext securityContext,
             Path path,
