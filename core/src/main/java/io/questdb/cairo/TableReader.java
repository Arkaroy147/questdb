/*******************************************************************************
 *     ___                  _   ____  ____
 *    / _ \ _   _  ___  ___| |_|  _ \| __ )
 *   | | | | | | |/ _ \/ __| __| | | |  _ \
 *   | |_| | |_| |  __/\__ \ |_| |_| | |_) |
 *    \__\_\\__,_|\___||___/\__|____/|____/
 *
 *  Copyright (c) 2014-2019 Appsicle
 *  Copyright (c) 2019-2022 QuestDB
 *
 *  Licensed under the Apache License, Version 2.0 (the "License");
 *  you may not use this file except in compliance with the License.
 *  You may obtain a copy of the License at
 *
 *  http://www.apache.org/licenses/LICENSE-2.0
 *
 *  Unless required by applicable law or agreed to in writing, software
 *  distributed under the License is distributed on an "AS IS" BASIS,
 *  WITHOUT WARRANTIES OR CONDITIONS OF ANY KIND, either express or implied.
 *  See the License for the specific language governing permissions and
 *  limitations under the License.
 *
 ******************************************************************************/

package io.questdb.cairo;

import io.questdb.MessageBus;
import io.questdb.cairo.sql.StaticSymbolTable;
import io.questdb.cairo.sql.SymbolTableSource;
import io.questdb.cairo.vm.NullMemoryMR;
import io.questdb.cairo.vm.Vm;
import io.questdb.cairo.vm.api.MemoryMR;
import io.questdb.cairo.vm.api.MemoryR;
import io.questdb.log.Log;
import io.questdb.log.LogFactory;
import io.questdb.std.*;
import io.questdb.std.datetime.DateFormat;
import io.questdb.std.datetime.millitime.MillisecondClock;
import io.questdb.std.str.CharSink;
import io.questdb.std.str.Path;
import org.jetbrains.annotations.NotNull;
import org.jetbrains.annotations.Nullable;

import java.io.Closeable;

import static io.questdb.cairo.TableUtils.TXN_FILE_NAME;

public class TableReader implements Closeable, SymbolTableSource {
    private static final Log LOG = LogFactory.getLog(TableReader.class);
    private static final int PARTITIONS_SLOT_SIZE = 4;
    private static final int PARTITIONS_SLOT_OFFSET_SIZE = 1;
    private static final int PARTITIONS_SLOT_OFFSET_NAME_TXN = 2;
    private static final int PARTITIONS_SLOT_OFFSET_COLUMN_VERSION = 3;
    private static final int PARTITIONS_SLOT_SIZE_MSB = Numbers.msb(PARTITIONS_SLOT_SIZE);
    private final FilesFacade ff;
    private final Path path;
    private final int partitionBy;
    private final int rootLen;
    private final TableReaderMetadata metadata;
    private final DateFormat partitionDirFormatMethod;
    private final LongList openPartitionInfo;
    private final TableReaderRecordCursor recordCursor = new TableReaderRecordCursor();
    private final PartitionBy.PartitionFloorMethod partitionFloorMethod;
    private final String tableName;
    private final MessageBus messageBus;
    private final ObjList<SymbolMapReader> symbolMapReaders = new ObjList<>();
    private final CairoConfiguration configuration;
    private final TxReader txFile;
    private final MemoryMR todoMem = Vm.getMRInstance();
    private final TxnScoreboard txnScoreboard;
    private final ColumnVersionReader columnVersionReader;
    private int partitionCount;
    private LongList columnTops;
    private ObjList<MemoryMR> columns;
    private ObjList<BitmapIndexReader> bitmapIndexes;
    private int columnCount;
    private int columnCountShl;
    private long rowCount;
    private long txn = TableUtils.INITIAL_TXN;
    private long tempMem8b = Unsafe.malloc(8, MemoryTag.NATIVE_TABLE_READER);
    private boolean txnAcquired = false;
    private final MillisecondClock clock;

    public TableReader(CairoConfiguration configuration, CharSequence tableName) {
        this(configuration, tableName, null);
    }

    public TableReader(CairoConfiguration configuration, CharSequence tableName, @Nullable MessageBus messageBus) {
        this.configuration = configuration;
        this.clock = configuration.getMillisecondClock();
        this.ff = configuration.getFilesFacade();
        this.tableName = Chars.toString(tableName);
        this.messageBus = messageBus;
        this.path = new Path();
        this.path.of(configuration.getRoot()).concat(this.tableName);
        this.rootLen = path.length();
        path.trimTo(rootLen);
        try {
            this.metadata = openMetaFile();
            this.columnCount = this.metadata.getColumnCount();
            this.columnCountShl = getColumnBits(columnCount);
            this.partitionBy = this.metadata.getPartitionBy();
            this.columnVersionReader = new ColumnVersionReader().ofRO(ff, path.trimTo(rootLen).concat(TableUtils.COLUMN_VERSION_FILE_NAME).$());
            this.txnScoreboard = new TxnScoreboard(ff, configuration.getTxnScoreboardEntryCount()).ofRW(path.trimTo(rootLen));
            LOG.debug()
                    .$("open [id=").$(metadata.getId())
                    .$(", table=").$(this.tableName)
                    .I$();
            this.txFile = new TxReader(ff).ofRO(path.trimTo(rootLen).concat(TXN_FILE_NAME).$(), partitionBy);
            path.trimTo(rootLen);
            reloadSlow(false);
            openSymbolMaps();
            partitionCount = txFile.getPartitionCount();
            partitionDirFormatMethod = PartitionBy.getPartitionDirFormatMethod(partitionBy);
            partitionFloorMethod = PartitionBy.getPartitionFloorMethod(partitionBy);

            int capacity = getColumnBase(partitionCount);
            this.columns = new ObjList<>(capacity);
            this.columns.setPos(capacity + 2);
            this.columns.setQuick(0, NullMemoryMR.INSTANCE);
            this.columns.setQuick(1, NullMemoryMR.INSTANCE);
            this.bitmapIndexes = new ObjList<>(capacity);
            this.bitmapIndexes.setPos(capacity + 2);

            this.openPartitionInfo = new LongList(partitionCount * PARTITIONS_SLOT_SIZE);
            this.openPartitionInfo.setPos(partitionCount * PARTITIONS_SLOT_SIZE);
            for (int i = 0; i < partitionCount; i++) {
                // number of rows, txn and column version is tracked for each partition
                // it is compared to attachedPartitions within the txn file to determine if a partition needs to be reloaded or not
                this.openPartitionInfo.setQuick(i * PARTITIONS_SLOT_SIZE, txFile.getPartitionTimestamp(i));
                this.openPartitionInfo.setQuick(i * PARTITIONS_SLOT_SIZE + PARTITIONS_SLOT_OFFSET_SIZE, -1); // size
                this.openPartitionInfo.setQuick(i * PARTITIONS_SLOT_SIZE + PARTITIONS_SLOT_OFFSET_NAME_TXN, txFile.getPartitionNameTxn(i)); // txn
                this.openPartitionInfo.setQuick(i * PARTITIONS_SLOT_SIZE + PARTITIONS_SLOT_OFFSET_COLUMN_VERSION, txFile.getPartitionColumnVersion(i)); // cv
            }
            this.columnTops = new LongList(capacity / 2);
            this.columnTops.setPos(capacity / 2);
            this.recordCursor.of(this);
        } catch (Throwable e) {
            close();
            throw e;
        }
    }

    public static int getPrimaryColumnIndex(int base, int index) {
        return 2 + base + index * 2;
    }

    @Override
    public void close() {
        if (isOpen()) {
            goPassive();
            freeSymbolMapReaders();
            freeBitmapIndexCache();
            Misc.free(metadata);
            Misc.free(txFile);
            Misc.free(todoMem);
            freeColumns();
            freeTempMem();
            Misc.free(txnScoreboard);
            Misc.free(path);
            Misc.free(columnVersionReader);
            LOG.debug().$("closed '").utf8(tableName).$('\'').$();
        }
    }

    /**
     * Closed column files. Similarly to {@link #closeColumnForRemove(CharSequence)} closed reader column files before
     * column can be removed. This method takes column index usually resolved from column name by #TableReaderMetadata.
     * Bounds checking is performed via assertion.
     *
     * @param columnIndex column index
     */
    public void closeColumnForRemove(int columnIndex) {
        assert columnIndex > -1 && columnIndex < columnCount;
        for (int partitionIndex = 0; partitionIndex < partitionCount; partitionIndex++) {
            // replace columns we force closed with special marker object
            // when we come to reloading table reader we would be able to
            // tell that column has to be attempted to be read from disk
            closePartitionColumnFile(getColumnBase(partitionIndex), columnIndex);
        }

        if (ColumnType.isSymbol(metadata.getColumnType(columnIndex))) {
            // same goes for symbol map reader - replace object with maker instance
            Misc.free(symbolMapReaders.getAndSetQuick(columnIndex, EmptySymbolMapReader.INSTANCE));
        }
    }

    /**
     * Closes column files. This method should be used before call to TableWriter.removeColumn() on
     * Windows OS.
     *
     * @param columnName name of column to be closed.
     */
    public void closeColumnForRemove(CharSequence columnName) {
        closeColumnForRemove(metadata.getColumnIndex(columnName));
    }

    public long floorToPartitionTimestamp(long timestamp) {
        return partitionFloorMethod.floor(timestamp);
    }

    public BitmapIndexReader getBitmapIndexReader(int partitionIndex, int columnIndex, int direction) {
        int columnBase = getColumnBase(partitionIndex);
        return getBitmapIndexReader(partitionIndex, columnBase, columnIndex, direction);
    }

    public BitmapIndexReader getBitmapIndexReader(int partitionIndex, int columnBase, int columnIndex, int direction) {
        final int index = getPrimaryColumnIndex(columnBase, columnIndex);
        BitmapIndexReader reader = bitmapIndexes.getQuick(direction == BitmapIndexReader.DIR_BACKWARD ? index : index + 1);
        if (reader != null) {
            return reader;
        }
        long partitionTimestamp = txFile.getPartitionTimestamp(partitionIndex);
        long columnNameTxn = columnVersionReader.getColumnNameTxn(partitionTimestamp, metadata.getWriterIndex(columnIndex));
        return createBitmapIndexReaderAt(index, columnBase, columnIndex, columnNameTxn, direction, txFile.getPartitionNameTxn(partitionIndex));
    }

    public MemoryR getColumn(int absoluteIndex) {
        return columns.getQuick(absoluteIndex);
    }

    public int getColumnBase(int partitionIndex) {
        return partitionIndex << columnCountShl;
    }

    public long getColumnTop(int base, int columnIndex) {
        return this.columnTops.getQuick(base / 2 + columnIndex);
    }

    public ColumnVersionReader getColumnVersionReader() {
        return columnVersionReader;
    }

    public long getCommitLag() {
        return metadata.getCommitLag();
    }

    public TableReaderRecordCursor getCursor() {
        recordCursor.toTop();
        return recordCursor;
    }

    public long getDataVersion() {
        return this.txFile.getDataVersion();
    }

    public long getMaxTimestamp() {
        return txFile.getMaxTimestamp();
    }

    public int getMaxUncommittedRows() {
        return metadata.getMaxUncommittedRows();
    }

    public TableReaderMetadata getMetadata() {
        return metadata;
    }

    public long getMinTimestamp() {
        return txFile.getMinTimestamp();
    }

    public int getPartitionCount() {
        return partitionCount;
    }

    public int getPartitionIndexByTimestamp(long timestamp) {
        int end = openPartitionInfo.binarySearchBlock(PARTITIONS_SLOT_SIZE_MSB, timestamp, BinarySearch.SCAN_UP);
        if (end < 0) {
            // This will return -1 if searched timestamp is before the first partition
            // The caller should handle negative return values
            return (-end - 2) / PARTITIONS_SLOT_SIZE;
        }
        return end / PARTITIONS_SLOT_SIZE;
    }

    public long getPartitionTimestampByIndex(int partitionIndex) {
        return txFile.getPartitionTimestamp(partitionIndex);
    }

    public int getPartitionedBy() {
        return metadata.getPartitionBy();
    }

    public SymbolMapReader getSymbolMapReader(int columnIndex) {
        return symbolMapReaders.getQuick(columnIndex);
    }

    @Override
    public StaticSymbolTable getSymbolTable(int columnIndex) {
        return getSymbolMapReader(columnIndex);
    }

    @Override
    public StaticSymbolTable newSymbolTable(int columnIndex) {
        return getSymbolMapReader(columnIndex).newSymbolTableView();
    }

    public String getTableName() {
        return tableName;
    }

    public long getTransientRowCount() {
        return txFile.getTransientRowCount();
    }

    public TxReader getTxFile() {
        return txFile;
    }

    public long getTxnStructureVersion() {
        return txFile.getStructureVersion();
    }

    public long getVersion() {
        return this.txFile.getStructureVersion();
    }

    public void goActive() {
        reload();
    }

    public void goPassive() {
        if (releaseTxn() && PartitionBy.isPartitioned(this.partitionBy)) {
            // check if reader unlocks a transaction in scoreboard
            // to house keep the partition versions
            checkSchedulePurgeO3Partitions();
        }
    }

    public boolean isOpen() {
        return tempMem8b != 0;
    }

    public long openPartition(int partitionIndex) {
        final long size = getPartitionRowCount(partitionIndex);
        if (size != -1) {
            return size;
        }
        return openPartition0(partitionIndex);
    }

    public void reconcileOpenPartitionsFrom(int partitionIndex, boolean forceTruncate) {
        int txPartitionCount = txFile.getPartitionCount();
        int txPartitionIndex = partitionIndex;
        boolean changed = false;

        while (partitionIndex < partitionCount && txPartitionIndex < txPartitionCount) {
            final int offset = partitionIndex * PARTITIONS_SLOT_SIZE;
            final long txPartTs = txFile.getPartitionTimestamp(txPartitionIndex);
            final long openPartitionTimestamp = openPartitionInfo.getQuick(offset);

            if (openPartitionTimestamp < txPartTs) {
                // Deleted partitions
                // This will decrement partitionCount
                deletePartition(partitionIndex);
            } else if (openPartitionTimestamp > txPartTs) {
                // Insert partition
                insertPartition(partitionIndex, txPartTs);
                changed = true;
                txPartitionIndex++;
                partitionIndex++;
            } else {
                // Refresh partition
                final long newPartitionSize = txFile.getPartitionSize(txPartitionIndex);
                final long txPartitionNameTxn = txFile.getPartitionNameTxn(partitionIndex);
                final long txPartitionColumnVersion = txFile.getPartitionColumnVersion(partitionIndex);
                final long openPartitionSize = openPartitionInfo.getQuick(offset + PARTITIONS_SLOT_OFFSET_SIZE);
                final long openPartitionNameTxn = openPartitionInfo.getQuick(offset + PARTITIONS_SLOT_OFFSET_NAME_TXN);
                final long openPartitionColumnVersion = openPartitionInfo.getQuick(offset + PARTITIONS_SLOT_OFFSET_COLUMN_VERSION);

                if (!forceTruncate) {
                    if (openPartitionNameTxn == txPartitionNameTxn && openPartitionColumnVersion == txPartitionColumnVersion) {
                        if (openPartitionSize != newPartitionSize) {
                            if (openPartitionSize > -1L) {
                                reloadPartition(partitionIndex, newPartitionSize, txPartitionNameTxn);
                                this.openPartitionInfo.setQuick(offset + PARTITIONS_SLOT_OFFSET_SIZE, newPartitionSize);
                                LOG.debug().$("updated partition size [partition=").$(openPartitionTimestamp).I$();
                            }
                            changed = true;
                        }
                    } else {
                        reOpenPartition(offset, partitionIndex, txPartitionNameTxn);
                        changed = true;
                    }
                } else if (openPartitionSize > -1L && newPartitionSize > -1L) { // Don't force re-open if not yet opened
                    reOpenPartition(offset, partitionIndex, txPartitionNameTxn);
                }
                txPartitionIndex++;
                partitionIndex++;
            }
        }

        // if while finished on txPartitionIndex == txPartitionCount condition
        // remove deleted opened partitions
        while (partitionIndex < partitionCount) {
            deletePartition(partitionIndex);
            changed = true;
        }

        // if while finished on partitionIndex == partitionCount condition
        // insert new partitions at the end
        for (; partitionIndex < txPartitionCount; partitionIndex++) {
            insertPartition(partitionIndex, txFile.getPartitionTimestamp(partitionIndex));
            changed = true;
        }

        if (forceTruncate) {
            reloadAllSymbols();
        } else if (changed) {
            reloadSymbolMapCounts();
        }
    }

    public boolean reload() {
        if (acquireTxn()) {
            return false;
        }
        final long prevPartitionVersion = this.txFile.getPartitionTableVersion();
        final long prevColumnVersion = this.txFile.getColumnVersion();
        final long prevTruncateVersion = this.txFile.getTruncateVersion();
        try {
            reloadSlow(true);
            // partition reload will apply truncate if necessary
            // applyTruncate for non-partitioned tables only
            reconcileOpenPartitions(prevPartitionVersion, prevColumnVersion, prevTruncateVersion);
            return true;
        } catch (Throwable e) {
            releaseTxn();
            throw e;
        }
    }

    public long size() {
        return rowCount;
    }

    private static int getColumnBits(int columnCount) {
        return Numbers.msb(Numbers.ceilPow2(columnCount) * 2);
    }

    private static void growColumn(MemoryR mem1, MemoryR mem2, int type, long rowCount) {
        if (rowCount > 0) {
            if (ColumnType.isVariableLength(type)) {
                assert mem2 != null;
                mem2.extend((rowCount + 1) * 8);
                mem1.extend(mem2.getLong(rowCount * 8));
            } else {
                mem1.extend(rowCount << ColumnType.pow2SizeOf(type));
            }
        }
    }

    private boolean acquireTxn() {
        if (!txnAcquired) {
            if (txnScoreboard.acquireTxn(txn)) {
                txnAcquired = true;
            } else {
                return false;
            }
        }

        // txFile can also be reloaded in goPassive->checkSchedulePurgeO3Partitions
        // if txFile txn doesn't much reader txn, reader has to be slow reloaded
        if (txn == txFile.getTxn()) {
            // We have to be sure last txn is acquired in Scoreboard
            // otherwise writer can delete partition version files
            // between reading txn file and acquiring txn in the Scoreboard.
            Unsafe.getUnsafe().loadFence();
            return txFile.getVersion() == txFile.unsafeReadVersion();
        }
        return false;
    }

    private void checkSchedulePurgeO3Partitions() {
        long txnLocks = txnScoreboard.getActiveReaderCount(txn);
        long partitionTableVersion = txFile.getPartitionTableVersion();
        if (txnLocks == 0 && txFile.unsafeLoadAll() && txFile.getPartitionTableVersion() > partitionTableVersion) {
            // Last lock for this txn is released and this is not latest txn number
            // Schedule a job to clean up partition versions this reader may hold
            if (TableUtils.schedulePurgeO3Partitions(messageBus, tableName, partitionBy)) {
                return;
            }

            LOG.error()
                    .$("could not queue purge partition task, queue is full [")
                    .$("table=").$(this.tableName)
                    .$(", txn=").$(txn)
                    .$(']').$();
        }
    }

    private void closePartitionColumnFile(int base, int columnIndex) {
        int index = getPrimaryColumnIndex(base, columnIndex);
        Misc.free(columns.getAndSetQuick(index, NullMemoryMR.INSTANCE));
        Misc.free(columns.getAndSetQuick(index + 1, NullMemoryMR.INSTANCE));
        Misc.free(bitmapIndexes.getAndSetQuick(index, null));
        Misc.free(bitmapIndexes.getAndSetQuick(index + 1, null));
    }

    private long closeRewrittenPartitionFiles(int partitionIndex, int oldBase, Path path) {
        final int offset = partitionIndex * PARTITIONS_SLOT_SIZE;
        long partitionTs = openPartitionInfo.getQuick(offset);
        long exisingPartitionNameTxn = openPartitionInfo.getQuick(offset + PARTITIONS_SLOT_OFFSET_NAME_TXN);
        long newNameTxn = txFile.getPartitionNameTxnByPartitionTimestamp(partitionTs);
        long newSize = txFile.getPartitionSizeByPartitionTimestamp(partitionTs);
        if (exisingPartitionNameTxn != newNameTxn || newSize < 0) {
            LOG.debugW().$("close outdated partition files [table=").$(tableName).$(", ts=").$ts(partitionTs).$(", nameTxn=").$(newNameTxn).$();
            // Close all columns, partition is overwritten. Partition reconciliation process will re-open correct files
            for (int i = 0; i < this.columnCount; i++) {
                closePartitionColumnFile(oldBase, i);
            }
            openPartitionInfo.setQuick(offset + PARTITIONS_SLOT_OFFSET_SIZE, -1);
            return -1;
        }
        pathGenPartitioned(partitionIndex);
        TableUtils.txnPartitionConditionally(path, exisingPartitionNameTxn);
        return newSize;
    }

    private void copyColumns(
            int fromBase,
            int fromColumnIndex,
            ObjList<MemoryMR> toColumns,
            LongList toColumnTops,
            ObjList<BitmapIndexReader> toIndexReaders,
            int toBase,
            int toColumnIndex
    ) {
        final int fromIndex = getPrimaryColumnIndex(fromBase, fromColumnIndex);
        final int toIndex = getPrimaryColumnIndex(toBase, toColumnIndex);

        toColumns.setQuick(toIndex, columns.getAndSetQuick(fromIndex, null));
        toColumns.setQuick(toIndex + 1, columns.getAndSetQuick(fromIndex + 1, null));
        toColumnTops.setQuick(toBase / 2 + toColumnIndex, columnTops.getQuick(fromBase / 2 + fromColumnIndex));
        toIndexReaders.setQuick(toIndex, bitmapIndexes.getAndSetQuick(fromIndex, null));
        toIndexReaders.setQuick(toIndex + 1, bitmapIndexes.getAndSetQuick(fromIndex + 1, null));
    }

    private void copyOrRenewSymbolMapReader(SymbolMapReader reader, int columnIndex) {
        if (reader != null && reader.isDeleted()) {
            reader = reloadSymbolMapReader(columnIndex, reader);
        }
        symbolMapReaders.setQuick(columnIndex, reader);
    }

    private BitmapIndexReader createBitmapIndexReaderAt(int globalIndex, int columnBase, int columnIndex, long columnNameTxn, int direction, long txn) {
        BitmapIndexReader reader;
        if (!metadata.isColumnIndexed(columnIndex)) {
            throw CairoException.critical(0).put("Not indexed: ").put(metadata.getColumnName(columnIndex));
        }

        MemoryR col = columns.getQuick(globalIndex);
        if (col instanceof NullMemoryMR) {
            if (direction == BitmapIndexReader.DIR_BACKWARD) {
                reader = new BitmapIndexBwdNullReader();
                bitmapIndexes.setQuick(globalIndex, reader);
            } else {
                reader = new BitmapIndexFwdNullReader();
                bitmapIndexes.setQuick(globalIndex + 1, reader);
            }
        } else {
            Path path = pathGenPartitioned(getPartitionIndex(columnBase));
            try {
                if (direction == BitmapIndexReader.DIR_BACKWARD) {
                    reader = new BitmapIndexBwdReader(
                            configuration,
                            path,
                            metadata.getColumnName(columnIndex),
                            columnNameTxn,
                            getColumnTop(columnBase, columnIndex),
                            txn
                    );
                    bitmapIndexes.setQuick(globalIndex, reader);
                } else {
                    reader = new BitmapIndexFwdReader(
                            configuration,
                            path,
                            metadata.getColumnName(columnIndex),
                            columnNameTxn,
                            getColumnTop(columnBase, columnIndex),
                            txn
                    );
                    bitmapIndexes.setQuick(globalIndex + 1, reader);
                }
            } finally {
                path.trimTo(rootLen);
            }
        }
        return reader;
    }

    private void createNewColumnList(int columnCount, long pTransitionIndex, int columnCountShl) {
        LOG.debug().$("resizing columns file list [table=").$(tableName).I$();
        int capacity = partitionCount << columnCountShl;
        final ObjList<MemoryMR> columns = new ObjList<>(capacity + 2);
        final LongList columnTops = new LongList(capacity / 2);
        final ObjList<BitmapIndexReader> indexReaders = new ObjList<>(capacity);
        columns.setPos(capacity + 2);
        columns.setQuick(0, NullMemoryMR.INSTANCE);
        columns.setQuick(1, NullMemoryMR.INSTANCE);
        columnTops.setPos(capacity / 2);
        indexReaders.setPos(capacity + 2);
        final long pIndexBase = pTransitionIndex + 8;
        int iterateCount = Math.max(columnCount, this.columnCount);

        for (int partitionIndex = 0; partitionIndex < partitionCount; partitionIndex++) {
            final int base = partitionIndex << columnCountShl;
            final int oldBase = partitionIndex << this.columnCountShl;

            try {
                long partitionRowCount = openPartitionInfo.getQuick(partitionIndex * PARTITIONS_SLOT_SIZE + PARTITIONS_SLOT_OFFSET_SIZE);
                if (partitionRowCount > -1L && (partitionRowCount = closeRewrittenPartitionFiles(partitionIndex, oldBase, path)) > -1L) {
                    for (int i = 0; i < iterateCount; i++) {
                        final int action = Unsafe.getUnsafe().getInt(pIndexBase + i * 8L);
                        final int copyFrom = Unsafe.getUnsafe().getInt(pIndexBase + i * 8L + 4);

                        if (action == -1) {
                            closePartitionColumnFile(oldBase, i);
                        }

                        if (copyFrom > -1) {
                            copyColumns(oldBase, copyFrom, columns, columnTops, indexReaders, base, i);
                        } else if (copyFrom != Integer.MIN_VALUE) {
                            // new instance
                            reloadColumnAt(partitionIndex, path, columns, columnTops, indexReaders, base, i, partitionRowCount);
                        }
                    }
                }
            } finally {
                path.trimTo(rootLen);
            }
        }
        this.columns = columns;
        this.columnTops = columnTops;
        this.columnCountShl = columnCountShl;
        this.bitmapIndexes = indexReaders;
    }

    private void deletePartition(int partitionIndex) {
        final int offset = partitionIndex * PARTITIONS_SLOT_SIZE;
        long partitionTimestamp = openPartitionInfo.getQuick(offset);
        long partitionSize = openPartitionInfo.getQuick(offset + PARTITIONS_SLOT_OFFSET_SIZE);
        int columnBase = getColumnBase(partitionIndex);
        if (partitionSize > -1L) {
            for (int k = 0; k < columnCount; k++) {
                closePartitionColumnFile(columnBase, k);
            }
        }
        int baseIndex = getPrimaryColumnIndex(columnBase, 0);
        int newBaseIndex = getPrimaryColumnIndex(getColumnBase(partitionIndex + 1), 0);
        columns.remove(baseIndex, newBaseIndex - 1);
        openPartitionInfo.removeIndexBlock(offset, PARTITIONS_SLOT_SIZE);

        LOG.info().$("deleted partition [path=").$(path).$(",timestamp=").$ts(partitionTimestamp).I$();
        partitionCount--;
    }

    private void formatPartitionDirName(int partitionIndex, CharSink sink) {
        partitionDirFormatMethod.format(
                openPartitionInfo.getQuick(partitionIndex * PARTITIONS_SLOT_SIZE),
                null, // this format does not need locale access
                null,
                sink
        );
    }

    private void freeBitmapIndexCache() {
        Misc.freeObjList(bitmapIndexes);
    }

    private void freeColumns() {
        Misc.freeObjList(columns);
    }

    private void freeSymbolMapReaders() {
        for (int i = 0, n = symbolMapReaders.size(); i < n; i++) {
            Misc.free(symbolMapReaders.getQuick(i));
        }
        symbolMapReaders.clear();
    }

    private void freeTempMem() {
        if (tempMem8b != 0) {
            Unsafe.free(tempMem8b, 8, MemoryTag.NATIVE_TABLE_READER);
            tempMem8b = 0;
        }
    }

    int getColumnCount() {
        return columnCount;
    }

    int getPartitionIndex(int columnBase) {
        return columnBase >>> columnCountShl;
    }

    long getPartitionRowCount(int partitionIndex) {
        return openPartitionInfo.getQuick(partitionIndex * PARTITIONS_SLOT_SIZE + PARTITIONS_SLOT_OFFSET_SIZE);
    }

    public long getTxn() {
        return txn;
    }

    TxnScoreboard getTxnScoreboard() {
        return txnScoreboard;
    }

    private void insertPartition(int partitionIndex, long timestamp) {
        final int columnBase = getColumnBase(partitionIndex);
        final int columnSlotSize = getColumnBase(1);
        final int topBase = columnBase / 2;
        final int topSlotSize = columnSlotSize / 2;
        final int idx = getPrimaryColumnIndex(columnBase, 0);
        columns.insert(idx, columnSlotSize, NullMemoryMR.INSTANCE);
        bitmapIndexes.insert(idx, columnSlotSize, null);
        columnTops.insert(topBase, topSlotSize);
        columnTops.seed(topBase, topSlotSize, 0);

        final int offset = partitionIndex * PARTITIONS_SLOT_SIZE;
        openPartitionInfo.insert(offset, PARTITIONS_SLOT_SIZE);
        openPartitionInfo.setQuick(offset, timestamp);
        openPartitionInfo.setQuick(offset + PARTITIONS_SLOT_OFFSET_SIZE, -1L); // size
        openPartitionInfo.setQuick(offset + PARTITIONS_SLOT_OFFSET_NAME_TXN, -1L); // name txn
        openPartitionInfo.setQuick(offset + PARTITIONS_SLOT_OFFSET_COLUMN_VERSION, -1L); // column version
        partitionCount++;
        LOG.debug().$("inserted partition [index=").$(partitionIndex).$(", path=").$(path).$(", timestamp=").$ts(timestamp).I$();
    }

    boolean isColumnCached(int columnIndex) {
        return symbolMapReaders.getQuick(columnIndex).isCached();
    }

    @NotNull
    // this method is not thread safe
    private SymbolMapReaderImpl newSymbolMapReader(int symbolColumnIndex, int columnIndex) {
        // symbol column index is the index of symbol column in dense array of symbol columns, e.g.
        // if table has only one symbol columns, the symbolColumnIndex is 0 regardless of column position
        // in the metadata.
        return new SymbolMapReaderImpl(
                configuration,
                path,
                metadata.getColumnName(columnIndex),
                columnVersionReader.getDefaultColumnNameTxn(metadata.getWriterIndex(columnIndex)),
                txFile.getSymbolValueCount(symbolColumnIndex)
        );
    }

    private TableReaderMetadata openMetaFile() {
        TableReaderMetadata metadata = new TableReaderMetadata(ff, tableName);
        try {
<<<<<<< HEAD
            metadata.readSafe(configuration.getRoot(), tableName, configuration.getMillisecondClock(), configuration.getSpinLockTimeout());
            return metadata;
        } catch (Throwable th) {
            metadata.close();
            throw th;
=======
            boolean existenceChecked = false;
            while (true) {
                try {
                    return metadata.deferredInit(path, ColumnType.VERSION);
                } catch (CairoException ex) {
                    if (!existenceChecked) {
                        path.trimTo(rootLen).put(Files.SEPARATOR).$();
                        if (!ff.exists(path)) {
                            throw CairoException.nonCritical().put("table does not exist [table=").put(tableName).put(']');
                        }
                        path.trimTo(rootLen).concat(TableUtils.META_FILE_NAME).$();
                    }
                    existenceChecked = true;
                    TableUtils.handleMetadataLoadException(configuration, tableName, deadline, ex);
                }
            }
        } finally {
            path.trimTo(rootLen);
>>>>>>> 384094c2
        }
    }

    @NotNull
    private MemoryMR openOrCreateMemory(
            Path path,
            ObjList<MemoryMR> columns,
            int primaryIndex,
            MemoryMR mem,
            long columnSize
    ) {
        if (mem != null && mem != NullMemoryMR.INSTANCE) {
            mem.of(ff, path, columnSize, columnSize, MemoryTag.MMAP_TABLE_READER);
        } else {
            mem = Vm.getMRInstance(ff, path, columnSize, MemoryTag.MMAP_TABLE_READER);
            columns.setQuick(primaryIndex, mem);
        }
        return mem;
    }

    private long openPartition0(int partitionIndex) {
        if (txFile.getPartitionCount() < 2 && txFile.getTransientRowCount() == 0) {
            // Empty single partition. Don't check that directory exists on the disk
            return -1;
        }

        try {
            final long partitionNameTxn = txFile.getPartitionNameTxn(partitionIndex);
            Path path = pathGenPartitioned(partitionIndex);
            TableUtils.txnPartitionConditionally(path, partitionNameTxn);

            if (ff.exists(path.$())) {
                path.chop$();

                final long partitionSize = txFile.getPartitionSize(partitionIndex);
                if (partitionSize > -1L) {
                    LOG.info()
                            .$("open partition ").utf8(path.$())
                            .$(" [rowCount=").$(partitionSize)
                            .$(", partitionNameTxn=").$(partitionNameTxn)
                            .$(", transientRowCount=").$(txFile.getTransientRowCount())
                            .$(", partitionIndex=").$(partitionIndex)
                            .$(", partitionCount=").$(partitionCount)
                            .$(']').$();

                    openPartitionColumns(partitionIndex, path, getColumnBase(partitionIndex), partitionSize);
                    final int offset = partitionIndex * PARTITIONS_SLOT_SIZE;
                    this.openPartitionInfo.setQuick(offset + PARTITIONS_SLOT_OFFSET_SIZE, partitionSize);
                    final long txPartitionNameTxn = txFile.getPartitionNameTxn(partitionIndex);
                    this.openPartitionInfo.setQuick(offset + PARTITIONS_SLOT_OFFSET_NAME_TXN, txPartitionNameTxn);
                    final long txPartitionColumnVersion = txFile.getPartitionColumnVersion(partitionIndex);
                    this.openPartitionInfo.setQuick(offset + PARTITIONS_SLOT_OFFSET_COLUMN_VERSION, txPartitionColumnVersion);
                }

                return partitionSize;
            }
            LOG.error().$("open partition failed, partition does not exist on the disk. [path=").utf8(path.$()).I$();

            if (PartitionBy.isPartitioned(getPartitionedBy())) {
                CairoException exception = CairoException.critical(0).put("Partition '");
                formatPartitionDirName(partitionIndex, exception.message);
                TableUtils.txnPartitionConditionally(exception.message, partitionNameTxn);
                exception.put("' does not exist in table '")
                        .put(tableName)
                        .put("' directory. Run [ALTER TABLE ").put(tableName).put(" DROP PARTITION LIST '");
                formatPartitionDirName(partitionIndex, exception.message);
                TableUtils.txnPartitionConditionally(exception.message, partitionNameTxn);
                exception.put("'] to repair the table or restore the partition directory.");
                throw exception;
            } else {
                throw CairoException.critical(0).put("Table '").put(tableName)
                        .put("' data directory does not exist on the disk at ")
                        .put(path)
                        .put(". Restore data on disk or drop the table.");
            }
        } finally {
            path.trimTo(rootLen);
        }
    }

    private void openPartitionColumns(int partitionIndex, Path path, int columnBase, long partitionRowCount) {
        for (int i = 0; i < columnCount; i++) {
            reloadColumnAt(
                    partitionIndex,
                    path,
                    this.columns,
                    this.columnTops,
                    this.bitmapIndexes,
                    columnBase,
                    i,
                    partitionRowCount
            );
        }
    }

    private void openSymbolMaps() {
        int symbolColumnIndex = 0;
        final int columnCount = metadata.getColumnCount();
        symbolMapReaders.setPos(columnCount);
        for (int i = 0; i < columnCount; i++) {
            if (ColumnType.isSymbol(metadata.getColumnType(i))) {
                // symbol map index array is sparse
                symbolMapReaders.extendAndSet(i, newSymbolMapReader(symbolColumnIndex++, i));
            }
        }
    }

    private Path pathGenPartitioned(int partitionIndex) {
        formatPartitionDirName(partitionIndex, path.slash());
        return path;
    }

    private void reOpenPartition(int offset, int partitionIndex, long txPartitionNameTxn) {
        this.openPartitionInfo.setQuick(offset + PARTITIONS_SLOT_OFFSET_SIZE, -1L);
        openPartition0(partitionIndex);
        this.openPartitionInfo.setQuick(offset + PARTITIONS_SLOT_OFFSET_NAME_TXN, txPartitionNameTxn);
    }

    private void readTxnSlow(long deadline) {
        int count = 0;

        while (true) {
            if (txFile.unsafeLoadAll()) {
                // good, very stable, congrats
                long txn = txFile.getTxn();
                releaseTxn();
                this.txn = txn;

                if (acquireTxn()) {
                    this.rowCount = txFile.getFixedRowCount() + txFile.getTransientRowCount();
                    LOG.debug()
                            .$("new transaction [txn=").$(txn)
                            .$(", transientRowCount=").$(txFile.getTransientRowCount())
                            .$(", fixedRowCount=").$(txFile.getFixedRowCount())
                            .$(", maxTimestamp=").$ts(txFile.getMaxTimestamp())
                            .$(", attempts=").$(count)
                            .$(", thread=").$(Thread.currentThread().getName())
                            .$(']').$();
                    break;
                }
            }
            // This is unlucky, sequences have changed while we were reading transaction data
            // We must discard and try again
            count++;
            if (clock.getTicks() > deadline) {
                LOG.error().$("tx read timeout [timeout=").$(configuration.getSpinLockTimeout()).utf8("ms]").$();
                throw CairoException.critical(0).put("Transaction read timeout");
            }
            Os.pause();
        }
    }

    private void reconcileOpenPartitions(long prevPartitionVersion, long prevColumnVersion, long prevTruncateVersion) {
        // Reconcile partition full or partial will only update row count of last partition and append new partitions
        boolean truncateHappened = this.txFile.getTruncateVersion() != prevTruncateVersion;
        if (txFile.getPartitionTableVersion() == prevPartitionVersion && txFile.getColumnVersion() == prevColumnVersion && !truncateHappened) {
            int partitionIndex = Math.max(0, partitionCount - 1);
            final int txPartitionCount = txFile.getPartitionCount();
            if (partitionIndex < txPartitionCount) {
                if (partitionIndex < partitionCount) {
                    final int offset = partitionIndex * PARTITIONS_SLOT_SIZE;
                    final long openPartitionSize = openPartitionInfo.getQuick(offset + PARTITIONS_SLOT_OFFSET_SIZE);
                    // we check that open partition size is non-negative to avoid loading
                    // partition that is not yet in memory
                    if (openPartitionSize > -1) {
                        final long openPartitionNameTxn = openPartitionInfo.getQuick(offset + PARTITIONS_SLOT_OFFSET_NAME_TXN);
                        final long txPartitionSize = txFile.getPartitionSize(partitionIndex);
                        final long txPartitionNameTxn = txFile.getPartitionNameTxn(partitionIndex);

                        if (openPartitionNameTxn == txPartitionNameTxn) {
                            if (openPartitionSize != txPartitionSize) {
                                reloadPartition(partitionIndex, txPartitionSize, txPartitionNameTxn);
                                this.openPartitionInfo.setQuick(offset + PARTITIONS_SLOT_OFFSET_SIZE, txPartitionSize);
                                LOG.debug().$("updated partition size [partition=").$(openPartitionInfo.getQuick(offset)).I$();
                            }
                        } else {
                            openPartition0(partitionIndex);
                        }
                    }
                    partitionIndex++;
                }
                for (; partitionIndex < txPartitionCount; partitionIndex++) {
                    insertPartition(partitionIndex, txFile.getPartitionTimestamp(partitionIndex));
                }
                reloadSymbolMapCounts();
            }
            return;
        }
        reconcileOpenPartitionsFrom(0, truncateHappened);
    }

    private boolean releaseTxn() {
        if (txnAcquired) {
            long readerCount = txnScoreboard.releaseTxn(txn);
            txnAcquired = false;
            return readerCount == 0;
        }
        return false;
    }

    private void reloadAllSymbols() {
        int symbolMapIndex = 0;
        for (int columnIndex = 0; columnIndex < columnCount; columnIndex++) {
            if (ColumnType.isSymbol(metadata.getColumnType(columnIndex))) {
                SymbolMapReader symbolMapReader = symbolMapReaders.getQuick(columnIndex);
                if (symbolMapReader instanceof SymbolMapReaderImpl) {
                    final int writerColumnIndex = metadata.getWriterIndex(columnIndex);
                    final long columnNameTxn = columnVersionReader.getDefaultColumnNameTxn(writerColumnIndex);
                    int symbolCount = txFile.getSymbolValueCount(symbolMapIndex++);
                    ((SymbolMapReaderImpl) symbolMapReader).of(configuration, path, metadata.getColumnName(columnIndex), columnNameTxn, symbolCount);
                }
            }
        }
    }

    private void reloadColumnAt(
            int partitionIndex,
            Path path,
            ObjList<MemoryMR> columns,
            LongList columnTops,
            ObjList<BitmapIndexReader> indexReaders,
            int columnBase,
            int columnIndex,
            long partitionRowCount
    ) {
        final int plen = path.length();
        try {
            final CharSequence name = metadata.getColumnName(columnIndex);
            final int primaryIndex = getPrimaryColumnIndex(columnBase, columnIndex);
            final int secondaryIndex = primaryIndex + 1;

            MemoryMR mem1 = columns.getQuick(primaryIndex);
            MemoryMR mem2 = columns.getQuick(secondaryIndex);

            final long partitionTimestamp = openPartitionInfo.getQuick(partitionIndex * PARTITIONS_SLOT_SIZE);
            int writerIndex = metadata.getWriterIndex(columnIndex);
            final int versionRecordIndex = columnVersionReader.getRecordIndex(partitionTimestamp, writerIndex);
            final long columnTop = versionRecordIndex > -1L ? columnVersionReader.getColumnTopByIndex(versionRecordIndex) : 0L;
            long columnTxn = versionRecordIndex > -1L ? columnVersionReader.getColumnNameTxnByIndex(versionRecordIndex) : -1L;
            if (columnTxn == -1L) {
                // When column is added, column version will have txn number for the partition
                // where it's added. It will also have the txn number in the [default] partition
                columnTxn = columnVersionReader.getDefaultColumnNameTxn(writerIndex);
            }
            final long columnRowCount = partitionRowCount - columnTop;
            assert partitionRowCount < 0 || columnRowCount >= 0;

            // When column is added mid-table existence the top record is only
            // created in the current partition. Older partitions would simply have no
            // column file. This makes it necessary to check the partition timestamp in Column Version file
            // of when the column was added.
            if (columnRowCount > 0 && (versionRecordIndex > -1L || columnVersionReader.getColumnTopPartitionTimestamp(writerIndex) <= partitionTimestamp)) {
                final int columnType = metadata.getColumnType(columnIndex);

                if (ColumnType.isVariableLength(columnType)) {
                    long columnSize = columnRowCount * 8L + 8L;
                    TableUtils.iFile(path.trimTo(plen), name, columnTxn);
                    mem2 = openOrCreateMemory(path, columns, secondaryIndex, mem2, columnSize);
                    columnSize = mem2.getLong(columnRowCount * 8L);
                    TableUtils.dFile(path.trimTo(plen), name, columnTxn);
                    openOrCreateMemory(path, columns, primaryIndex, mem1, columnSize);
                } else {
                    long columnSize = columnRowCount << ColumnType.pow2SizeOf(columnType);
                    TableUtils.dFile(path.trimTo(plen), name, columnTxn);
                    openOrCreateMemory(path, columns, primaryIndex, mem1, columnSize);
                    Misc.free(columns.getAndSetQuick(secondaryIndex, null));
                }

                columnTops.setQuick(columnBase / 2 + columnIndex, columnTop);

                if (metadata.isColumnIndexed(columnIndex)) {
                    BitmapIndexReader indexReader = indexReaders.getQuick(primaryIndex);
                    if (indexReader instanceof BitmapIndexBwdReader) {
                        // name txn is -1 because the parent call sets up partition name for us
                        ((BitmapIndexBwdReader) indexReader).of(configuration, path.trimTo(plen), name, columnTxn, columnTop, -1);
                    }

                    indexReader = indexReaders.getQuick(secondaryIndex);
                    if (indexReader instanceof BitmapIndexFwdReader) {
                        ((BitmapIndexFwdReader) indexReader).of(configuration, path.trimTo(plen), name, columnTxn, columnTop, -1);
                    }

                } else {
                    Misc.free(indexReaders.getAndSetQuick(primaryIndex, null));
                    Misc.free(indexReaders.getAndSetQuick(secondaryIndex, null));
                }
            } else {
                Misc.free(columns.getAndSetQuick(primaryIndex, NullMemoryMR.INSTANCE));
                Misc.free(columns.getAndSetQuick(secondaryIndex, NullMemoryMR.INSTANCE));
                // the appropriate index for NUllColumn will be created lazily when requested
                // these indexes have state and may not be always required
                Misc.free(indexReaders.getAndSetQuick(primaryIndex, null));
                Misc.free(indexReaders.getAndSetQuick(secondaryIndex, null));

                // Column is not present in the partition. Set column top to be the size of the partition.
                columnTops.setQuick(columnBase / 2 + columnIndex, partitionRowCount);
            }
        } finally {
            path.trimTo(plen);
        }
    }

    private boolean reloadColumnVersion(long columnVersion, long deadline) {
        if (columnVersionReader.getVersion() != columnVersion) {
            columnVersionReader.readSafe(clock, deadline);
        }
        return columnVersionReader.getVersion() == columnVersion;
    }

    private boolean reloadMetadata(long txnStructureVersion, long deadline, boolean reshuffleColumns) {
        // create transition index, which will help us reuse already open resources
        if (txnStructureVersion == metadata.getStructureVersion()) {
            return true;
        }

        while (true) {
            long pTransitionIndex;
            try {
                pTransitionIndex = metadata.createTransitionIndex(txnStructureVersion);
                if (pTransitionIndex < 0) {
                    if (clock.getTicks() < deadline) {
                        return false;
                    }
                    LOG.error().$("metadata read timeout [timeout=").$(configuration.getSpinLockTimeout()).utf8("ms]").$();
                    throw CairoException.critical(0).put("Metadata read timeout");
                }
            } catch (CairoException ex) {
                // This is temporary solution until we can get multiple version of metadata not overwriting each other
                TableUtils.handleMetadataLoadException(tableName, deadline, ex, configuration.getMillisecondClock(), configuration.getSpinLockTimeout());
                continue;
            }

            try {
                metadata.applyTransitionIndex();
                if (reshuffleColumns) {
                    final int columnCount = metadata.getColumnCount();

                    int columnCountShl = getColumnBits(columnCount);
                    // when a column is added we cannot easily reshuffle columns in-place
                    // the reason is that we'd have to create gaps in columns list between
                    // partitions. It is possible in theory, but this could be an algo for
                    // another day.
                    if (columnCountShl > this.columnCountShl) {
                        createNewColumnList(columnCount, pTransitionIndex, columnCountShl);
                    } else {
                        reshuffleColumns(columnCount, pTransitionIndex);
                    }
                    // rearrange symbol map reader list
                    reshuffleSymbolMapReaders(pTransitionIndex, columnCount);
                    this.columnCount = columnCount;
                    reloadSymbolMapCounts();
                }
                return true;
            } finally {
                TableUtils.freeTransitionIndex(pTransitionIndex);
            }
        }
    }

    /**
     * Updates boundaries of all columns in partition.
     *
     * @param partitionIndex index of partition
     * @param rowCount       number of rows in partition
     */
    private void reloadPartition(int partitionIndex, long rowCount, long openPartitionNameTxn) {
        Path path = pathGenPartitioned(partitionIndex);
        TableUtils.txnPartitionConditionally(path, openPartitionNameTxn);
        try {
            int symbolMapIndex = 0;
            int columnBase = getColumnBase(partitionIndex);
            for (int i = 0; i < columnCount; i++) {
                final int index = getPrimaryColumnIndex(columnBase, i);
                final MemoryMR mem1 = columns.getQuick(index);
                if (mem1 instanceof NullMemoryMR) {
                    reloadColumnAt(
                            partitionIndex,
                            path,
                            columns,
                            columnTops,
                            bitmapIndexes,
                            columnBase,
                            i,
                            rowCount
                    );
                } else {
                    growColumn(
                            mem1,
                            columns.getQuick(index + 1),
                            metadata.getColumnType(i),
                            rowCount - getColumnTop(columnBase, i)
                    );
                }

                // reload symbol map
                SymbolMapReader reader = symbolMapReaders.getQuick(i);
                if (reader == null) {
                    continue;
                }
                reader.updateSymbolCount(txFile.getSymbolValueCount(symbolMapIndex++));
            }
        } finally {
            path.trimTo(rootLen);
        }
    }

    private void reloadSlow(boolean reshuffle) {
        final long deadline = clock.getTicks() + configuration.getSpinLockTimeout();
        do {
            // Reload txn
            readTxnSlow(deadline);
            // Reload _meta if structure version updated, reload _cv if column version updated
        } while (
            // Reload column versions, column version used in metadata reload column shuffle
                !reloadColumnVersion(txFile.getColumnVersion(), deadline)
                        // Start again if _meta with matching structure version cannot be loaded
                        || !reloadMetadata(txFile.getStructureVersion(), deadline, reshuffle)
        );
    }

    private void reloadSymbolMapCounts() {
        int symbolMapIndex = 0;
        for (int i = 0; i < columnCount; i++) {
            if (!ColumnType.isSymbol(metadata.getColumnType(i))) {
                continue;
            }
            symbolMapReaders.getQuick(i).updateSymbolCount(txFile.getSymbolValueCount(symbolMapIndex++));
        }
    }

    private SymbolMapReader reloadSymbolMapReader(int columnIndex, SymbolMapReader reader) {
        if (ColumnType.isSymbol(metadata.getColumnType(columnIndex))) {
            final int writerColumnIndex = metadata.getWriterIndex(columnIndex);
            final long columnNameTxn = columnVersionReader.getDefaultColumnNameTxn(writerColumnIndex);
            if (reader instanceof SymbolMapReaderImpl) {
                ((SymbolMapReaderImpl) reader).of(configuration, path, metadata.getColumnName(columnIndex), columnNameTxn, 0);
                return reader;
            }
            return new SymbolMapReaderImpl(configuration, path, metadata.getColumnName(columnIndex), columnNameTxn, 0);
        } else {
            return reader;
        }
    }

    private void reshuffleColumns(int columnCount, long pTransitionIndex) {
        LOG.debug().$("reshuffling columns file list [table=").$(tableName).I$();
        final long pIndexBase = pTransitionIndex + 8;
        int iterateCount = Math.max(columnCount, this.columnCount);

        for (int partitionIndex = 0; partitionIndex < partitionCount; partitionIndex++) {
            int base = getColumnBase(partitionIndex);
            try {
                long partitionRowCount = openPartitionInfo.getQuick(partitionIndex * PARTITIONS_SLOT_SIZE + PARTITIONS_SLOT_OFFSET_SIZE);
                if (partitionRowCount > -1L && (partitionRowCount = closeRewrittenPartitionFiles(partitionIndex, base, path)) > -1L) {
                    for (int i = 0; i < iterateCount; i++) {
                        final int action = Unsafe.getUnsafe().getInt(pIndexBase + i * 8L);
                        final int copyFrom = Unsafe.getUnsafe().getInt(pIndexBase + i * 8L + 4);

                        if (action == -1) {
                            // This column is deleted (not moved).
                            // Close all files
                            closePartitionColumnFile(base, i);
                        }

                        if (copyFrom == i) {
                            // It appears that column hasn't changed its position. There are three possibilities here:
                            // 1. Column has been forced out of the reader via closeColumnForRemove(). This is required
                            //    on Windows before column can be deleted. In this case we must check for marker
                            //    instance and the column from disk
                            // 2. Column hasn't been altered, and we can skip to next column.
                            MemoryMR col = columns.getQuick(getPrimaryColumnIndex(base, i));
                            if (col instanceof NullMemoryMR) {
                                reloadColumnAt(
                                        partitionIndex,
                                        path,
                                        columns,
                                        columnTops,
                                        bitmapIndexes,
                                        base,
                                        i,
                                        partitionRowCount
                                );
                            }
                        } else if (copyFrom > -1) {
                            copyColumns(base, copyFrom, columns, columnTops, bitmapIndexes, base, i);
                        } else if (copyFrom != Integer.MIN_VALUE) {
                            // new instance
                            reloadColumnAt(
                                    partitionIndex,
                                    path,
                                    columns,
                                    columnTops,
                                    bitmapIndexes,
                                    base,
                                    i,
                                    partitionRowCount
                            );
                        }
                    }
                }
            } finally {
                path.trimTo(rootLen);
            }
        }
    }

    private void reshuffleSymbolMapReaders(long pTransitionIndex, int columnCount) {
        final long pIndexBase = pTransitionIndex + 8;
        if (columnCount > this.columnCount) {
            symbolMapReaders.setPos(columnCount);
        }

        for (int i = 0, n = Math.max(columnCount, this.columnCount); i < n; i++) {
            final int action = Unsafe.getUnsafe().getInt(pIndexBase + i * 8L);
            final int copyFrom = Unsafe.getUnsafe().getInt(pIndexBase + i * 8L + 4);

            if (action == -1) {
                // deleted
                Misc.free(symbolMapReaders.getAndSetQuick(i, null));
            }

            // don't copy entries to themselves, unless symbol map was deleted
            if (copyFrom == i) {
                SymbolMapReader reader = symbolMapReaders.getQuick(copyFrom);
                if (reader != null && reader.isDeleted()) {
                    symbolMapReaders.setQuick(copyFrom, reloadSymbolMapReader(copyFrom, reader));
                }
            } else if (copyFrom > -1) {
                SymbolMapReader tmp = symbolMapReaders.getQuick(copyFrom);
                copyOrRenewSymbolMapReader(tmp, i);
            } else if (copyFrom != Integer.MIN_VALUE) {
                // New instance
                symbolMapReaders.getAndSetQuick(i, reloadSymbolMapReader(i, null));
            }
        }
    }
}<|MERGE_RESOLUTION|>--- conflicted
+++ resolved
@@ -750,32 +750,11 @@
     private TableReaderMetadata openMetaFile() {
         TableReaderMetadata metadata = new TableReaderMetadata(ff, tableName);
         try {
-<<<<<<< HEAD
             metadata.readSafe(configuration.getRoot(), tableName, configuration.getMillisecondClock(), configuration.getSpinLockTimeout());
             return metadata;
         } catch (Throwable th) {
             metadata.close();
             throw th;
-=======
-            boolean existenceChecked = false;
-            while (true) {
-                try {
-                    return metadata.deferredInit(path, ColumnType.VERSION);
-                } catch (CairoException ex) {
-                    if (!existenceChecked) {
-                        path.trimTo(rootLen).put(Files.SEPARATOR).$();
-                        if (!ff.exists(path)) {
-                            throw CairoException.nonCritical().put("table does not exist [table=").put(tableName).put(']');
-                        }
-                        path.trimTo(rootLen).concat(TableUtils.META_FILE_NAME).$();
-                    }
-                    existenceChecked = true;
-                    TableUtils.handleMetadataLoadException(configuration, tableName, deadline, ex);
-                }
-            }
-        } finally {
-            path.trimTo(rootLen);
->>>>>>> 384094c2
         }
     }
 
