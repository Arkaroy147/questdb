--- conflicted
+++ resolved
@@ -751,32 +751,11 @@
     private TableReaderMetadata openMetaFile() {
         TableReaderMetadata metadata = new TableReaderMetadata(ff, tableName);
         try {
-<<<<<<< HEAD
             metadata.readSafe(configuration.getRoot(), tableName, configuration.getMillisecondClock(), configuration.getSpinLockTimeout());
             return metadata;
         } catch (Throwable th) {
             metadata.close();
             throw th;
-=======
-            boolean existenceChecked = false;
-            while (true) {
-                try {
-                    return metadata.deferredInit(path, ColumnType.VERSION);
-                } catch (CairoException ex) {
-                    if (!existenceChecked) {
-                        path.trimTo(rootLen).put(Files.SEPARATOR).$();
-                        if (!ff.exists(path)) {
-                            throw CairoException.instance(2).put("table does not exist [table=").put(tableName).put(']');
-                        }
-                        path.trimTo(rootLen).concat(TableUtils.META_FILE_NAME).$();
-                    }
-                    existenceChecked = true;
-                    TableUtils.handleMetadataLoadException(configuration, tableName, deadline, ex);
-                }
-            }
-        } finally {
-            path.trimTo(rootLen);
->>>>>>> fbc71d19
         }
     }
 
@@ -1105,11 +1084,7 @@
                 }
             } catch (CairoException ex) {
                 // This is temporary solution until we can get multiple version of metadata not overwriting each other
-<<<<<<< HEAD
                 TableUtils.handleMetadataLoadException(tableName, deadline, ex, configuration.getMillisecondClock(), configuration.getSpinLockTimeout());
-=======
-                TableUtils.handleMetadataLoadException(configuration, tableName, deadline, ex);
->>>>>>> fbc71d19
                 continue;
             }
 
