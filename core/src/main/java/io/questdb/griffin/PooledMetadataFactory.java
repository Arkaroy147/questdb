--- conflicted
+++ resolved
@@ -24,14 +24,11 @@
 
 package io.questdb.griffin;
 
-<<<<<<< HEAD
 import io.questdb.cairo.CairoConfiguration;
 import io.questdb.cairo.CairoEngine;
 import io.questdb.cairo.MetadataFactory;
 import io.questdb.cairo.TableReaderMetadata;
-=======
 import io.questdb.cairo.*;
->>>>>>> 3558b979
 import io.questdb.cairo.sql.TableRecordMetadata;
 import io.questdb.cairo.vm.Vm;
 import io.questdb.cairo.wal.SequencerMetadata;
@@ -70,7 +67,8 @@
         TableReaderMetadata tableReaderMetadata = readerMetadataPool.pop();
         String tableNameStr = resolveString(tableNamePool, tableName);
         try {
-            tableReaderMetadata.readSafe(dbRoot, tableNameStr, configuration.getMillisecondClock(), configuration.getSpinLockTimeout());
+            CharSequence systemTableName = engine.getSystemTableName(tableName);
+            tableReaderMetadata.readSafe(dbRoot, tableNameStr, systemTableName, configuration.getMillisecondClock(), configuration.getSpinLockTimeout());
             return tableReaderMetadata;
         } catch (CairoException e) {
             Misc.free(tableReaderMetadata);
@@ -81,13 +79,7 @@
     @Override
     public TableRecordMetadata openTableReaderMetadata(TableReader tableReader) {
         TableReaderMetadata tableReaderMetadata = readerMetadataPool.pop();
-<<<<<<< HEAD
-        String tableNameStr = resolveString(tableNamePool, tableName);
-        CharSequence systemTableName = engine.getSystemTableName(tableName);
-        tableReaderMetadata.readSafe(dbRoot, tableNameStr, systemTableName, configuration.getMillisecondClock(), configuration.getSpinLockTimeout());
-=======
         tableReaderMetadata.copy(tableReader.getMetadata());
->>>>>>> 3558b979
         return tableReaderMetadata;
     }
 
