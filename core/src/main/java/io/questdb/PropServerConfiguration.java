--- conflicted
+++ resolved
@@ -282,13 +282,10 @@
     private final boolean walApplyWorkerHaltOnError;
     private final long walApplyWorkerYieldThreshold;
     private final long walApplyWorkerSleepThreshold;
-<<<<<<< HEAD
-=======
     private final long walApplySleepTimeout;
     private final boolean isWalSupported;
     private final int walRecreateDistressedSequencerAttempts;
     private final long inactiveWalWriterTTL;
->>>>>>> 23bc095b
     private int lineUdpDefaultPartitionBy;
     private int httpMinNetConnectionLimit;
     private boolean httpMinNetConnectionHint;
@@ -706,10 +703,7 @@
             this.walApplyWorkerAffinity = getAffinity(properties, env, PropertyKey.WAL_APPLY_WORKER_AFFINITY, walApplyWorkerCount);
             this.walApplyWorkerHaltOnError = getBoolean(properties, env, PropertyKey.WAL_APPLY_WORKER_HALT_ON_ERROR, false);
             this.walApplyWorkerSleepThreshold = getLong(properties, env, PropertyKey.WAL_APPLY_WORKER_SLEEP_THRESHOLD, 10000);
-<<<<<<< HEAD
-=======
             this.walApplySleepTimeout = getLong(properties, env, PropertyKey.WAL_APPLY_WORKER_SLEEP_TIMEOUT, 100);
->>>>>>> 23bc095b
             this.walApplyWorkerYieldThreshold = getLong(properties, env, PropertyKey.WAL_APPLY_WORKER_YIELD_THRESHOLD, 10);
 
             this.commitMode = getCommitMode(properties, env, PropertyKey.CAIRO_COMMIT_MODE);
@@ -2689,14 +2683,13 @@
             return sqlParallelFilterPreTouchEnabled;
         }
 
-<<<<<<< HEAD
+        public boolean isWalSupported() {
+            return isWalSupported;
+        }
+
         @Override
         public boolean mangleTableSystemNames() {
             return false;
-=======
-        public boolean isWalSupported() {
-            return isWalSupported;
->>>>>>> 23bc095b
         }
     }
 
