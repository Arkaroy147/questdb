--- conflicted
+++ resolved
@@ -192,14 +192,6 @@
     return result;
 }
 
-
-<<<<<<< HEAD
-=======
-        /* Success! */
-        return 1;
-    }
-}
-
 JNIEXPORT jlong JNICALL Java_io_questdb_std_Files_getFileSystemStatus
         (JNIEnv *e, jclass cl, jlong lpszName) {
     struct statfs sb;
@@ -429,6 +421,5 @@
     return 0;
 }
 
->>>>>>> 5d912d3a
 #endif
 
