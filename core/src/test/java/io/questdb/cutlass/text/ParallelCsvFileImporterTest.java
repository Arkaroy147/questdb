/*******************************************************************************
 *     ___                  _   ____  ____
 *    / _ \ _   _  ___  ___| |_|  _ \| __ )
 *   | | | | | | |/ _ \/ __| __| | | |  _ \
 *   | |_| | |_| |  __/\__ \ |_| |_| | |_) |
 *    \__\_\\__,_|\___||___/\__|____/|____/
 *
 *  Copyright (c) 2014-2019 Appsicle
 *  Copyright (c) 2019-2022 QuestDB
 *
 *  Licensed under the Apache License, Version 2.0 (the "License");
 *  you may not use this file except in compliance with the License.
 *  You may obtain a copy of the License at
 *
 *  http://www.apache.org/licenses/LICENSE-2.0
 *
 *  Unless required by applicable law or agreed to in writing, software
 *  distributed under the License is distributed on an "AS IS" BASIS,
 *  WITHOUT WARRANTIES OR CONDITIONS OF ANY KIND, either express or implied.
 *  See the License for the specific language governing permissions and
 *  limitations under the License.
 *
 ******************************************************************************/

package io.questdb.cutlass.text;

import io.questdb.cairo.*;
import io.questdb.cairo.sql.RecordCursor;
import io.questdb.cairo.sql.RowCursor;
import io.questdb.cairo.sql.StaticSymbolTable;
import io.questdb.cairo.vm.MemoryCMARWImpl;
import io.questdb.cutlass.text.ParallelCsvFileImporter.PartitionInfo;
import io.questdb.griffin.*;
import io.questdb.mp.WorkerPool;
import io.questdb.std.*;
import io.questdb.std.str.LPSZ;
import io.questdb.std.str.Path;
import io.questdb.test.tools.TestUtils;
import org.hamcrest.CoreMatchers;
import org.hamcrest.MatcherAssert;
import org.jetbrains.annotations.Nullable;
import org.junit.*;

import java.io.File;
import java.io.IOException;
import java.util.*;
import java.util.concurrent.atomic.AtomicInteger;

import static org.hamcrest.CoreMatchers.containsString;
import static org.hamcrest.CoreMatchers.equalTo;
import static org.hamcrest.MatcherAssert.assertThat;

public class ParallelCsvFileImporterTest extends AbstractGriffinTest {
    private static final Rnd rnd = new Rnd();

    @Before
    public void before() throws IOException {
        rnd.reset();
        inputRoot = TestUtils.getCsvRoot();
        inputWorkRoot = temp.newFolder("imports" + System.nanoTime()).getAbsolutePath();
    }

    @Test
    public void testAssignPartitionsToWorkers() {
        ObjList<PartitionInfo> partitions = new ObjList<>();

        partitions.add(new PartitionInfo(1, "A", 10));
        partitions.add(new PartitionInfo(2, "B", 70));
        partitions.add(new PartitionInfo(3, "C", 50));
        partitions.add(new PartitionInfo(4, "D", 100));
        partitions.add(new PartitionInfo(5, "E", 5));

        int tasks = ParallelCsvFileImporter.assignPartitions(partitions, 2);

        MatcherAssert.assertThat(partitions, equalTo(new ObjList<PartitionInfo>(new PartitionInfo(1, "A", 10, 0),
                new PartitionInfo(4, "D", 100, 0),
                new PartitionInfo(5, "E", 5, 0),
                new PartitionInfo(2, "B", 70, 1),
                new PartitionInfo(3, "C", 50, 1))));
        MatcherAssert.assertThat(tasks, equalTo(2));
    }

    @Test
    public void testBacklogTableCleanup() throws Exception {
        for (int i = 0; i < 6; i++) {
            testStatusLogCleanup(i);
        }
    }

    @Test
    public void testFindChunkBoundariesForFileWithLongLines() throws Exception {
        executeWithPool(3, 8, (CairoEngine engine, SqlCompiler compiler, SqlExecutionContext sqlExecutionContext) ->
                assertChunkBoundariesFor("test-quotes-small.csv", list(0, 0, 90, 2, 185, 3, 256, 5), sqlExecutionContext)
        );
    }

    @Test
    public void testFindChunkBoundariesForFileWithNoQuotes() throws Exception {
        executeWithPool(3, 8, (CairoEngine engine, SqlCompiler compiler, SqlExecutionContext sqlExecutionContext) ->
                assertChunkBoundariesFor("test-import.csv", list(0, 0, 4565, 44, 9087, 87, 13612, 130), sqlExecutionContext)
        );
    }

    @Test
    public void testFindChunkBoundariesInFileWithOneLongLine() throws Exception {
        executeWithPool(2, 8, (CairoEngine engine, SqlCompiler compiler, SqlExecutionContext sqlExecutionContext) ->
                assertChunkBoundariesFor("test-quotes-oneline.csv", list(0, 0, 252, 2), sqlExecutionContext)
        );
    }

    @Test
    public void testFindChunkBoundariesInFileWithOneLongLineWithManyWorkers() throws Exception {
        executeWithPool(7, 8, (CairoEngine engine, SqlCompiler compiler, SqlExecutionContext sqlExecutionContext) ->
                assertChunkBoundariesFor("test-quotes-oneline.csv", list(0, 0, 252, 2), sqlExecutionContext)
        );
    }

    @Test
    public void testFindChunkBoundariesInLargerCsv() throws Exception {
        executeWithPool(4, 8, (CairoEngine engine, SqlCompiler compiler, SqlExecutionContext sqlExecutionContext) ->
                assertChunkBoundariesFor("test-quotes-big.csv", list(0, 0, 16797, 254, 33514, 503, 50216, 752, 66923, 1002), sqlExecutionContext)
        );
    }

    @Test
    public void testFindChunkBoundariesWith1WorkerForFileWithLongLines() throws Exception {
        executeWithPool(1, 8, (CairoEngine engine, SqlCompiler compiler, SqlExecutionContext sqlExecutionContext) ->
                assertChunkBoundariesFor("test-quotes-small.csv", list(0, 0, 256, 0), sqlExecutionContext)
        );
    }

    @Test
    public void testImportAllTypesIntoExistingTable() throws Exception {
        executeWithPool(4, 8, this::importAllIntoExisting);
    }

    @Test
    public void testImportAllTypesIntoExistingTableBrokenRename() throws Exception {
        AtomicInteger counter = new AtomicInteger(0);
        FilesFacade brokenRename = new FilesFacadeImpl() {
            @Override
            public int rename(LPSZ from, LPSZ to) {
                if (counter.incrementAndGet() < 11) {
                    return Files.FILES_RENAME_ERR_EXDEV;
                }
                return super.rename(from, to);
            }
        };
        executeWithPool(4, 8, brokenRename, this::importAllIntoExisting);
    }

    @Test
    public void testImportAllTypesIntoNewTable() throws Exception {
        executeWithPool(4, 8, this::importAllIntoNew);
    }

    @Test
    public void testImportAllTypesWithGaps() throws Exception {
        executeWithPool(4, 8, (CairoEngine engine, SqlCompiler compiler, SqlExecutionContext sqlExecutionContext) -> {
            compiler.compile("create table alltypes (\n" +
                    "  bo boolean,\n" +
                    "  by byte,\n" +
                    "  sh short,\n" +
                    "  ch char,\n" +
                    "  in_ int,\n" +
                    "  lo long,\n" +
                    "  dat date, \n" +
                    "  tstmp timestamp, \n" +
                    "  ft float,\n" +
                    "  db double,\n" +
                    "  str string,\n" +
                    "  sym symbol,\n" +
                    "  l256 long256," +
                    "  ge geohash(20b)" +
                    ") timestamp(tstmp) partition by DAY;", sqlExecutionContext);
            try (ParallelCsvFileImporter importer = new ParallelCsvFileImporter(engine, sqlExecutionContext.getWorkerCount())) {
                importer.of("alltypes", "test-alltypes-with-gaps.csv", 1, PartitionBy.DAY, (byte) ',', "tstmp", "yyyy-MM-ddTHH:mm:ss.SSSUUUZ", true, null);
                importer.process();
            }

            assertQuery("bo\tby\tsh\tch\tin_\tlo\tdat\ttstmp\tft\tdb\tstr\tsym\tl256\tge\n" +
                            "false\t106\t22716\tG\t1\t1\t1970-01-02T00:00:00.000Z\t1970-01-02T00:00:00.000000Z\t1.1000\t1.2\ts1\tsy1\t0x0adaa43b7700522b82f4e8d8d7b8c41a985127d17ca3926940533c477c927a33\tu33d\n" +
                            "false\t0\t8654\tS\t2\t2\t1970-01-03T00:00:00.000Z\t1970-01-03T00:00:00.000000Z\t2.1000\t2.2\ts2\tsy2\t0x593c9b7507c60ec943cd1e308a29ac9e645f3f4104fa76983c50b65784d51e37\tu33d\n" +
                            "false\t104\t0\tT\t3\t3\t1970-01-04T00:00:00.000Z\t1970-01-04T00:00:00.000000Z\t3.1000\t3.2\ts3\tsy3\t0x30cb58d11566e857a87063d9dba8961195ddd1458f633b7f285307c11a7072d1\tu33d\n" +
                            "false\t105\t31772\t\t4\t4\t1970-01-05T00:00:00.000Z\t1970-01-05T00:00:00.000000Z\t4.1000\t4.2\ts4\tsy4\t0x64ad74a1e1e5e5897c61daeff695e8be6ab8ea52090049faa3306e2d2440176e\tu33d\n" +
                            "false\t123\t8110\tE\tNaN\t5\t1970-01-06T00:00:00.000Z\t1970-01-06T00:00:00.000000Z\t5.1000\t5.2\ts5\tsy5\t0x5a86aaa24c707fff785191c8901fd7a16ffa1093e392dc537967b0fb8165c161\tu33d\n" +
                            "false\t98\t25729\tM\t6\tNaN\t1970-01-07T00:00:00.000Z\t1970-01-07T00:00:00.000000Z\t6.1000\t6.2\ts6\tsy6\t0x8fbdd90a38ecfaa89b71e0b7a1d088ada82ff4bad36b72c47056f3fabd4cfeed\tu33d\n" +
                            "false\t44\t-19823\tU\t7\tNaN\t1970-01-08T00:00:00.000Z\t1970-01-08T00:00:00.000000Z\t7.1000\t7.2\ts7\tsy7\t0xfb87e052526d72b5faf2f76f0f4bd855bc983a6991a2e7c78c671857b35a8755\tu33d\n" +
                            "true\t102\t5672\tS\t8\t8\t\t1970-01-09T00:00:00.000000Z\t8.1000\t8.2\ts8\tsy8\t0x6df9f4797b131d69aa4f08d320dde2dc72cb5a65911401598a73264e80123440\tu33d\n" +
                            "false\t73\t-5962\tE\t9\t9\t1970-01-10T00:00:00.000Z\t1970-01-10T00:00:00.000000Z\t9.1000\t9.2\t\tsy9\t0xdc33dd2e6ea8cc86a6ef5e562486cceb67886eea99b9dd07ba84e3fba7f66cd6\tu33d\n" +
                            "true\t61\t-17553\tD\t10\t10\t1970-01-11T00:00:00.000Z\t1970-01-11T00:00:00.000000Z\t10.1000\t10.2\ts10\t\t0x83e9d33db60120e69ba3fb676e3280ed6a6e16373be3139063343d28d3738449\tu33d\n",
                    "select * from alltypes", "tstmp", true, false, true);
        });
    }

    @Test
    public void testImportAllTypesWithGapsIndexed() throws Exception {
        executeWithPool(4, 8, (CairoEngine engine, SqlCompiler compiler, SqlExecutionContext sqlExecutionContext) -> {
            compiler.compile("create table alltypes (\n" +
                    "  bo boolean,\n" +
                    "  by byte,\n" +
                    "  sh short,\n" +
                    "  ch char,\n" +
                    "  in_ int,\n" +
                    "  lo long,\n" +
                    "  dat date, \n" +
                    "  tstmp timestamp, \n" +
                    "  ft float,\n" +
                    "  db double,\n" +
                    "  str string,\n" +
                    "  sym symbol index capacity 64,\n" +
                    "  l256 long256," +
                    "  ge geohash(20b)" +
                    ") timestamp(tstmp) partition by DAY;", sqlExecutionContext);
            try (ParallelCsvFileImporter importer = new ParallelCsvFileImporter(engine, sqlExecutionContext.getWorkerCount())) {
                importer.of("alltypes", "test-alltypes-with-gaps.csv", 1, PartitionBy.DAY, (byte) ',', "tstmp", "yyyy-MM-ddTHH:mm:ss.SSSUUUZ", true);
                importer.process();
            }

<<<<<<< HEAD
            assertQueryCompiledQuery(
                    compiler,
                    sqlExecutionContext,
                    "bo\tby\tsh\tch\tin_\tlo\tdat\ttstmp\tft\tdb\tstr\tsym\tl256\tge\n" +
=======
            assertQuery("bo\tby\tsh\tch\tin_\tlo\tdat\ttstmp\tft\tdb\tstr\tsym\tl256\tge\n" +
>>>>>>> 23bc095b
                            "false\t106\t22716\tG\t1\t1\t1970-01-02T00:00:00.000Z\t1970-01-02T00:00:00.000000Z\t1.1000\t1.2\ts1\tsy1\t0x0adaa43b7700522b82f4e8d8d7b8c41a985127d17ca3926940533c477c927a33\tu33d\n" +
                            "false\t0\t8654\tS\t2\t2\t1970-01-03T00:00:00.000Z\t1970-01-03T00:00:00.000000Z\t2.1000\t2.2\ts2\tsy2\t0x593c9b7507c60ec943cd1e308a29ac9e645f3f4104fa76983c50b65784d51e37\tu33d\n" +
                            "false\t104\t0\tT\t3\t3\t1970-01-04T00:00:00.000Z\t1970-01-04T00:00:00.000000Z\t3.1000\t3.2\ts3\tsy3\t0x30cb58d11566e857a87063d9dba8961195ddd1458f633b7f285307c11a7072d1\tu33d\n" +
                            "false\t105\t31772\t\t4\t4\t1970-01-05T00:00:00.000Z\t1970-01-05T00:00:00.000000Z\t4.1000\t4.2\ts4\tsy4\t0x64ad74a1e1e5e5897c61daeff695e8be6ab8ea52090049faa3306e2d2440176e\tu33d\n" +
                            "false\t123\t8110\tE\tNaN\t5\t1970-01-06T00:00:00.000Z\t1970-01-06T00:00:00.000000Z\t5.1000\t5.2\ts5\tsy5\t0x5a86aaa24c707fff785191c8901fd7a16ffa1093e392dc537967b0fb8165c161\tu33d\n" +
                            "false\t98\t25729\tM\t6\tNaN\t1970-01-07T00:00:00.000Z\t1970-01-07T00:00:00.000000Z\t6.1000\t6.2\ts6\tsy6\t0x8fbdd90a38ecfaa89b71e0b7a1d088ada82ff4bad36b72c47056f3fabd4cfeed\tu33d\n" +
                            "false\t44\t-19823\tU\t7\tNaN\t1970-01-08T00:00:00.000Z\t1970-01-08T00:00:00.000000Z\t7.1000\t7.2\ts7\tsy7\t0xfb87e052526d72b5faf2f76f0f4bd855bc983a6991a2e7c78c671857b35a8755\tu33d\n" +
                            "true\t102\t5672\tS\t8\t8\t\t1970-01-09T00:00:00.000000Z\t8.1000\t8.2\ts8\tsy8\t0x6df9f4797b131d69aa4f08d320dde2dc72cb5a65911401598a73264e80123440\tu33d\n" +
                            "false\t73\t-5962\tE\t9\t9\t1970-01-10T00:00:00.000Z\t1970-01-10T00:00:00.000000Z\t9.1000\t9.2\t\tsy9\t0xdc33dd2e6ea8cc86a6ef5e562486cceb67886eea99b9dd07ba84e3fba7f66cd6\tu33d\n" +
                            "true\t61\t-17553\tD\t10\t10\t1970-01-11T00:00:00.000Z\t1970-01-11T00:00:00.000000Z\t10.1000\t10.2\ts10\t\t0x83e9d33db60120e69ba3fb676e3280ed6a6e16373be3139063343d28d3738449\tu33d\n",
<<<<<<< HEAD
                    "select * from alltypes", "tstmp", true, false, true
            );
=======
                    "select * from alltypes", "tstmp", true, false, true);
>>>>>>> 23bc095b
        });
    }

    @Test
    public void testImportCleansUpAllTemporaryFiles() throws Exception {
        executeWithPool(4, 16, (CairoEngine engine, SqlCompiler compiler, SqlExecutionContext sqlExecutionContext) -> {
            compiler.compile("create table t ( ts timestamp, line string, description string, d double ) timestamp(ts) partition by MONTH;", sqlExecutionContext);

            try (ParallelCsvFileImporter importer = new ParallelCsvFileImporter(engine, sqlExecutionContext.getWorkerCount())) {
                importer.setMinChunkSize(10);
                importer.of("t", "test-quotes-big.csv", 1, PartitionBy.MONTH, (byte) ',', "ts", "yyyy-MM-ddTHH:mm:ss.SSSSSSZ", true);
                importer.process();

                assertQuery("count\n1000\n", "select count(*) from t",
                        null, false, false, true);

                String[] foundFiles = new File(inputWorkRoot).list();
                MatcherAssert.assertThat(foundFiles, equalTo(new String[0]));
            }
        });
    }

    @Test
    public void testImportCsvFailsOnStructureParsingIO() throws Exception {
        FilesFacade ff = new FilesFacadeImpl() {
            @Override
            public long read(long fd, long buf, long len, long offset) {
                return -1L;
            }
        };

        executeWithPool(4, 8, ff, (CairoEngine engine, SqlCompiler compiler, SqlExecutionContext sqlExecutionContext) -> {
            try (ParallelCsvFileImporter importer = new ParallelCsvFileImporter(engine, sqlExecutionContext.getWorkerCount())) {
                importer.setMinChunkSize(1);
                importer.of("tab4", "test-quotes-big.csv", 1, PartitionBy.MONTH, (byte) ',', "ts", "yyyy-MM-ddTHH:mm:ss.SSSSSSZ", true);
                importer.process();
                Assert.fail();
            } catch (TextImportException e) {
                MatcherAssert.assertThat(e.getMessage(), containsString("could not read from file"));
            }
        });
    }

    @Test
    public void testImportCsvFromFileWithBadColumnNamesInHeaderIntoNewTableFiltersOutBadCharacters() throws Exception {
        executeWithPool(4, 16, (CairoEngine engine, SqlCompiler compiler, SqlExecutionContext sqlExecutionContext) -> {
<<<<<<< HEAD
            try (ParallelCsvFileImporter importer = new ParallelCsvFileImporter(engine, sqlExecutionContext.getWorkerCount())) {
                importer.setMinChunkSize(10);
                importer.of("tab24", "test-badheadernames.csv", 1, PartitionBy.MONTH, (byte) ',', "Ts", "yyyy-MM-ddTHH:mm:ss.SSSSSSZ", true);
                importer.process();
            }
            assertQuery("Line\tTs\tD\tDescRipTION\n" +
                            "line1\t1970-01-02T00:00:00.000000Z\t0.490933692472\tdesc 1\n" +
                            "line2\t1970-01-03T00:00:00.000000Z\t0.105484410855\tdesc 2\n",
                    "select * from tab24", "ts", true, false, true);
        });
    }

    @Test
    public void testImportCsvIntoExistingTableWithColumnReorder() throws Exception {
        executeWithPool(16, 16, (CairoEngine engine, SqlCompiler compiler, SqlExecutionContext sqlExecutionContext) -> {
            compiler.compile("create table t ( ts timestamp, line string, description string, d double ) timestamp(ts) partition by MONTH;", sqlExecutionContext);

            try (ParallelCsvFileImporter importer = new ParallelCsvFileImporter(engine, sqlExecutionContext.getWorkerCount())) {
                importer.setMinChunkSize(10);
                importer.of("t", "test-quotes-big.csv", 1, PartitionBy.MONTH, (byte) ',', "ts", "yyyy-MM-ddTHH:mm:ss.SSSSSSZ", true, null);
                importer.process();
            }
            assertQuery("line\tts\td\tdescription\n" +
                            "line991\t1972-09-18T00:00:00.000000Z\t0.744582123075\tdesc 991\n" +
                            "line992\t1972-09-19T00:00:00.000000Z\t0.107142280151\tdesc 992\n" +
                            "line993\t1972-09-20T00:00:00.000000Z\t0.0974353165713\tdesc 993\n" +
                            "line994\t1972-09-21T00:00:00.000000Z\t0.81272025622\tdesc 994\n" +
                            "line995\t1972-09-22T00:00:00.000000Z\t0.566736320714\tdesc 995\n" +
                            "line996\t1972-09-23T00:00:00.000000Z\t0.415739766699\tdesc 996\n" +
                            "line997\t1972-09-24T00:00:00.000000Z\t0.378956184893\tdesc 997\n" +
                            "line998\t1972-09-25T00:00:00.000000Z\t0.736755687844\tdesc 998\n" +
                            "line999\t1972-09-26T00:00:00.000000Z\t0.910141500002\tdesc 999\n" +
                            "line1000\t1972-09-27T00:00:00.000000Z\t0.918270255022\tdesc 1000\n",
                    "select line, ts, d, description from t limit -10",
                    "ts", true, false, true);
        });
    }

    @Test
    public void testImportCsvIntoExistingTableWithSymbol() throws Exception {
        executeWithPool(8, 4, (CairoEngine engine, SqlCompiler compiler, SqlExecutionContext sqlExecutionContext) -> {
            compiler.compile("create table tab1 ( line symbol, ts timestamp, d double, description string) timestamp(ts) partition by MONTH;", sqlExecutionContext);

            try (ParallelCsvFileImporter importer = new ParallelCsvFileImporter(engine, sqlExecutionContext.getWorkerCount())) {
                importer.setMinChunkSize(10);
                importer.of("tab1", "test-quotes-big.csv", 1, PartitionBy.MONTH, (byte) ',', "ts", "yyyy-MM-ddTHH:mm:ss.SSSSSSZ", true);
                importer.process();
            }
            assertQuery("line\tts\td\tdescription\n" +
                            "line991\t1972-09-18T00:00:00.000000Z\t0.744582123075\tdesc 991\n" +
                            "line992\t1972-09-19T00:00:00.000000Z\t0.107142280151\tdesc 992\n" +
                            "line993\t1972-09-20T00:00:00.000000Z\t0.0974353165713\tdesc 993\n" +
                            "line994\t1972-09-21T00:00:00.000000Z\t0.81272025622\tdesc 994\n" +
                            "line995\t1972-09-22T00:00:00.000000Z\t0.566736320714\tdesc 995\n" +
                            "line996\t1972-09-23T00:00:00.000000Z\t0.415739766699\tdesc 996\n" +
                            "line997\t1972-09-24T00:00:00.000000Z\t0.378956184893\tdesc 997\n" +
                            "line998\t1972-09-25T00:00:00.000000Z\t0.736755687844\tdesc 998\n" +
                            "line999\t1972-09-26T00:00:00.000000Z\t0.910141500002\tdesc 999\n" +
                            "line1000\t1972-09-27T00:00:00.000000Z\t0.918270255022\tdesc 1000\n",
                    "select line, ts, d, description from tab1 limit -10",
                    "ts", true, false, true);
        });
    }

    @Test
    public void testImportCsvIntoExistingTableWithSymbolsReordered() throws Exception {
        executeWithPool(8, 4, (CairoEngine engine, SqlCompiler compiler, SqlExecutionContext sqlExecutionContext) -> {

            final String tableName = "tableName";
            compiler.compile("create table " + tableName + " ( ts timestamp, line symbol, d double, description symbol) timestamp(ts) partition by MONTH;", sqlExecutionContext);

            try (ParallelCsvFileImporter importer = new ParallelCsvFileImporter(engine, sqlExecutionContext.getWorkerCount())) {
                importer.setMinChunkSize(10);
                importer.of(tableName, "test-quotes-big.csv", 1, PartitionBy.MONTH, (byte) ',', "ts", "yyyy-MM-ddTHH:mm:ss.SSSSSSZ", true);
                importer.process();
            }
            assertQuery("line\tts\td\tdescription\n" +
                            "line991\t1972-09-18T00:00:00.000000Z\t0.744582123075\tdesc 991\n" +
                            "line992\t1972-09-19T00:00:00.000000Z\t0.107142280151\tdesc 992\n" +
                            "line993\t1972-09-20T00:00:00.000000Z\t0.0974353165713\tdesc 993\n" +
                            "line994\t1972-09-21T00:00:00.000000Z\t0.81272025622\tdesc 994\n" +
                            "line995\t1972-09-22T00:00:00.000000Z\t0.566736320714\tdesc 995\n" +
                            "line996\t1972-09-23T00:00:00.000000Z\t0.415739766699\tdesc 996\n" +
                            "line997\t1972-09-24T00:00:00.000000Z\t0.378956184893\tdesc 997\n" +
                            "line998\t1972-09-25T00:00:00.000000Z\t0.736755687844\tdesc 998\n" +
                            "line999\t1972-09-26T00:00:00.000000Z\t0.910141500002\tdesc 999\n" +
                            "line1000\t1972-09-27T00:00:00.000000Z\t0.918270255022\tdesc 1000\n",
                    "select line, ts, d, description from " + tableName + " limit -10",
                    "ts", true, false, true);
        });
    }

    @Test
    public void testImportCsvIntoNewTable() throws Exception {
        testImportCsvIntoNewTable0("tab25");
    }

    @Test
    public void testImportCsvIntoNewTableVanilla() throws Exception {
        // this does not use io_uring even on Linux
        ioURingFacade = new IOURingFacadeImpl() {
            @Override
            public boolean isAvailable() {
                return false;
            }
        };

        executeWithPool(4, 16, (CairoEngine engine, SqlCompiler compiler, SqlExecutionContext sqlExecutionContext) -> {
            final String tableName = "tab27";
            try (ParallelCsvFileImporter importer = new ParallelCsvFileImporter(engine, sqlExecutionContext.getWorkerCount())) {
                importer.setMinChunkSize(10);
                importer.of(tableName, "test-quotes-big.csv", 1, PartitionBy.MONTH, (byte) ',', "ts", "yyyy-MM-ddTHH:mm:ss.SSSSSSZ", true);
                importer.process();
            }
            assertQuery("cnt\n" +
                            "1000\n",
                    "select count(*) cnt from " + tableName,
                    null, false, true);
            assertQuery("line\tts\td\tdescription\n" +
                            "line991\t1972-09-18T00:00:00.000000Z\t0.744582123075\tdesc 991\n" +
                            "line992\t1972-09-19T00:00:00.000000Z\t0.107142280151\tdesc 992\n" +
                            "line993\t1972-09-20T00:00:00.000000Z\t0.0974353165713\tdesc 993\n" +
                            "line994\t1972-09-21T00:00:00.000000Z\t0.81272025622\tdesc 994\n" +
                            "line995\t1972-09-22T00:00:00.000000Z\t0.566736320714\tdesc 995\n" +
                            "line996\t1972-09-23T00:00:00.000000Z\t0.415739766699\tdesc 996\n" +
                            "line997\t1972-09-24T00:00:00.000000Z\t0.378956184893\tdesc 997\n" +
                            "line998\t1972-09-25T00:00:00.000000Z\t0.736755687844\tdesc 998\n" +
                            "line999\t1972-09-26T00:00:00.000000Z\t0.910141500002\tdesc 999\n" +
                            "line1000\t1972-09-27T00:00:00.000000Z\t0.918270255022\tdesc 1000\n",
                    "select * from " + tableName + " limit -10",
                    "ts", true, false, true);
        });
    }

    @Test
    public void testImportCsvSmallerFileBuffer() throws Exception {
        // the buffer is enough to fit only a few lines
        sqlCopyBufferSize = 256;
        testImportCsvIntoNewTable0("tab26");
    }

    @Test
    //missing symbols column is filled with nulls
    public void testImportCsvWithMissingAndReorderedSymbolColumns() throws Exception {
        executeWithPool(8, 4, (CairoEngine engine, SqlCompiler compiler, SqlExecutionContext sqlExecutionContext) -> {
            compiler.compile("create table tab2 (other symbol, txt symbol, line symbol, ts timestamp, d symbol) timestamp(ts) partition by MONTH;", sqlExecutionContext);

            try (ParallelCsvFileImporter importer = new ParallelCsvFileImporter(engine, sqlExecutionContext.getWorkerCount())) {
                importer.setMinChunkSize(1);
                importer.of("tab2", "test-quotes-small.csv", 1, PartitionBy.MONTH, (byte) ',', "ts", "yyyy-MM-ddTHH:mm:ss.SSSZ", true);
                importer.process();
            }
            assertQuery("other\ttxt\tline\tts\td\n" +
                            "\tsome text\r\nspanning two lines\tline1\t2022-05-10T11:52:00.000000Z\t111.11\n" +
                            "\tsome text\r\nspanning \r\nmany \r\nmany \r\nmany \r\nlines\tline2\t2022-05-11T11:52:00.000000Z\t222.22\n" +
                            "\tsingle line text without quotes\tline3\t2022-05-11T11:52:00.001000Z\t333.33\n",
                    "select * from tab2 limit -10",
                    "ts", true, false, true);
        });
    }

    @Test
    //all rows in the file fail on timestamp parsing so indexing phase will return empty result
    public void testImportCsvWithTimestampNotMatchingInputFormatFails() throws Exception {
        executeWithPool(4, 8, (CairoEngine engine, SqlCompiler compiler, SqlExecutionContext sqlExecutionContext) -> {
            try (ParallelCsvFileImporter importer = new ParallelCsvFileImporter(engine, sqlExecutionContext.getWorkerCount())) {
                importer.of("tab3", "test-quotes-big.csv", 1, PartitionBy.MONTH, (byte) ',', "ts", "yyyy-MM-ddTHH:mm:ss", true);
                importer.process();
                Assert.fail();
            } catch (TextImportException e) {
                Assert.assertEquals("All rows were skipped. Possible reasons: timestamp format mismatch or rows exceed maximum line length (65k).", e.getMessage());
            }
        });
    }

    @Test
    public void testImportEmptyCsv() throws Exception {
        executeWithPool(4, 16, (CairoEngine engine, SqlCompiler compiler, SqlExecutionContext sqlExecutionContext) -> {
            try (ParallelCsvFileImporter importer = new ParallelCsvFileImporter(engine, sqlExecutionContext.getWorkerCount())) {
                importer.setMinChunkSize(10);
                importer.of(
                        "t",
                        "test-quotes-empty.csv",
                        1,
                        PartitionBy.MONTH,
                        (byte) ',',
                        "ts",
                        "yyyy-MM-ddTHH:mm:ss.SSSSSSZ",
                        true,
                        null
                );
                importer.process();
                Assert.fail();
            } catch (TextImportException e) {
                MatcherAssert.assertThat(e.getMessage(), containsString("ignored empty input file [file='"));
            }
        });
    }

    @Test
    public void testImportFailsOnBoundaryScanningIO() throws Exception {
        FilesFacade brokenFf = new FilesFacadeImpl() {
            @Override
            public long read(long fd, long buf, long len, long offset) {
                if (offset > 30000) {
                    return -1L;
                } else {
                    return super.read(fd, buf, len, offset);
                }
            }
        };

        executeWithPool(4, 8, brokenFf, (CairoEngine engine, SqlCompiler compiler, SqlExecutionContext sqlExecutionContext) -> {
            try (ParallelCsvFileImporter importer = new ParallelCsvFileImporter(engine, sqlExecutionContext.getWorkerCount())) {
                importer.setMinChunkSize(1);
                importer.of("tab5", "test-quotes-big.csv", 1, PartitionBy.MONTH, (byte) ',', "ts", "yyyy-MM-ddTHH:mm:ss.SSSSSSZ", true);
                importer.process();
                Assert.fail();
            } catch (Exception e) {
                MatcherAssert.assertThat(e.getMessage(), containsString("import failed [phase=boundary_check, msg=`could not read import file"));
            }
        });
    }

    @Test
    public void testImportFailsOnDataImportIO() throws Exception {

        // this is testing vanilla data copy method, ensure that io uring is disabled
        ioURingFacade = new IOURingFacadeImpl() {
            @Override
            public boolean isAvailable() {
                return false;
            }
        };

        FilesFacade brokenFf = new FilesFacadeImpl() {
            @Override
            public long read(long fd, long buf, long len, long offset) {
                if (offset == 31 && len == 1940) {
                    return -1;
                }
                return super.read(fd, buf, len, offset);
            }
        };

        executeWithPool(4, 8, brokenFf, (CairoEngine engine, SqlCompiler compiler, SqlExecutionContext sqlExecutionContext) -> {
            try (ParallelCsvFileImporter importer = new ParallelCsvFileImporter(engine, sqlExecutionContext.getWorkerCount())) {
                importer.setMinChunkSize(1);
                importer.of("tab7", "test-quotes-big.csv", 1, PartitionBy.MONTH, (byte) ',', "ts", "yyyy-MM-ddTHH:mm:ss.SSSSSSZ", true);
                importer.process();
                Assert.fail();
            } catch (Exception e) {
                MatcherAssert.assertThat(e.getMessage(), containsString("import failed [phase=partition_import, msg=`could not read from file"));
            }
        });
    }

    @Test
    public void testImportFailsOnFileOpenInBoundaryCheckPhase() throws Exception {
        FilesFacade brokenFf = new FilesFacadeImpl() {
            int count = 0;

            @Override
            public long openRO(LPSZ name) {
                if (Chars.endsWith(name, "test-quotes-big.csv")) {
                    if (count++ > 1) {
                        return -1;
                    }
                }
                return super.openRO(name);
            }
        };

        assertImportFailsInPhase("tab8", brokenFf, "boundary_check");
    }

    @Test
    public void testImportFailsOnFileOpenInBuildSymbolIndexPhase() throws Exception {
        FilesFacade brokenFf = new FilesFacadeImpl() {
            @Override
            public long openRW(LPSZ name, long opts) {
                if (Chars.endsWith(name, "line.v") && stackContains("PhaseBuildSymbolIndex")) {
                    return -1;
                }

                return super.openRW(name, opts);
            }
        };

        assertImportFailsInPhase("tab14", brokenFf, "build_symbol_index");
    }

    @Test
    //"[5] Can't remove import directory path='C:\Users\bolo\AppData\Local\Temp\junit2458364502615821703\imports1181738016629600\tab\1972\2_1' errno=5"
    public void testImportFailsOnFileOpenInDataImportPhase() throws Exception {
        FilesFacade brokenFf = new FilesFacadeImpl() {
            @Override
            public long openRO(LPSZ name) {
                if (Chars.endsWith(name, "3_1")) {
                    return -1;
                }
                return super.openRO(name);
            }
        };

        assertImportFailsInPhase("tab11", brokenFf, "partition_import");
    }

    @Test
    public void testImportFailsOnFileOpenInIndexingPhase() throws Exception {
        FilesFacade brokenFf = new FilesFacadeImpl() {
            @Override
            public long openRO(LPSZ name) {
                if (Chars.endsWith(name, "test-quotes-big.csv") && stackContains("CsvFileIndexer")) {
                    return -1;
                }
                return super.openRO(name);
            }
        };

        assertImportFailsInPhase("tab9", brokenFf, "indexing");
    }

    @Test
    public void testImportFailsOnFileOpenInSymbolKeysUpdatePhase() throws Exception {
        FilesFacade brokenFf = new FilesFacadeImpl() {
            @Override
            public long openRW(LPSZ name, long opts) {
                if (Chars.endsWith(name, "line.r") && stackContains("PhaseUpdateSymbolKeys")) {
                    return -1;
                }

                return super.openRW(name, opts);
            }
        };

        assertImportFailsInPhase("tab13", brokenFf, "update_symbol_keys");
=======
            try (ParallelCsvFileImporter importer = new ParallelCsvFileImporter(engine, sqlExecutionContext.getWorkerCount())) {
                importer.setMinChunkSize(10);
                importer.of("tab24", "test-badheadernames.csv", 1, PartitionBy.MONTH, (byte) ',', "Ts", "yyyy-MM-ddTHH:mm:ss.SSSSSSZ", true);
                importer.process();
            }
            assertQuery("Line\tTs\tD\tDescRipTION\n" +
                            "line1\t1970-01-02T00:00:00.000000Z\t0.490933692472\tdesc 1\n" +
                            "line2\t1970-01-03T00:00:00.000000Z\t0.105484410855\tdesc 2\n",
                    "select * from tab24", "ts", true, false, true);
        });
>>>>>>> 23bc095b
    }

    @Test
    public void testImportFailsOnFileOpenInSymbolMergePhase() throws Exception {
        FilesFacade brokenFf = new FilesFacadeImpl() {
            @Override
            public long openRO(LPSZ name) {
                if (Chars.endsWith(name, "line.c")) {
                    return -1;
                }
                return super.openRO(name);
            }
        };

        assertImportFailsInPhase("tab12", brokenFf, "symbol_table_merge");
    }

    @Test
<<<<<<< HEAD
    public void testImportFailsOnFileSortingInIndexingPhase() throws Exception {
        FilesFacade brokenFf = new FilesFacadeImpl() {
            @Override
            public long mmap(long fd, long len, long offset, int flags, int memoryTag) {
                if (Arrays.stream(new Exception().getStackTrace())
                        .anyMatch(ste -> ste.getClassName().endsWith("CsvFileIndexer") && ste.getMethodName().equals("sort"))) {
                    return -1;
                }
                return super.mmap(fd, len, offset, flags, memoryTag);
            }
        };

        assertImportFailsInPhase("tab10", brokenFf, "indexing");
    }

    @Test
    public void testImportFailsOnSourceFileIndexingIO() throws Exception {
        FilesFacade brokenFf = new FilesFacadeImpl() {
            @Override
            public long read(long fd, long buf, long len, long offset) {
                if (offset == 0 && len == 16797) {
                    return -1;
                }

                return super.read(fd, buf, len, offset);
            }
        };

        executeWithPool(4, 8, brokenFf, (CairoEngine engine, SqlCompiler compiler, SqlExecutionContext sqlExecutionContext) -> {
            try (ParallelCsvFileImporter importer = new ParallelCsvFileImporter(engine, sqlExecutionContext.getWorkerCount())) {
                importer.setMinChunkSize(1);
                importer.of("tab6", "test-quotes-big.csv", 1, PartitionBy.MONTH, (byte) ',', "ts", "yyyy-MM-ddTHH:mm:ss.SSSSSSZ", true);
                importer.process();
                Assert.fail();
            } catch (Exception e) {
                MatcherAssert.assertThat(e.getMessage(), containsString("import failed [phase=indexing, msg=`could not read file"));
            }
=======
    public void testImportCsvIntoExistingTableWithSymbol() throws Exception {
        executeWithPool(8, 4, (CairoEngine engine, SqlCompiler compiler, SqlExecutionContext sqlExecutionContext) -> {
            compiler.compile("create table tab1 ( line symbol, ts timestamp, d double, description string) timestamp(ts) partition by MONTH;", sqlExecutionContext);

            try (ParallelCsvFileImporter importer = new ParallelCsvFileImporter(engine, sqlExecutionContext.getWorkerCount())) {
                importer.setMinChunkSize(10);
                importer.of("tab1", "test-quotes-big.csv", 1, PartitionBy.MONTH, (byte) ',', "ts", "yyyy-MM-ddTHH:mm:ss.SSSSSSZ", true);
                importer.process();
            }
            assertQuery("line\tts\td\tdescription\n" +
                            "line991\t1972-09-18T00:00:00.000000Z\t0.744582123075\tdesc 991\n" +
                            "line992\t1972-09-19T00:00:00.000000Z\t0.107142280151\tdesc 992\n" +
                            "line993\t1972-09-20T00:00:00.000000Z\t0.0974353165713\tdesc 993\n" +
                            "line994\t1972-09-21T00:00:00.000000Z\t0.81272025622\tdesc 994\n" +
                            "line995\t1972-09-22T00:00:00.000000Z\t0.566736320714\tdesc 995\n" +
                            "line996\t1972-09-23T00:00:00.000000Z\t0.415739766699\tdesc 996\n" +
                            "line997\t1972-09-24T00:00:00.000000Z\t0.378956184893\tdesc 997\n" +
                            "line998\t1972-09-25T00:00:00.000000Z\t0.736755687844\tdesc 998\n" +
                            "line999\t1972-09-26T00:00:00.000000Z\t0.910141500002\tdesc 999\n" +
                            "line1000\t1972-09-27T00:00:00.000000Z\t0.918270255022\tdesc 1000\n",
                    "select line, ts, d, description from tab1 limit -10",
                    "ts", true, false, true);
        });
    }

    @Test
    public void testImportCsvIntoExistingTableWithSymbolsReordered() throws Exception {
        executeWithPool(8, 4, (CairoEngine engine, SqlCompiler compiler, SqlExecutionContext sqlExecutionContext) -> {

            final String tableName = "tableName";
            compiler.compile("create table " + tableName + " ( ts timestamp, line symbol, d double, description symbol) timestamp(ts) partition by MONTH;", sqlExecutionContext);

            try (ParallelCsvFileImporter importer = new ParallelCsvFileImporter(engine, sqlExecutionContext.getWorkerCount())) {
                importer.setMinChunkSize(10);
                importer.of(tableName, "test-quotes-big.csv", 1, PartitionBy.MONTH, (byte) ',', "ts", "yyyy-MM-ddTHH:mm:ss.SSSSSSZ", true);
                importer.process();
            }
            assertQuery("line\tts\td\tdescription\n" +
                            "line991\t1972-09-18T00:00:00.000000Z\t0.744582123075\tdesc 991\n" +
                            "line992\t1972-09-19T00:00:00.000000Z\t0.107142280151\tdesc 992\n" +
                            "line993\t1972-09-20T00:00:00.000000Z\t0.0974353165713\tdesc 993\n" +
                            "line994\t1972-09-21T00:00:00.000000Z\t0.81272025622\tdesc 994\n" +
                            "line995\t1972-09-22T00:00:00.000000Z\t0.566736320714\tdesc 995\n" +
                            "line996\t1972-09-23T00:00:00.000000Z\t0.415739766699\tdesc 996\n" +
                            "line997\t1972-09-24T00:00:00.000000Z\t0.378956184893\tdesc 997\n" +
                            "line998\t1972-09-25T00:00:00.000000Z\t0.736755687844\tdesc 998\n" +
                            "line999\t1972-09-26T00:00:00.000000Z\t0.910141500002\tdesc 999\n" +
                            "line1000\t1972-09-27T00:00:00.000000Z\t0.918270255022\tdesc 1000\n",
                    "select line, ts, d, description from " + tableName + " limit -10",
                    "ts", true, false, true);
>>>>>>> 23bc095b
        });
    }

    @Test
<<<<<<< HEAD
    public void testImportFileFailsWhenImportingTextIntoBinaryColumn() throws Exception {
        executeWithPool(4, 8, (CairoEngine engine, SqlCompiler compiler, SqlExecutionContext sqlExecutionContext) -> {
            compiler.compile("create table tab36 ( ts timestamp, line string, d double, description binary ) timestamp(ts) partition by day;", sqlExecutionContext);
=======
    public void testImportCsvIntoNewTable() throws Exception {
        testImportCsvIntoNewTable0("tab25");
    }

    @Test
    public void testImportCsvIntoNewTableVanilla() throws Exception {
        // this does not use io_uring even on Linux
        ioURingFacade = new IOURingFacadeImpl() {
            @Override
            public boolean isAvailable() {
                return false;
            }
        };
>>>>>>> 23bc095b

        executeWithPool(4, 16, (CairoEngine engine, SqlCompiler compiler, SqlExecutionContext sqlExecutionContext) -> {
            final String tableName = "tab27";
            try (ParallelCsvFileImporter importer = new ParallelCsvFileImporter(engine, sqlExecutionContext.getWorkerCount())) {
<<<<<<< HEAD
                importer.of("tab36", "test-quotes-big.csv", 1, PartitionBy.DAY, (byte) ',', "ts", null, true);
=======
                importer.setMinChunkSize(10);
                importer.of(tableName, "test-quotes-big.csv", 1, PartitionBy.MONTH, (byte) ',', "ts", "yyyy-MM-ddTHH:mm:ss.SSSSSSZ", true);
>>>>>>> 23bc095b
                importer.process();
            } catch (Exception e) {
                assertThat(e.getMessage(), containsString("cannot import text into BINARY column [index=3]"));
            }
<<<<<<< HEAD
=======
            assertQuery("cnt\n" +
                            "1000\n",
                    "select count(*) cnt from " + tableName,
                    null, false, true);
            assertQuery("line\tts\td\tdescription\n" +
                            "line991\t1972-09-18T00:00:00.000000Z\t0.744582123075\tdesc 991\n" +
                            "line992\t1972-09-19T00:00:00.000000Z\t0.107142280151\tdesc 992\n" +
                            "line993\t1972-09-20T00:00:00.000000Z\t0.0974353165713\tdesc 993\n" +
                            "line994\t1972-09-21T00:00:00.000000Z\t0.81272025622\tdesc 994\n" +
                            "line995\t1972-09-22T00:00:00.000000Z\t0.566736320714\tdesc 995\n" +
                            "line996\t1972-09-23T00:00:00.000000Z\t0.415739766699\tdesc 996\n" +
                            "line997\t1972-09-24T00:00:00.000000Z\t0.378956184893\tdesc 997\n" +
                            "line998\t1972-09-25T00:00:00.000000Z\t0.736755687844\tdesc 998\n" +
                            "line999\t1972-09-26T00:00:00.000000Z\t0.910141500002\tdesc 999\n" +
                            "line1000\t1972-09-27T00:00:00.000000Z\t0.918270255022\tdesc 1000\n",
                    "select * from " + tableName + " limit -10",
                    "ts", true, false, true);
>>>>>>> 23bc095b
        });
    }

    @Test
<<<<<<< HEAD
    public void testImportFileFailsWhenIntermediateFilesCantBeMovedAndTargetDirCantBeCreated() throws Exception {
        String tab41 = "tab41";
        FilesFacadeImpl ff = new FilesFacadeImpl() {
            @Override
            public int mkdirs(Path path, int mode) {
                String systemTableName = Chars.toString(engine.getSystemTableName(tab41));
                if (Chars.contains(path, File.separator + systemTableName + File.separator + "1970-06" + configuration.getAttachPartitionSuffix())) {
                    return -1;
                }
                return super.mkdirs(path, mode);
            }
=======
    public void testImportCsvSmallerFileBuffer() throws Exception {
        // the buffer is enough to fit only a few lines
        sqlCopyBufferSize = 256;
        testImportCsvIntoNewTable0("tab26");
    }

    @Test
    public void testImportCsvWithLongTsIntoExistingTable() throws Exception {
        executeWithPool(3, 16, (CairoEngine engine, SqlCompiler compiler, SqlExecutionContext sqlExecutionContext) -> {
            compiler.compile("CREATE TABLE reading (\n" +
                    "  readingTypeId SYMBOL,\n" +
                    "  value FLOAT,\n" +
                    "  readingDate TIMESTAMP\n" +
                    ") timestamp (readingDate) PARTITION BY DAY;", sqlExecutionContext);

            try (ParallelCsvFileImporter importer = new ParallelCsvFileImporter(engine, sqlExecutionContext.getWorkerCount())) {
                importer.of("reading", "test-quotes-rawts.csv", 1, -1, (byte) ',', null, null, true, null);
                importer.process();
            }
            assertQuery("readingTypeId\tvalue\treadingDate\n" +
                            "electricity.gbp.saving\t3600.0000\t2020-01-01T00:00:00.000001Z\n" +
                            "electricity.gbp.saving\t3600.0000\t2020-01-01T00:00:00.000002Z\n" +
                            "electricity.power.hour\t0.1010\t2020-01-01T00:00:00.000003Z\n",
                    "select * from reading",
                    "readingDate", true, false, true);
        });
    }

    @Test
    //missing symbols column is filled with nulls
    public void testImportCsvWithMissingAndReorderedSymbolColumns() throws Exception {
        executeWithPool(8, 4, (CairoEngine engine, SqlCompiler compiler, SqlExecutionContext sqlExecutionContext) -> {
            compiler.compile("create table tab2 (other symbol, txt symbol, line symbol, ts timestamp, d symbol) timestamp(ts) partition by MONTH;", sqlExecutionContext);
>>>>>>> 23bc095b

            @Override
            public int rename(LPSZ from, LPSZ to) {
                return Files.FILES_RENAME_ERR_EXDEV;
            }
        };

        testImportThrowsException(ff, tab41, "test-quotes-big.csv", PartitionBy.MONTH, "ts", null, "could not create partition directory");
    }

    @Test
    public void testImportFileFailsWhenIntermediateFilesCantBeMovedOrCopied() throws Exception {
        FilesFacadeImpl ff = new FilesFacadeImpl() {
            @Override
            public int copy(LPSZ from, LPSZ to) {
                if (Chars.contains(from, "tab42")) {
                    return -1;
                }
                return super.copy(from, to);
            }

            @Override
            public int rename(LPSZ from, LPSZ to) {
                return Files.FILES_RENAME_ERR_EXDEV;
            }
        };

        testImportThrowsException(ff, "tab42", "test-quotes-big.csv", PartitionBy.MONTH, "ts", null, "could not copy partition file");
    }

    @Test
<<<<<<< HEAD
    public void testImportFileFailsWhenIntermediateFilesCantBeMovedToTargetDirForUnexpectedReason() throws Exception {
        FilesFacadeImpl ff = new FilesFacadeImpl() {
            @Override
            public int rename(LPSZ from, LPSZ to) {
                return Files.FILES_RENAME_ERR_OTHER;
            }
        };

        testImportThrowsException(ff, "tab40", "test-quotes-big.csv", PartitionBy.MONTH, "ts", null, "could not copy partition file");
=======
    public void testImportEmptyCsv() throws Exception {
        executeWithPool(4, 16, (CairoEngine engine, SqlCompiler compiler, SqlExecutionContext sqlExecutionContext) -> {
            try (ParallelCsvFileImporter importer = new ParallelCsvFileImporter(engine, sqlExecutionContext.getWorkerCount())) {
                importer.setMinChunkSize(10);
                importer.of(
                        "t",
                        "test-quotes-empty.csv",
                        1,
                        PartitionBy.MONTH,
                        (byte) ',',
                        "ts",
                        "yyyy-MM-ddTHH:mm:ss.SSSSSSZ",
                        true,
                        null
                );
                importer.process();
                Assert.fail();
            } catch (TextImportException e) {
                MatcherAssert.assertThat(e.getMessage(), containsString("ignored empty input file [file='"));
            }
        });
>>>>>>> 23bc095b
    }

    @Test
    public void testImportFileFailsWhenIntermediateTableDirectoryExistAndCantBeDeleted() throws Exception {
        String tab34 = "tab34";
        CharSequence systemTableName = engine.getSystemTableName(tab34);
        String tab34_0 = Chars.toString(systemTableName) + "_0";
        String fakeExists = tab34_0 + File.separator + "_txn";
        FilesFacade ff = new FilesFacadeImpl() {

            @Override
            public boolean exists(LPSZ path) {
                if (Chars.endsWith(path, tab34_0)) {
                    return true;
                } else {
                    if (Chars.endsWith(path, fakeExists)) {
                        return true;
                    }
                }
                return super.exists(path);
            }

            @Override
            public int rmdir(Path name) {
                if (Chars.endsWith(name, tab34_0)) {
                    return -1;
                }
                return super.rmdir(name);
            }
        };

        testImportThrowsException(ff, tab34, "test-quotes-big.csv", PartitionBy.MONTH, "ts", null, "import failed [phase=partition_import, msg=`[-1] Table remove failed [tableName=" + systemTableName + "_0]`]");
    }

    @Test
    public void testImportFileFailsWhenIntermediateTableDirectoryIsMangled() throws Exception {
        String tab33 = "tab33";
        CharSequence systemTableName = engine.getSystemTableName(tab33);
        CharSequence fakeExists = systemTableName + "_0";
        FilesFacade ff = new FilesFacadeImpl() {
            @Override
            public boolean exists(LPSZ path) {
                if (Chars.endsWith(path, fakeExists)) {
                    return true;
                }
                return super.exists(path);
            }
        };

        testImportThrowsException(ff, tab33, "test-quotes-big.csv", PartitionBy.MONTH, "ts", null, "import failed [phase=partition_import, msg=`name is reserved [tableName=" + systemTableName + "_0]`]");
    }

    @Test
    public void testImportFileFailsWhenTargetTableDirectoryIsMangled() throws Exception {
        String tabex3 = "tabex3";
        CharSequence systemTableName = engine.getSystemTableName(tabex3);
        try (Path p = Path.getThreadLocal(temp.getRoot().getPath()).concat("dbRoot").concat(systemTableName).slash$()) {
            FilesFacadeImpl.INSTANCE.mkdir(p, configuration.getMkDirMode());
        }

        testImportThrowsException(tabex3, "test-quotes-big.csv", PartitionBy.MONTH, "ts", null, "name is reserved [table=" + tabex3 + "]");
    }

    @Test
    public void testImportFileFailsWhenTargetTableNameIsInvalid() throws Exception {
        testImportThrowsException(FilesFacadeImpl.INSTANCE, "../t", "test-quotes-big.csv", PartitionBy.MONTH, "ts", null, "invalid table name [table=../t]");
    }

    @Test
    public void testImportFileFailsWhenTimestampColumnIsMissingInInputFile() throws Exception {
        executeWithPool(4, 8, (CairoEngine engine, SqlCompiler compiler, SqlExecutionContext sqlExecutionContext) -> {
            compiler.compile("create table tab37 ( tstmp timestamp, line string, d double, description string ) timestamp(tstmp) partition by day;", sqlExecutionContext);

            try (ParallelCsvFileImporter importer = new ParallelCsvFileImporter(engine, sqlExecutionContext.getWorkerCount())) {
                importer.of("tab37", "test-quotes-big.csv", 1, PartitionBy.DAY, (byte) ',', "ts", null, true);
                importer.process();
            } catch (Exception e) {
                assertThat(e.getMessage(), containsString("invalid timestamp column [name='ts']"));
            }
        });
    }

    @Test
<<<<<<< HEAD
    public void testImportFileFailsWhenWorkDirCantBeCreated() throws Exception {
        FilesFacadeImpl ff = new FilesFacadeImpl() {
            @Override
            public int mkdir(Path path, int mode) {
                if (Chars.contains(path, "tab39")) {
                    return -1;
                }
                return super.mkdir(path, mode);
            }
        };

        testImportThrowsException(ff, "tab39", "test-quotes-big.csv", PartitionBy.MONTH, "ts", null, "could not create temporary import work directory");
    }

    @Test
    public void testImportFileFailsWhenWorkDirectoryDoesNotExistAndCantBeCreated() throws Exception {
        FilesFacade ff = new FilesFacadeImpl() {
            final String tempDir = inputWorkRoot + File.separator;
=======
    public void testImportFailsOnDataImportIO() throws Exception {
>>>>>>> 23bc095b

            @Override
            public boolean exists(LPSZ path) {
                if (Chars.equals(path, tempDir)) {
                    return false;
                }
                return super.exists(path);
            }

            @Override
            public int rmdir(Path name) {
                if (Chars.equals(name, tempDir)) {
                    return -1;
                }
                return super.rmdir(name);
            }
        };

        testImportThrowsException(ff, "tab35", "test-quotes-big.csv", PartitionBy.MONTH, "ts", null, "could not create import work root directory");
    }

    @Test
    public void testImportFileFailsWhenWorkDirectoryExistAndCantBeDeleted() throws Exception {
        String tab35 = "tab35";
        CharSequence systemTableName = engine.getSystemTableName(tab35);
        FilesFacade ff = new FilesFacadeImpl() {
            final String tempDir = inputWorkRoot + File.separator + systemTableName;

            @Override
            public boolean exists(LPSZ path) {
                if (Chars.equals(path, tempDir)) {
                    return true;
                }
                return super.exists(path);
            }

<<<<<<< HEAD
=======
    @Test
    public void testImportFailsOnFileOpenInBuildSymbolIndexPhase() throws Exception {
        FilesFacade brokenFf = new FilesFacadeImpl() {
            @Override
            public long openRW(LPSZ name, long opts) {
                if (Chars.endsWith(name, "line.v") && stackContains("PhaseBuildSymbolIndex")) {
                    return -1;
                }

                return super.openRW(name, opts);
            }
        };

        assertImportFailsInPhase("tab14", brokenFf, "build_symbol_index");
    }

    @Test
    //"[5] Can't remove import directory path='C:\Users\bolo\AppData\Local\Temp\junit2458364502615821703\imports1181738016629600\tab\1972\2_1' errno=5"
    public void testImportFailsOnFileOpenInDataImportPhase() throws Exception {
        FilesFacade brokenFf = new FilesFacadeImpl() {
            @Override
            public long openRO(LPSZ name) {
                if (Chars.endsWith(name, "3_1")) {
                    return -1;
                }
                return super.openRO(name);
            }
        };

        assertImportFailsInPhase("tab11", brokenFf, "partition_import");
    }

    @Test
    public void testImportFailsOnFileOpenInIndexingPhase() throws Exception {
        FilesFacade brokenFf = new FilesFacadeImpl() {
>>>>>>> 23bc095b
            @Override
            public int rmdir(Path name) {
                if (Chars.equals(name, tempDir)) {
                    return -1;
                }
                return super.rmdir(name);
            }
        };

        testImportThrowsException(ff, tab35, "test-quotes-big.csv", PartitionBy.MONTH, "ts", null, "could not remove import work directory");
    }

    @Test
<<<<<<< HEAD
    public void testImportFileSetsDateColumnToNullIfCsvStructureCheckCantDetectACommonFormat() throws Exception {
        executeWithPool(4, 8, (CairoEngine engine, SqlCompiler compiler, SqlExecutionContext sqlExecutionContext) -> {
            compiler.compile("create table tab38 ( line string, ts timestamp, d date, txt string ) timestamp(ts) partition by day;", sqlExecutionContext);

            try (ParallelCsvFileImporter importer = new ParallelCsvFileImporter(engine, sqlExecutionContext.getWorkerCount())) {
                importer.of("tab38", "test-quotes-small.csv", 1, PartitionBy.DAY, (byte) ',', "ts", null, true);
                importer.process();
=======
    public void testImportFailsOnFileOpenInSymbolKeysUpdatePhase() throws Exception {
        FilesFacade brokenFf = new FilesFacadeImpl() {
            @Override
            public long openRW(LPSZ name, long opts) {
                if (Chars.endsWith(name, "line.r") && stackContains("PhaseUpdateSymbolKeys")) {
                    return -1;
                }

                return super.openRW(name, opts);
            }
        };

        assertImportFailsInPhase("tab13", brokenFf, "update_symbol_keys");
    }

    @Test
    public void testImportFailsOnFileOpenInSymbolMergePhase() throws Exception {
        FilesFacade brokenFf = new FilesFacadeImpl() {
            @Override
            public long openRO(LPSZ name) {
                if (Chars.endsWith(name, "line.c")) {
                    return -1;
                }
                return super.openRO(name);
            }
        };

        assertImportFailsInPhase("tab12", brokenFf, "symbol_table_merge");
    }

    @Test
    public void testImportFailsOnFileSortingInIndexingPhase() throws Exception {
        FilesFacade brokenFf = new FilesFacadeImpl() {
            @Override
            public long mmap(long fd, long len, long offset, int flags, int memoryTag) {
                if (Arrays.stream(new Exception().getStackTrace())
                        .anyMatch(ste -> ste.getClassName().endsWith("CsvFileIndexer") && ste.getMethodName().equals("sort"))) {
                    return -1;
                }
                return super.mmap(fd, len, offset, flags, memoryTag);
>>>>>>> 23bc095b
            }

            assertQuery("line\tts\td\ttxt\n" +
                            "line1\t2022-05-10T11:52:00.000000Z\t\tsome text\r\nspanning two lines\n" +
                            "line2\t2022-05-11T11:52:00.000000Z\t\tsome text\r\nspanning \r\nmany \r\nmany \r\nmany \r\nlines\n" +
                            "line3\t2022-05-11T11:52:00.001000Z\t\tsingle line text without quotes\n",
                    "select * from tab38", null, "ts", true, true, true);
        });
    }

    @Test
<<<<<<< HEAD
    public void testImportFileSkipsLinesLongerThan65kChars() throws Exception {
        executeWithPool(8, 4, (CairoEngine engine, SqlCompiler compiler, SqlExecutionContext sqlExecutionContext) -> {
            compiler.compile("create table tab ( ts timestamp, description string) timestamp(ts) partition by MONTH;", sqlExecutionContext);

            try (ParallelCsvFileImporter importer = new ParallelCsvFileImporter(engine, sqlExecutionContext.getWorkerCount())) {
                importer.setMinChunkSize(10);
                importer.of("tab", "test-row-over-65k.csv", 1, PartitionBy.MONTH, (byte) ',', "ts", "yyyy-MM-ddTHH:mm:ss.SSSZ", true);
                importer.process();
            }
            assertQuery("ts\tdescription\n" +
                            "2022-05-11T11:52:00.000000Z\tb\n",
                    "select * from tab",
                    "ts", true, false, true);
        });
    }

    @Test
    public void testImportFileWithHeaderButDifferentColumnOrderWhenTargetTableDoesExistSuccess() throws Exception {
        executeWithPool(4, 8, (CairoEngine engine, SqlCompiler compiler, SqlExecutionContext sqlExecutionContext) -> {
            compiler.compile("create table tab51 ( ts timestamp, line string, d double, description string ) timestamp(ts) partition by month;", sqlExecutionContext);

            try (ParallelCsvFileImporter importer = new ParallelCsvFileImporter(engine, sqlExecutionContext.getWorkerCount())) {
                importer.of("tab51", "test-quotes-big.csv", 1, PartitionBy.MONTH, (byte) ',', "ts", null, true);
                importer.process();
            }

            assertQuery("count\n1000\n",
                    "select count(*) from tab51", null, false, false, true);
        });
    }

    @Test
    public void testImportFileWithHeaderButInputPartitionByNotMatchingTargetTables() throws Exception {
        executeWithPool(4, 8, (CairoEngine engine, SqlCompiler compiler, SqlExecutionContext sqlExecutionContext) -> {
            compiler.compile("create table tab45 ( ts timestamp, s string, d double, i int ) timestamp(ts) partition by DAY;", sqlExecutionContext);
            try (ParallelCsvFileImporter importer = new ParallelCsvFileImporter(engine, sqlExecutionContext.getWorkerCount())) {
                importer.of("tab45", "test-quotes-big.csv", 1, PartitionBy.MONTH, (byte) -1, "ts", "yyyy-MM-ddTHH:mm:ss.SSSUUUZ", true);
                importer.process();
                Assert.fail();
            } catch (Exception e) {
                Assert.assertEquals("declared partition by unit doesn't match table's", e.getMessage());
=======
    public void testImportFailsOnSourceFileIndexingIO() throws Exception {
        FilesFacade brokenFf = new FilesFacadeImpl() {
            @Override
            public long read(long fd, long buf, long len, long offset) {
                if (offset == 0 && len == 16797) {
                    return -1;
                }

                return super.read(fd, buf, len, offset);
            }
        };

        executeWithPool(4, 8, brokenFf, (CairoEngine engine, SqlCompiler compiler, SqlExecutionContext sqlExecutionContext) -> {
            try (ParallelCsvFileImporter importer = new ParallelCsvFileImporter(engine, sqlExecutionContext.getWorkerCount())) {
                importer.setMinChunkSize(1);
                importer.of("tab6", "test-quotes-big.csv", 1, PartitionBy.MONTH, (byte) ',', "ts", "yyyy-MM-ddTHH:mm:ss.SSSSSSZ", true);
                importer.process();
                Assert.fail();
            } catch (Exception e) {
                MatcherAssert.assertThat(e.getMessage(), containsString("import failed [phase=indexing, msg=`could not read file"));
            }
        });
    }

    @Test
    public void testImportFileFailsWhenImportingTextIntoBinaryColumn() throws Exception {
        executeWithPool(4, 8, (CairoEngine engine, SqlCompiler compiler, SqlExecutionContext sqlExecutionContext) -> {
            compiler.compile("create table tab36 ( ts timestamp, line string, d double, description binary ) timestamp(ts) partition by day;", sqlExecutionContext);

            try (ParallelCsvFileImporter importer = new ParallelCsvFileImporter(engine, sqlExecutionContext.getWorkerCount())) {
                importer.of("tab36", "test-quotes-big.csv", 1, PartitionBy.DAY, (byte) ',', "ts", null, true);
                importer.process();
            } catch (Exception e) {
                assertThat(e.getMessage(), containsString("cannot import text into BINARY column [index=3]"));
            }
        });
    }

    @Test
    public void testImportFileFailsWhenIntermediateFilesCantBeMovedAndTargetDirCantBeCreated() throws Exception {
        FilesFacadeImpl ff = new FilesFacadeImpl() {
            @Override
            public int mkdirs(Path path, int mode) {
                if (Chars.contains(path, File.separator + "tab41" + File.separator + "1970-06" + configuration.getAttachPartitionSuffix())) {
                    return -1;
                }
                return super.mkdirs(path, mode);
            }

            @Override
            public int rename(LPSZ from, LPSZ to) {
                return Files.FILES_RENAME_ERR_EXDEV;
            }
        };

        testImportThrowsException(ff, "tab41", "test-quotes-big.csv", PartitionBy.MONTH, "ts", null, "could not create partition directory");
    }

    @Test
    public void testImportFileFailsWhenIntermediateFilesCantBeMovedOrCopied() throws Exception {
        FilesFacadeImpl ff = new FilesFacadeImpl() {
            @Override
            public int copy(LPSZ from, LPSZ to) {
                if (Chars.contains(from, "tab42")) {
                    return -1;
                }
                return super.copy(from, to);
            }

            @Override
            public int rename(LPSZ from, LPSZ to) {
                return Files.FILES_RENAME_ERR_EXDEV;
            }
        };

        testImportThrowsException(ff, "tab42", "test-quotes-big.csv", PartitionBy.MONTH, "ts", null, "could not copy partition file");
    }

    @Test
    public void testImportFileFailsWhenIntermediateFilesCantBeMovedToTargetDirForUnexpectedReason() throws Exception {
        FilesFacadeImpl ff = new FilesFacadeImpl() {
            @Override
            public int rename(LPSZ from, LPSZ to) {
                return Files.FILES_RENAME_ERR_OTHER;
            }
        };

        testImportThrowsException(ff, "tab40", "test-quotes-big.csv", PartitionBy.MONTH, "ts", null, "could not copy partition file");
    }

    @Test
    public void testImportFileFailsWhenIntermediateTableDirectoryExistAndCantBeDeleted() throws Exception {
        FilesFacade ff = new FilesFacadeImpl() {
            @Override
            public boolean exists(LPSZ path) {
                if (Chars.endsWith(path, "tab34_0")) {
                    return true;
                } else if (Chars.endsWith(path, "tab34_0" + File.separator + "_txn")) {
                    return true;
                }
                return super.exists(path);
            }

            @Override
            public int rmdir(Path name) {
                if (Chars.endsWith(name, "tab34_0")) {
                    return -1;
                }
                return super.rmdir(name);
>>>>>>> 23bc095b
            }
        });
    }

<<<<<<< HEAD
    @Test
    public void testImportFileWithHeaderButMissingTimestampColumn() throws Exception {
        testImportThrowsException("tabex2", "test-quotes-big.csv", PartitionBy.DAY, "ts1", "yyyy-MM-ddTHH:mm:ss.SSSUUUZ", "timestamp column 'ts1' not found in file header");
    }

    @Test
    public void testImportFileWithHeaderButMissingTimestampColumnName() throws Exception {
        testImportThrowsException("test44", "test-quotes-big.csv", PartitionBy.MONTH, null, "yyyy-MM-ddTHH:mm:ss.SSSUUUZ", "timestamp column must be set when importing to new table");
    }

    @Test
    public void testImportFileWithHeaderButPartitionByNotSpecifiedAndTargetTableDoesntExist() throws Exception {
        executeWithPool(4, 8, (CairoEngine engine, SqlCompiler compiler, SqlExecutionContext sqlExecutionContext) -> {
            try (ParallelCsvFileImporter importer = new ParallelCsvFileImporter(engine, sqlExecutionContext.getWorkerCount())) {
                importer.of("tab49", "test-quotes-big.csv", 1, -1, (byte) ',', "ts", "yyyy-MM-ddTHH:mm:ss.SSSUUUZ", true);
                importer.process();
                Assert.fail();
            } catch (Exception e) {
                Assert.assertEquals("partition by unit must be set when importing to new table", e.getMessage());
=======
        testImportThrowsException(ff, "tab34", "test-quotes-big.csv", PartitionBy.MONTH, "ts", null, "import failed [phase=partition_import, msg=`[-1] Table remove failed [tableName=tab34_0]`]");
    }

    @Test
    public void testImportFileFailsWhenIntermediateTableDirectoryIsMangled() throws Exception {
        FilesFacade ff = new FilesFacadeImpl() {
            @Override
            public boolean exists(LPSZ path) {
                if (Chars.endsWith(path, "tab33_0")) {
                    return true;
                }
                return super.exists(path);
>>>>>>> 23bc095b
            }
        });
    }

<<<<<<< HEAD
    @Test
    public void testImportFileWithHeaderButPartitionByNotSpecifiedAndTargetTableIsNotPartitioned() throws Exception {
        executeWithPool(4, 8, (CairoEngine engine, SqlCompiler compiler, SqlExecutionContext sqlExecutionContext) -> {
            compiler.compile("create table tab46 ( ts timestamp, s string, d double, i int ) timestamp(ts);", sqlExecutionContext);
            try (ParallelCsvFileImporter importer = new ParallelCsvFileImporter(engine, sqlExecutionContext.getWorkerCount())) {
                importer.of("tab46", "test-quotes-big.csv", 1, -1, (byte) ',', "ts", "yyyy-MM-ddTHH:mm:ss.SSSUUUZ", true);
                importer.process();
                Assert.fail();
            } catch (Exception e) {
                Assert.assertEquals("target table is not partitioned", e.getMessage());
            }
        });
    }

    @Test
    public void testImportFileWithHeaderButPartitionBySetToNone() throws Exception {
        executeWithPool(4, 8, (CairoEngine engine, SqlCompiler compiler, SqlExecutionContext sqlExecutionContext) -> {
            try (ParallelCsvFileImporter importer = new ParallelCsvFileImporter(engine, sqlExecutionContext.getWorkerCount())) {
                importer.of("tab48", "test-quotes-big.csv", 1, PartitionBy.NONE, (byte) ',', "ts", "yyyy-MM-ddTHH:mm:ss.SSSUUUZ", true);
                importer.process();
                Assert.fail();
            } catch (Exception e) {
                MatcherAssert.assertThat(e.getMessage(), containsString("partition strategy for parallel import cannot be NONE"));
            }
        });
    }

    @Test
    public void testImportFileWithHeaderButTargetTableIsNotPartitioned2() throws Exception {
        executeWithPool(4, 8, (CairoEngine engine, SqlCompiler compiler, SqlExecutionContext sqlExecutionContext) -> {
            compiler.compile("create table tab47 ( ts timestamp, s string, d double, i int ) timestamp(ts);", sqlExecutionContext);
            try (ParallelCsvFileImporter importer = new ParallelCsvFileImporter(engine, sqlExecutionContext.getWorkerCount())) {
                importer.of("tab47", "test-quotes-big.csv", 1, -1, (byte) ',', "ts", "yyyy-MM-ddTHH:mm:ss.SSSUUUZ", true);
                importer.process();
                Assert.fail();
            } catch (Exception e) {
                Assert.assertEquals("target table is not partitioned", e.getMessage());
            }
        });
    }

    @Test
    public void testImportFileWithHeaderButWrongTypeOfTimestampColumn() throws Exception {
        testImportThrowsException("test44", "test-quotes-big.csv", PartitionBy.MONTH, "d", null, "column is not a timestamp [no=2, name='d']");
    }

    @Test
    public void testImportFileWithHeaderIntoExistingTableFailsBecauseInputColumnCountIsLargerThanTables() throws Exception {
        executeWithPool(4, 8, (CairoEngine engine, SqlCompiler compiler, SqlExecutionContext sqlExecutionContext) -> {
            compiler.compile("create table tab59 ( line string, ts timestamp, d double ) timestamp(ts) partition by MONTH;", sqlExecutionContext);
            try (ParallelCsvFileImporter importer = new ParallelCsvFileImporter(engine, sqlExecutionContext.getWorkerCount())) {
                importer.of("tab59", "test-quotes-big.csv", 1, PartitionBy.MONTH, (byte) ',', "ts", "yyyy-MM-ddTHH:mm:ss.SSSUUUZ", true);
                importer.process();
                Assert.fail("exception expected");
            } catch (Exception e) {
                Assert.assertEquals("column count mismatch [textColumnCount=4, tableColumnCount=3, table=tab59]", e.getMessage());
=======
        testImportThrowsException(ff, "tab33", "test-quotes-big.csv", PartitionBy.MONTH, "ts", null, "import failed [phase=partition_import, msg=`name is reserved [tableName=tab33_0]`]");
    }

    @Test
    public void testImportFileFailsWhenTargetTableDirectoryIsMangled() throws Exception {
        try (Path p = Path.getThreadLocal(temp.getRoot().getPath()).concat("dbRoot").concat("tabex3").slash$()) {
            FilesFacadeImpl.INSTANCE.mkdir(p, configuration.getMkDirMode());
        }

        testImportThrowsException("tabex3", "test-quotes-big.csv", PartitionBy.MONTH, "ts", null, "name is reserved [table=tabex3]");
    }

    @Test
    public void testImportFileFailsWhenTargetTableNameIsInvalid() throws Exception {
        testImportThrowsException(FilesFacadeImpl.INSTANCE, "../t", "test-quotes-big.csv", PartitionBy.MONTH, "ts", null, "invalid table name [table=../t]");
    }

    @Test
    public void testImportFileFailsWhenTimestampColumnIsMissingInInputFile() throws Exception {
        executeWithPool(4, 8, (CairoEngine engine, SqlCompiler compiler, SqlExecutionContext sqlExecutionContext) -> {
            compiler.compile("create table tab37 ( tstmp timestamp, line string, d double, description string ) timestamp(tstmp) partition by day;", sqlExecutionContext);

            try (ParallelCsvFileImporter importer = new ParallelCsvFileImporter(engine, sqlExecutionContext.getWorkerCount())) {
                importer.of("tab37", "test-quotes-big.csv", 1, PartitionBy.DAY, (byte) ',', "ts", null, true);
                importer.process();
            } catch (Exception e) {
                assertThat(e.getMessage(), containsString("invalid timestamp column [name='ts']"));
>>>>>>> 23bc095b
            }
        });
    }

    @Test
<<<<<<< HEAD
    public void testImportFileWithHeaderIntoExistingTableWhenInputColumnCountIsSmallerThanTablesSucceedsAndInsertsNullIntoMissingColumns() throws Exception {
        executeWithPool(4, 8, (CairoEngine engine, SqlCompiler compiler, SqlExecutionContext sqlExecutionContext) -> {
            compiler.compile("create table tab58 ( line string, ts timestamp, d double, description string, i int, l long ) timestamp(ts) partition by MONTH;", sqlExecutionContext);
            try (ParallelCsvFileImporter importer = new ParallelCsvFileImporter(engine, sqlExecutionContext.getWorkerCount())) {
                importer.of("tab58", "test-quotes-big.csv", 1, PartitionBy.MONTH, (byte) ',', "ts", "yyyy-MM-ddTHH:mm:ss.SSSUUUZ", true);
                importer.process();
            }

            assertQuery("count\ticount\tlcount\n1000\t1000\t1000\n",
                    "select count(*), sum( case when i is null then 1 else 0 end) icount, sum( case when l is null then 1 else 0 end) lcount from tab58", null, false, false, true);
        });
    }

    @Test//it fails even though ts column name and format are specified
    public void testImportFileWithHeaderIntoNewTableFailsBecauseTsColCantBeFoundInFileHeader() throws Exception {
        executeWithPool(4, 8, (CairoEngine engine, SqlCompiler compiler, SqlExecutionContext sqlExecutionContext) -> {
            try (ParallelCsvFileImporter importer = new ParallelCsvFileImporter(engine, sqlExecutionContext.getWorkerCount())) {
                importer.of("tab56", "test-quotes-oneline.csv", 1, PartitionBy.DAY, (byte) ',', "ts2", "yyyy-MM-ddTHH:mm:ss.SSSUUUZ", false);
                importer.process();
                Assert.fail();
            } catch (TextImportException e) {
                Assert.assertEquals("timestamp column 'ts2' not found in file header", e.getMessage());
=======
    public void testImportFileFailsWhenWorkDirCantBeCreated() throws Exception {
        FilesFacadeImpl ff = new FilesFacadeImpl() {
            @Override
            public int mkdir(Path path, int mode) {
                if (Chars.contains(path, "tab39")) {
                    return -1;
                }
                return super.mkdir(path, mode);
>>>>>>> 23bc095b
            }
        };

        testImportThrowsException(ff, "tab39", "test-quotes-big.csv", PartitionBy.MONTH, "ts", null, "could not create temporary import work directory");
    }

    @Test
<<<<<<< HEAD
    public void testImportFileWithHeaderWhenTargetTableDoesntExistSuccess() throws Exception {
        executeWithPool(4, 8, (CairoEngine engine, SqlCompiler compiler, SqlExecutionContext sqlExecutionContext) -> {
            try (ParallelCsvFileImporter importer = new ParallelCsvFileImporter(engine, sqlExecutionContext.getWorkerCount())) {
                importer.of("tab50", "test-quotes-big.csv", 1, PartitionBy.MONTH, (byte) ',', "ts", "yyyy-MM-ddTHH:mm:ss.SSSUUUZ", true);
                importer.process();

                assertQuery("count\n1000\n",
                        "select count(*) from tab50", null, false, false, true);
            }
=======
    public void testImportFileFailsWhenWorkDirectoryDoesNotExistAndCantBeCreated() throws Exception {
        FilesFacade ff = new FilesFacadeImpl() {
            final String tempDir = inputWorkRoot + File.separator;

            @Override
            public boolean exists(LPSZ path) {
                if (Chars.equals(path, tempDir)) {
                    return false;
                }
                return super.exists(path);
            }

            @Override
            public int rmdir(Path name) {
                if (Chars.equals(name, tempDir)) {
                    return -1;
                }
                return super.rmdir(name);
            }
        };

        testImportThrowsException(ff, "tab35", "test-quotes-big.csv", PartitionBy.MONTH, "ts", null, "could not create import work root directory");
    }

    @Test
    public void testImportFileFailsWhenWorkDirectoryExistAndCantBeDeleted() throws Exception {
        FilesFacade ff = new FilesFacadeImpl() {
            final String tempDir = inputWorkRoot + File.separator + "tab35";

            @Override
            public boolean exists(LPSZ path) {
                if (Chars.equals(path, tempDir)) {
                    return true;
                }
                return super.exists(path);
            }

            @Override
            public int rmdir(Path name) {
                if (Chars.equals(name, tempDir)) {
                    return -1;
                }
                return super.rmdir(name);
            }
        };

        testImportThrowsException(ff, "tab35", "test-quotes-big.csv", PartitionBy.MONTH, "ts", null, "could not remove import work directory");
    }

    @Test
    public void testImportFileSetsDateColumnToNullIfCsvStructureCheckCantDetectACommonFormat() throws Exception {
        executeWithPool(4, 8, (CairoEngine engine, SqlCompiler compiler, SqlExecutionContext sqlExecutionContext) -> {
            compiler.compile("create table tab38 ( line string, ts timestamp, d date, txt string ) timestamp(ts) partition by day;", sqlExecutionContext);

            try (ParallelCsvFileImporter importer = new ParallelCsvFileImporter(engine, sqlExecutionContext.getWorkerCount())) {
                importer.of("tab38", "test-quotes-small.csv", 1, PartitionBy.DAY, (byte) ',', "ts", null, true);
                importer.process();
            }

            assertQuery("line\tts\td\ttxt\n" +
                            "line1\t2022-05-10T11:52:00.000000Z\t\tsome text\r\nspanning two lines\n" +
                            "line2\t2022-05-11T11:52:00.000000Z\t\tsome text\r\nspanning \r\nmany \r\nmany \r\nmany \r\nlines\n" +
                            "line3\t2022-05-11T11:52:00.001000Z\t\tsingle line text without quotes\n",
                    "select * from tab38", null, "ts", true, true, true);
>>>>>>> 23bc095b
        });
    }

    @Test
<<<<<<< HEAD
    public void testImportFileWithHeaderWithForceHeaderIntoNewTableFailsBecauseColumnNamesRepeat() throws Exception {
        assertColumnNameException("test-header-dupvalues.csv", true, "duplicate column name found [no=4,name=e]");
    }

    @Test
    public void testImportFileWithHeaderWithoutForceHeaderIntoNewTableFailsBecauseColumnNamesRepeat() throws Exception {
        assertColumnNameException("test-header-dupvalues.csv", false, "duplicate column name found [no=4,name=e]");
    }

    @Test
    public void testImportFileWithIncompleteHeaderWithForceHeaderIntoNewTable() throws Exception {
        executeWithPool(4, 8, (CairoEngine engine, SqlCompiler compiler, SqlExecutionContext sqlExecutionContext) -> {
            try (ParallelCsvFileImporter importer = new ParallelCsvFileImporter(engine, sqlExecutionContext.getWorkerCount())) {
                importer.of("tab61", "test-header-missing.csv", 1, PartitionBy.DAY, (byte) ',', "ts", null, true);
                importer.process();

                assertQueryCompiledQuery(compiler, sqlExecutionContext, "ts\tf3\tf3_\tf3__\tf4\n" +
                        "1972-09-28T00:00:00.000000Z\ta1\tb1\ta1\te1\n" +
                        "1972-09-28T00:00:00.000000Z\ta2\tb2\ta2\te2\n", "select * from tab61", "ts", true, false, true);
=======
    public void testImportFileSkipsLinesLongerThan65kChars() throws Exception {
        executeWithPool(8, 4, (CairoEngine engine, SqlCompiler compiler, SqlExecutionContext sqlExecutionContext) -> {
            compiler.compile("create table tab ( ts timestamp, description string) timestamp(ts) partition by MONTH;", sqlExecutionContext);

            try (ParallelCsvFileImporter importer = new ParallelCsvFileImporter(engine, sqlExecutionContext.getWorkerCount())) {
                importer.setMinChunkSize(10);
                importer.of("tab", "test-row-over-65k.csv", 1, PartitionBy.MONTH, (byte) ',', "ts", "yyyy-MM-ddTHH:mm:ss.SSSZ", true);
                importer.process();
            }
            assertQuery("ts\tdescription\n" +
                            "2022-05-11T11:52:00.000000Z\tb\n",
                    "select * from tab",
                    "ts", true, false, true);
        });
    }

    @Test
    public void testImportFileWithHeaderButDifferentColumnOrderWhenTargetTableDoesExistSuccess() throws Exception {
        executeWithPool(4, 8, (CairoEngine engine, SqlCompiler compiler, SqlExecutionContext sqlExecutionContext) -> {
            compiler.compile("create table tab51 ( ts timestamp, line string, d double, description string ) timestamp(ts) partition by month;", sqlExecutionContext);

            try (ParallelCsvFileImporter importer = new ParallelCsvFileImporter(engine, sqlExecutionContext.getWorkerCount())) {
                importer.of("tab51", "test-quotes-big.csv", 1, PartitionBy.MONTH, (byte) ',', "ts", null, true);
                importer.process();
            }

            assertQuery("count\n1000\n",
                    "select count(*) from tab51", null, false, false, true);
        });
    }

    @Test
    public void testImportFileWithHeaderButInputPartitionByNotMatchingTargetTables() throws Exception {
        executeWithPool(4, 8, (CairoEngine engine, SqlCompiler compiler, SqlExecutionContext sqlExecutionContext) -> {
            compiler.compile("create table tab45 ( ts timestamp, s string, d double, i int ) timestamp(ts) partition by DAY;", sqlExecutionContext);
            try (ParallelCsvFileImporter importer = new ParallelCsvFileImporter(engine, sqlExecutionContext.getWorkerCount())) {
                importer.of("tab45", "test-quotes-big.csv", 1, PartitionBy.MONTH, (byte) -1, "ts", "yyyy-MM-ddTHH:mm:ss.SSSUUUZ", true);
                importer.process();
                Assert.fail();
            } catch (Exception e) {
                Assert.assertEquals("declared partition by unit doesn't match table's", e.getMessage());
            }
        });
    }

    @Test
    public void testImportFileWithHeaderButMissingTimestampColumn() throws Exception {
        testImportThrowsException("tabex2", "test-quotes-big.csv", PartitionBy.DAY, "ts1", "yyyy-MM-ddTHH:mm:ss.SSSUUUZ", "timestamp column 'ts1' not found in file header");
    }

    @Test
    public void testImportFileWithHeaderButMissingTimestampColumnName() throws Exception {
        testImportThrowsException("test44", "test-quotes-big.csv", PartitionBy.MONTH, null, "yyyy-MM-ddTHH:mm:ss.SSSUUUZ", "timestamp column must be set when importing to new table");
    }

    @Test
    public void testImportFileWithHeaderButPartitionByNotSpecifiedAndTargetTableDoesntExist() throws Exception {
        executeWithPool(4, 8, (CairoEngine engine, SqlCompiler compiler, SqlExecutionContext sqlExecutionContext) -> {
            try (ParallelCsvFileImporter importer = new ParallelCsvFileImporter(engine, sqlExecutionContext.getWorkerCount())) {
                importer.of("tab49", "test-quotes-big.csv", 1, -1, (byte) ',', "ts", "yyyy-MM-ddTHH:mm:ss.SSSUUUZ", true);
                importer.process();
                Assert.fail();
            } catch (Exception e) {
                Assert.assertEquals("partition by unit must be set when importing to new table", e.getMessage());
            }
        });
    }

    @Test
    public void testImportFileWithHeaderButPartitionByNotSpecifiedAndTargetTableIsNotPartitioned() throws Exception {
        executeWithPool(4, 8, (CairoEngine engine, SqlCompiler compiler, SqlExecutionContext sqlExecutionContext) -> {
            compiler.compile("create table tab46 ( ts timestamp, s string, d double, i int ) timestamp(ts);", sqlExecutionContext);
            try (ParallelCsvFileImporter importer = new ParallelCsvFileImporter(engine, sqlExecutionContext.getWorkerCount())) {
                importer.of("tab46", "test-quotes-big.csv", 1, -1, (byte) ',', "ts", "yyyy-MM-ddTHH:mm:ss.SSSUUUZ", true);
                importer.process();
                Assert.fail();
            } catch (Exception e) {
                Assert.assertEquals("target table is not partitioned", e.getMessage());
            }
        });
    }

    @Test
    public void testImportFileWithHeaderButPartitionBySetToNone() throws Exception {
        executeWithPool(4, 8, (CairoEngine engine, SqlCompiler compiler, SqlExecutionContext sqlExecutionContext) -> {
            try (ParallelCsvFileImporter importer = new ParallelCsvFileImporter(engine, sqlExecutionContext.getWorkerCount())) {
                importer.of("tab48", "test-quotes-big.csv", 1, PartitionBy.NONE, (byte) ',', "ts", "yyyy-MM-ddTHH:mm:ss.SSSUUUZ", true);
                importer.process();
                Assert.fail();
            } catch (Exception e) {
                MatcherAssert.assertThat(e.getMessage(), containsString("partition strategy for parallel import cannot be NONE"));
            }
        });
    }

    @Test
    public void testImportFileWithHeaderButTargetTableIsNotPartitioned2() throws Exception {
        executeWithPool(4, 8, (CairoEngine engine, SqlCompiler compiler, SqlExecutionContext sqlExecutionContext) -> {
            compiler.compile("create table tab47 ( ts timestamp, s string, d double, i int ) timestamp(ts);", sqlExecutionContext);
            try (ParallelCsvFileImporter importer = new ParallelCsvFileImporter(engine, sqlExecutionContext.getWorkerCount())) {
                importer.of("tab47", "test-quotes-big.csv", 1, -1, (byte) ',', "ts", "yyyy-MM-ddTHH:mm:ss.SSSUUUZ", true);
                importer.process();
                Assert.fail();
            } catch (Exception e) {
                Assert.assertEquals("target table is not partitioned", e.getMessage());
>>>>>>> 23bc095b
            }
        });
    }

    @Test
<<<<<<< HEAD
    public void testImportFileWithIncompleteHeaderWithForceHeaderIntoNewTableFailesOnUniqueColumnNameGeneration() throws Exception {
        assertColumnNameException("test-header-missing-long.csv", true, "Failed to generate unique name for column [no=22]");
    }

    @Test
    public void testImportFileWithNoHeaderIntoExistingTableFailsBecauseTsPositionInTableIsDifferentFromFile() throws Exception {
        executeWithPool(4, 8, (CairoEngine engine, SqlCompiler compiler, SqlExecutionContext sqlExecutionContext) -> {
            compiler.compile("create table tab53 ( ts timestamp, s string, d double, i int ) timestamp(ts) partition by day;", sqlExecutionContext);
            try (ParallelCsvFileImporter importer = new ParallelCsvFileImporter(engine, sqlExecutionContext.getWorkerCount())) {
                importer.of("tab53", "test-noheader.csv", 1, PartitionBy.DAY, (byte) ',', null, null, false);
                importer.process();
                Assert.fail();
            } catch (TextImportException e) {
                Assert.assertEquals("column is not a timestamp [no=0, name='']", e.getMessage());
            }
=======
    public void testImportFileWithHeaderButWrongTypeOfTimestampColumn() throws Exception {
        testImportThrowsException("test44", "test-quotes-big.csv", PartitionBy.MONTH, "d", null, "column is not a timestamp [no=2, name='d']");
    }

    @Test
    public void testImportFileWithHeaderIntoExistingTableFailsBecauseInputColumnCountIsLargerThanTables() throws Exception {
        executeWithPool(4, 8, (CairoEngine engine, SqlCompiler compiler, SqlExecutionContext sqlExecutionContext) -> {
            compiler.compile("create table tab59 ( line string, ts timestamp, d double ) timestamp(ts) partition by MONTH;", sqlExecutionContext);
            try (ParallelCsvFileImporter importer = new ParallelCsvFileImporter(engine, sqlExecutionContext.getWorkerCount())) {
                importer.of("tab59", "test-quotes-big.csv", 1, PartitionBy.MONTH, (byte) ',', "ts", "yyyy-MM-ddTHH:mm:ss.SSSUUUZ", true);
                importer.process();
                Assert.fail("exception expected");
            } catch (Exception e) {
                Assert.assertEquals("column count mismatch [textColumnCount=4, tableColumnCount=3, table=tab59]", e.getMessage());
            }
        });
    }

    @Test
    public void testImportFileWithHeaderIntoExistingTableWhenInputColumnCountIsSmallerThanTablesSucceedsAndInsertsNullIntoMissingColumns() throws Exception {
        executeWithPool(4, 8, (CairoEngine engine, SqlCompiler compiler, SqlExecutionContext sqlExecutionContext) -> {
            compiler.compile("create table tab58 ( line string, ts timestamp, d double, description string, i int, l long ) timestamp(ts) partition by MONTH;", sqlExecutionContext);
            try (ParallelCsvFileImporter importer = new ParallelCsvFileImporter(engine, sqlExecutionContext.getWorkerCount())) {
                importer.of("tab58", "test-quotes-big.csv", 1, PartitionBy.MONTH, (byte) ',', "ts", "yyyy-MM-ddTHH:mm:ss.SSSUUUZ", true);
                importer.process();
            }

            assertQuery("count\ticount\tlcount\n1000\t1000\t1000\n",
                    "select count(*), sum( case when i is null then 1 else 0 end) icount, sum( case when l is null then 1 else 0 end) lcount from tab58", null, false, false, true);
        });
    }

    @Test//it fails even though ts column name and format are specified
    public void testImportFileWithHeaderIntoNewTableFailsBecauseTsColCantBeFoundInFileHeader() throws Exception {
        executeWithPool(4, 8, (CairoEngine engine, SqlCompiler compiler, SqlExecutionContext sqlExecutionContext) -> {
            try (ParallelCsvFileImporter importer = new ParallelCsvFileImporter(engine, sqlExecutionContext.getWorkerCount())) {
                importer.of("tab56", "test-quotes-oneline.csv", 1, PartitionBy.DAY, (byte) ',', "ts2", "yyyy-MM-ddTHH:mm:ss.SSSUUUZ", false);
                importer.process();
                Assert.fail();
            } catch (TextImportException e) {
                Assert.assertEquals("timestamp column 'ts2' not found in file header", e.getMessage());
            }
        });
    }

    @Test
    public void testImportFileWithHeaderWhenTargetTableDoesntExistSuccess() throws Exception {
        executeWithPool(4, 8, (CairoEngine engine, SqlCompiler compiler, SqlExecutionContext sqlExecutionContext) -> {
            try (ParallelCsvFileImporter importer = new ParallelCsvFileImporter(engine, sqlExecutionContext.getWorkerCount())) {
                importer.of("tab50", "test-quotes-big.csv", 1, PartitionBy.MONTH, (byte) ',', "ts", "yyyy-MM-ddTHH:mm:ss.SSSUUUZ", true);
                importer.process();

                assertQuery("count\n1000\n",
                        "select count(*) from tab50", null, false, false, true);
            }
>>>>>>> 23bc095b
        });
    }

    @Test
<<<<<<< HEAD
    public void testImportFileWithNoHeaderIntoExistingTableSucceedsBecauseTsPositionInTableIsSameAsInFile() throws Exception {
        executeWithPool(4, 8, (CairoEngine engine, SqlCompiler compiler, SqlExecutionContext sqlExecutionContext) -> {
            compiler.compile("create table tab57 ( s string, ts timestamp, d double, s2 string ) timestamp(ts) partition by day;", sqlExecutionContext);
            try (ParallelCsvFileImporter importer = new ParallelCsvFileImporter(engine, sqlExecutionContext.getWorkerCount())) {
                importer.of("tab57", "test-noheader.csv", 1, PartitionBy.DAY, (byte) ',', null, null, false);
                importer.process();
            }
=======
    public void testImportFileWithHeaderWithForceHeaderIntoNewTableFailsBecauseColumnNamesRepeat() throws Exception {
        assertColumnNameException("test-header-dupvalues.csv", true, "duplicate column name found [no=4,name=e]");
    }

    @Test
    public void testImportFileWithHeaderWithoutForceHeaderIntoNewTableFailsBecauseColumnNamesRepeat() throws Exception {
        assertColumnNameException("test-header-dupvalues.csv", false, "duplicate column name found [no=4,name=e]");
    }

    @Test
    public void testImportFileWithIncompleteHeaderWithForceHeaderIntoNewTable() throws Exception {
        executeWithPool(4, 8, (CairoEngine engine, SqlCompiler compiler, SqlExecutionContext sqlExecutionContext) -> {
            try (ParallelCsvFileImporter importer = new ParallelCsvFileImporter(engine, sqlExecutionContext.getWorkerCount())) {
                importer.of("tab61", "test-header-missing.csv", 1, PartitionBy.DAY, (byte) ',', "ts", null, true);
                importer.process();

                assertQuery("ts\tf3\tf3_\tf3__\tf4\n" +
                        "1972-09-28T00:00:00.000000Z\ta1\tb1\ta1\te1\n" +
                        "1972-09-28T00:00:00.000000Z\ta2\tb2\ta2\te2\n", "select * from tab61", "ts", true, false, true);
            }
        });
    }

    @Test
    public void testImportFileWithIncompleteHeaderWithForceHeaderIntoNewTableFailesOnUniqueColumnNameGeneration() throws Exception {
        assertColumnNameException("test-header-missing-long.csv", true, "Failed to generate unique name for column [no=22]");
    }

    @Test
    public void testImportFileWithNoHeaderIntoExistingTableFailsBecauseTsPositionInTableIsDifferentFromFile() throws Exception {
        executeWithPool(4, 8, (CairoEngine engine, SqlCompiler compiler, SqlExecutionContext sqlExecutionContext) -> {
            compiler.compile("create table tab53 ( ts timestamp, s string, d double, i int ) timestamp(ts) partition by day;", sqlExecutionContext);
            try (ParallelCsvFileImporter importer = new ParallelCsvFileImporter(engine, sqlExecutionContext.getWorkerCount())) {
                importer.of("tab53", "test-noheader.csv", 1, PartitionBy.DAY, (byte) ',', null, null, false);
                importer.process();
                Assert.fail();
            } catch (TextImportException e) {
                Assert.assertEquals("column is not a timestamp [no=0, name='']", e.getMessage());
            }
        });
    }

    @Test
    public void testImportFileWithNoHeaderIntoExistingTableSucceedsBecauseTsPositionInTableIsSameAsInFile() throws Exception {
        executeWithPool(4, 8, (CairoEngine engine, SqlCompiler compiler, SqlExecutionContext sqlExecutionContext) -> {
            compiler.compile("create table tab57 ( s string, ts timestamp, d double, s2 string ) timestamp(ts) partition by day;", sqlExecutionContext);
            try (ParallelCsvFileImporter importer = new ParallelCsvFileImporter(engine, sqlExecutionContext.getWorkerCount())) {
                importer.of("tab57", "test-noheader.csv", 1, PartitionBy.DAY, (byte) ',', null, null, false);
                importer.process();
            }
>>>>>>> 23bc095b
            assertQuery("count\n3\n", "select count(*) from tab57", null, false, false, true);
        });
    }

    @Test
    public void testImportFileWithNoHeaderIntoNewTableFailsBecauseTsColCantBeFoundInFileHeader() throws Exception {
        executeWithPool(4, 8, (CairoEngine engine, SqlCompiler compiler, SqlExecutionContext sqlExecutionContext) -> {
            try (ParallelCsvFileImporter importer = new ParallelCsvFileImporter(engine, sqlExecutionContext.getWorkerCount())) {
                importer.of("tab54", "test-noheader.csv", 1, PartitionBy.DAY, (byte) ',', "ts", "yyyy-MM-ddTHH:mm:ss.SSSUUUZ", false);
                importer.process();
                Assert.fail();
            } catch (TextImportException e) {
                Assert.assertEquals("timestamp column 'ts' not found in file header", e.getMessage());
            }
        });
    }

    @Test
    //when there is no header and header is not forced then target tabel columns get following names : f0, f1, ..., fN
    public void testImportFileWithNoHeaderIntoNewTableSucceedsBecauseSyntheticColumnNameIsUsed() throws Exception {
        executeWithPool(4, 8, (CairoEngine engine, SqlCompiler compiler, SqlExecutionContext sqlExecutionContext) -> {
            try (ParallelCsvFileImporter importer = new ParallelCsvFileImporter(engine, sqlExecutionContext.getWorkerCount())) {
                importer.of("tab55", "test-noheader.csv", 1, PartitionBy.DAY, (byte) ',', "f1", "yyyy-MM-ddTHH:mm:ss.SSSUUUZ", false);
                importer.process();
            }
            assertQuery("count\n3\n", "select count(*) from tab55", null, false, false, true);
        });
    }

    @Test
    public void testImportFileWithoutHeader() throws Exception {
        testImportThrowsException("tabex1", "test-quotes-oneline.csv", PartitionBy.MONTH, "ts", null, "column is not a timestamp [no=1, name='ts']");
    }

    @Test
    public void testImportFileWithoutHeaderWithForceHeaderIntoNewTableFailsBecauseColumnNamesRepeat() throws Exception {
        assertColumnNameException("test-noheader-dupvalues.csv", true, "duplicate column name found [no=3,name=_100i]");
    }
<<<<<<< HEAD

    @Test
    public void testImportFileWithoutHeaderWithoutForceHeaderIntoNewTableFailsBecauseColumnNamesRepeat() throws Exception {
        assertColumnNameException("test-noheader-dupvalues.csv", false, "duplicate column name found [no=3,name=_100i]");
    }

    @Test
    @Ignore("the cursor returns more rows than expected")
    public void testImportIntoExistingTableWithIndex() throws Exception {
        executeWithPool(4, 8, (CairoEngine engine, SqlCompiler compiler, SqlExecutionContext sqlExecutionContext) -> {
            compiler.compile("create table alltypes (\n" +
                    "  bo boolean,\n" +
                    "  by byte,\n" +
                    "  sh short,\n" +
                    "  ch char,\n" +
                    "  in_ int,\n" +
                    "  lo long,\n" +
                    "  dat date, \n" +
                    "  tstmp timestamp, \n" +
                    "  ft float,\n" +
                    "  db double,\n" +
                    "  str string,\n" +
                    "  sym symbol index,\n" +
                    "  l256 long256," +
                    "  ge geohash(20b)" +
                    ") timestamp(tstmp) partition by DAY;", sqlExecutionContext);
            try (ParallelCsvFileImporter importer = new ParallelCsvFileImporter(engine, sqlExecutionContext.getWorkerCount())) {
                importer.of("alltypes", "test-alltypes.csv", 1, PartitionBy.DAY, (byte) ',', "tstmp", "yyyy-MM-ddTHH:mm:ss.SSSUUUZ", true);
=======

    @Test
    public void testImportFileWithoutHeaderWithoutForceHeaderIntoNewTableFailsBecauseColumnNamesRepeat() throws Exception {
        assertColumnNameException("test-noheader-dupvalues.csv", false, "duplicate column name found [no=3,name=_100i]");
    }

    @Test
    @Ignore("the cursor returns more rows than expected")
    public void testImportIntoExistingTableWithIndex() throws Exception {
        executeWithPool(4, 8, (CairoEngine engine, SqlCompiler compiler, SqlExecutionContext sqlExecutionContext) -> {
            compiler.compile("create table alltypes (\n" +
                    "  bo boolean,\n" +
                    "  by byte,\n" +
                    "  sh short,\n" +
                    "  ch char,\n" +
                    "  in_ int,\n" +
                    "  lo long,\n" +
                    "  dat date, \n" +
                    "  tstmp timestamp, \n" +
                    "  ft float,\n" +
                    "  db double,\n" +
                    "  str string,\n" +
                    "  sym symbol index,\n" +
                    "  l256 long256," +
                    "  ge geohash(20b)" +
                    ") timestamp(tstmp) partition by DAY;", sqlExecutionContext);
            try (ParallelCsvFileImporter importer = new ParallelCsvFileImporter(engine, sqlExecutionContext.getWorkerCount())) {
                importer.of("alltypes", "test-alltypes.csv", 1, PartitionBy.DAY, (byte) ',', "tstmp", "yyyy-MM-ddTHH:mm:ss.SSSUUUZ", true);
                importer.process();
            }

            // verify that the index is present
            try (TableReader reader = engine.getReader(sqlExecutionContext.getCairoSecurityContext(), "alltypes")) {
                TableReaderMetadata metadata = reader.getMetadata();
                int columnIndex = metadata.getColumnIndex("sym");
                Assert.assertTrue("Column sym must exist", columnIndex >= 0);

                BitmapIndexReader indexReader = reader.getBitmapIndexReader(0, columnIndex, BitmapIndexReader.DIR_FORWARD);
                Assert.assertNotNull(indexReader);
                Assert.assertTrue(indexReader.getKeyCount() > 0);
                Assert.assertTrue(indexReader.getValueMemorySize() > 0);

                // expect only the very first row in zero partition to have 'sy1' symbol value
                StaticSymbolTable symbolTable = reader.getSymbolTable(columnIndex);
                RowCursor ic = indexReader.getCursor(true, TableUtils.toIndexKey(symbolTable.keyOf("sy1")), 0, 1);
                Assert.assertTrue(ic.hasNext());
                Assert.assertEquals(0, ic.next());
                Assert.assertFalse(ic.hasNext());
            }

            // run a query that uses the index
            assertQuery("bo\tby\tsh\tch\tin_\tlo\tdat\ttstmp\tft\tdb\tstr\tsym\tl256\tge\n" +
                            "false\t106\t22716\tG\t1\t1\t1970-01-02T00:00:00.000Z\t1970-01-02T00:00:00.000000Z\t1.1000\t1.2\ts1\tsy1\t0x0adaa43b7700522b82f4e8d8d7b8c41a985127d17ca3926940533c477c927a33\tu33d\n" +
                            "true\t61\t-17553\tD\t10\t10\t1970-01-11T00:00:00.000Z\t1970-01-11T00:00:00.000000Z\t10.1000\t10.2\ts10\tsy10\t0x83e9d33db60120e69ba3fb676e3280ed6a6e16373be3139063343d28d3738449\tu33d\n",
                    "select * from alltypes where sym in ('sy1','sy10')", "tstmp", true, false, true);
        });
    }

    @Test
    public void testImportIntoNonEmptyTableReturnsError() throws Exception {
        executeWithPool(4, 8, (CairoEngine engine, SqlCompiler compiler, SqlExecutionContext sqlExecutionContext) -> {
            compiler.compile("create table tab52 ( ts timestamp, s string, d double, i int ) timestamp(ts) partition by day;", sqlExecutionContext);
            compiler.compile("insert into tab52 select cast(x as timestamp), 'a', x, x from long_sequence(10);", sqlExecutionContext);

            try (ParallelCsvFileImporter importer = new ParallelCsvFileImporter(engine, sqlExecutionContext.getWorkerCount())) {
                importer.of("tab52", "test-quotes-big.csv", 1, PartitionBy.DAY, (byte) ',', "ts", null, true);
                importer.process();
                Assert.fail();
            } catch (TextImportException e) {
                TestUtils.assertEquals("target table must be empty [table=tab52]", e.getFlyweightMessage());
            }
        });
    }

    @Test
    public void testImportIsCancelled() throws Exception {
        executeWithPool(4, 8, (CairoEngine engine, SqlCompiler compiler1, SqlExecutionContext sqlExecutionContext) -> {
            try (ParallelCsvFileImporter importer = new ParallelCsvFileImporter(engine, sqlExecutionContext.getWorkerCount())) {
                importer.of("tab43", "test-quotes-big.csv", 1, PartitionBy.DAY, (byte) ',', "ts", null, true, () -> true);
                importer.process();
                Assert.fail();
            } catch (Exception e) {
                MatcherAssert.assertThat(e.getMessage(), containsString("import cancelled [phase=boundary_check, msg=`Cancelled`]"));
            }
        });
    }

    @Test
    public void testImportNoRowsCsv() throws Exception {
        executeWithPool(4, 16, (CairoEngine engine, SqlCompiler compiler, SqlExecutionContext sqlExecutionContext) -> {
            try (ParallelCsvFileImporter importer = new ParallelCsvFileImporter(engine, sqlExecutionContext.getWorkerCount())) {
                importer.setMinChunkSize(10);
                importer.of(
                        "t",
                        "test-quotes-header-only.csv",
                        1,
                        PartitionBy.MONTH,
                        (byte) ',',
                        "ts",
                        "yyyy-MM-ddTHH:mm:ss.SSSSSSZ",
                        true,
                        null
                );
>>>>>>> 23bc095b
                importer.process();
                Assert.fail();
            } catch (TextImportException e) {
                MatcherAssert.assertThat(e.getMessage(), containsString("No rows in input file to import."));
            }
<<<<<<< HEAD

            // verify that the index is present
            try (TableReader reader = engine.getReader(sqlExecutionContext.getCairoSecurityContext(), "alltypes")) {
                TableReaderMetadata metadata = reader.getMetadata();
                int columnIndex = metadata.getColumnIndex("sym");
                Assert.assertTrue("Column sym must exist", columnIndex >= 0);

                BitmapIndexReader indexReader = reader.getBitmapIndexReader(0, columnIndex, BitmapIndexReader.DIR_FORWARD);
                Assert.assertNotNull(indexReader);
                Assert.assertTrue(indexReader.getKeyCount() > 0);
                Assert.assertTrue(indexReader.getValueMemorySize() > 0);

                // expect only the very first row in zero partition to have 'sy1' symbol value
                StaticSymbolTable symbolTable = reader.getSymbolTable(columnIndex);
                RowCursor ic = indexReader.getCursor(true, TableUtils.toIndexKey(symbolTable.keyOf("sy1")), 0, 1);
                Assert.assertTrue(ic.hasNext());
                Assert.assertEquals(0, ic.next());
                Assert.assertFalse(ic.hasNext());
=======
        });
    }

    @Test
    public void testImportTooSmallFileBufferURing() throws Exception {
        Assume.assumeTrue(configuration.getIOURingFacade().isAvailable());
        testImportTooSmallFileBuffer0("tab32");
    }

    @Test
    public void testImportTooSmallFileBufferVanilla() throws Exception {
        ioURingFacade = new IOURingFacadeImpl() {
            @Override
            public boolean isAvailable() {
                return false;
            }
        };
        testImportTooSmallFileBuffer0("tab31");
    }

    @Test
    public void testImportURingEnqueueFails() throws Exception {

        Assume.assumeTrue(configuration.getIOURingFacade().isAvailable());

        class TestIOURing extends IOURingImpl {
            private final Rnd rnd = new Rnd();

            public TestIOURing(IOURingFacade facade, int capacity) {
                super(facade, capacity);
            }

            @Override
            public long enqueueRead(long fd, long offset, long bufAddr, int len) {
                if (rnd.nextBoolean()) {
                    return super.enqueueRead(fd, offset, bufAddr, len);
                }
                return -1;
            }
        }
        ioURingFacade = new IOURingFacadeImpl() {
            @Override
            public IOURing newInstance(int capacity) {
                return new TestIOURing(this, capacity);
            }
        };

        executeWithPool(2, 16, (CairoEngine engine, SqlCompiler compiler, SqlExecutionContext sqlExecutionContext) -> {
            final String tableName = "tab29";
            try (ParallelCsvFileImporter importer = new ParallelCsvFileImporter(engine, sqlExecutionContext.getWorkerCount())) {
                importer.setMinChunkSize(10);
                importer.of(tableName, "test-quotes-big.csv", 1, PartitionBy.MONTH, (byte) ',', "ts", "yyyy-MM-ddTHH:mm:ss.SSSSSSZ", true);
                importer.process();
                Assert.fail();
            } catch (TextImportException e) {
                TestUtils.assertContains(e.getFlyweightMessage(), "io_uring error");
            }
        });
    }

    @Test
    public void testImportURingReadFails() throws Exception {

        Assume.assumeTrue(configuration.getIOURingFacade().isAvailable());

        class TestIOURing extends IOURingImpl {
            private final Rnd rnd = new Rnd();

            public TestIOURing(IOURingFacade facade, int capacity) {
                super(facade, capacity);
            }

            @Override
            public int getCqeRes() {
                return rnd.nextBoolean() ? super.getCqeRes() : -1;
            }
        }
        ioURingFacade = new IOURingFacadeImpl() {
            @Override
            public IOURing newInstance(int capacity) {
                return new TestIOURing(this, capacity);
>>>>>>> 23bc095b
            }

<<<<<<< HEAD
            // run a query that uses the index
            assertQuery("bo\tby\tsh\tch\tin_\tlo\tdat\ttstmp\tft\tdb\tstr\tsym\tl256\tge\n" +
                            "false\t106\t22716\tG\t1\t1\t1970-01-02T00:00:00.000Z\t1970-01-02T00:00:00.000000Z\t1.1000\t1.2\ts1\tsy1\t0x0adaa43b7700522b82f4e8d8d7b8c41a985127d17ca3926940533c477c927a33\tu33d\n" +
                            "true\t61\t-17553\tD\t10\t10\t1970-01-11T00:00:00.000Z\t1970-01-11T00:00:00.000000Z\t10.1000\t10.2\ts10\tsy10\t0x83e9d33db60120e69ba3fb676e3280ed6a6e16373be3139063343d28d3738449\tu33d\n",
                    "select * from alltypes where sym in ('sy1','sy10')", "tstmp", true, false, true);
=======
        executeWithPool(2, 16, (CairoEngine engine, SqlCompiler compiler, SqlExecutionContext sqlExecutionContext) -> {
            final String tableName = "tab30";
            try (ParallelCsvFileImporter importer = new ParallelCsvFileImporter(engine, sqlExecutionContext.getWorkerCount())) {
                importer.setMinChunkSize(10);
                importer.of(tableName, "test-quotes-big.csv", 1, PartitionBy.MONTH, (byte) ',', "ts", "yyyy-MM-ddTHH:mm:ss.SSSSSSZ", true);
                importer.process();
                Assert.fail();
            } catch (TextImportException e) {
                TestUtils.assertContains(e.getFlyweightMessage(), "could not read from file");
            }
>>>>>>> 23bc095b
        });
    }

    @Test
<<<<<<< HEAD
    public void testImportIntoNonEmptyTableReturnsError() throws Exception {
        executeWithPool(4, 8, (CairoEngine engine, SqlCompiler compiler, SqlExecutionContext sqlExecutionContext) -> {
            compiler.compile("create table tab52 ( ts timestamp, s string, d double, i int ) timestamp(ts) partition by day;", sqlExecutionContext);
            compiler.compile("insert into tab52 select cast(x as timestamp), 'a', x, x from long_sequence(10);", sqlExecutionContext);

            try (ParallelCsvFileImporter importer = new ParallelCsvFileImporter(engine, sqlExecutionContext.getWorkerCount())) {
                importer.of("tab52", "test-quotes-big.csv", 1, PartitionBy.DAY, (byte) ',', "ts", null, true);
                importer.process();
                Assert.fail();
            } catch (TextImportException e) {
                TestUtils.assertEquals("target table must be empty [table=tab52]", e.getFlyweightMessage());
            }
        });
    }

    @Test
    public void testImportIsCancelled() throws Exception {
        executeWithPool(4, 8, (CairoEngine engine, SqlCompiler compiler1, SqlExecutionContext sqlExecutionContext) -> {
            try (ParallelCsvFileImporter importer = new ParallelCsvFileImporter(engine, sqlExecutionContext.getWorkerCount())) {
                importer.of("tab43", "test-quotes-big.csv", 1, PartitionBy.DAY, (byte) ',', "ts", null, true, () -> true);
                importer.process();
                Assert.fail();
            } catch (Exception e) {
                MatcherAssert.assertThat(e.getMessage(), containsString("import cancelled [phase=boundary_check, msg=`Cancelled`]"));
=======
    public void testImportURingShuffleCqe() throws Exception {

        Assume.assumeTrue(configuration.getIOURingFacade().isAvailable());

        class TestIOURing extends IOURingImpl {
            private final LongList stuff = new LongList();
            private final Rnd rnd = new Rnd();
            private int stuffMax = 0;
            private int stuffIndex = 0;

            public TestIOURing(IOURingFacade facade, int capacity) {
                super(facade, capacity);
            }

            @Override
            public long getCqeId() {
                int index = stuffIndex;
                return stuff.getQuick(index * 2);
            }

            @Override
            public int getCqeRes() {
                int index = stuffIndex;
                return (int) stuff.getQuick(index * 2 + 1);
            }

            @Override
            public boolean nextCqe() {
                if (++stuffIndex < stuffMax) {
                    return true;
                }

                boolean next = super.nextCqe();
                if (!next) {
                    return false;
                }

                stuff.clear();

                do {
                    stuff.add(super.getCqeId(), super.getCqeRes());
                } while (super.nextCqe());

                stuff.shuffle(rnd, 1);

                stuffIndex = 0;
                stuffMax = stuff.size() / 2;

                return true;
            }
        }
        ioURingFacade = new IOURingFacadeImpl() {
            @Override
            public IOURing newInstance(int capacity) {
                return new TestIOURing(this, capacity);
>>>>>>> 23bc095b
            }
        });
    }

    @Test
    public void testImportNoRowsCsv() throws Exception {
        executeWithPool(4, 16, (CairoEngine engine, SqlCompiler compiler, SqlExecutionContext sqlExecutionContext) -> {
            try (ParallelCsvFileImporter importer = new ParallelCsvFileImporter(engine, sqlExecutionContext.getWorkerCount())) {
                importer.setMinChunkSize(10);
                importer.of(
                        "t",
                        "test-quotes-header-only.csv",
                        1,
                        PartitionBy.MONTH,
                        (byte) ',',
                        "ts",
                        "yyyy-MM-ddTHH:mm:ss.SSSSSSZ",
                        true,
                        null
                );
                importer.process();
                Assert.fail();
            } catch (TextImportException e) {
                MatcherAssert.assertThat(e.getMessage(), containsString("No rows in input file to import."));
            }
        });
    }

    @Test
<<<<<<< HEAD
    public void testImportTooSmallFileBufferURing() throws Exception {
        Assume.assumeTrue(configuration.getIOURingFacade().isAvailable());
        testImportTooSmallFileBuffer0("tab32");
    }

    @Test
    public void testImportTooSmallFileBufferVanilla() throws Exception {
        ioURingFacade = new IOURingFacadeImpl() {
            @Override
            public boolean isAvailable() {
                return false;
            }
        };
        testImportTooSmallFileBuffer0("tab31");
    }

    @Test
    public void testImportURingEnqueueFails() throws Exception {

        Assume.assumeTrue(configuration.getIOURingFacade().isAvailable());

        class TestIOURing extends IOURingImpl {
            private final Rnd rnd = new Rnd();

            public TestIOURing(IOURingFacade facade, int capacity) {
                super(facade, capacity);
            }

            @Override
            public long enqueueRead(long fd, long offset, long bufAddr, int len) {
                if (rnd.nextBoolean()) {
                    return super.enqueueRead(fd, offset, bufAddr, len);
                }
                return -1;
            }
        }
        ioURingFacade = new IOURingFacadeImpl() {
            @Override
            public IOURing newInstance(int capacity) {
                return new TestIOURing(this, capacity);
            }
        };
=======
    public void testImportWithSkipAllAtomicityFailsWhenNonTimestampColumnCantBeParsedAtDataImportPhase() throws Exception {
        executeWithPool(4, 8, (CairoEngine engine, SqlCompiler compiler, SqlExecutionContext sqlExecutionContext) -> {
            compiler.compile("create table tab ( ts timestamp, line string, description double, d double ) timestamp(ts) partition by MONTH;", sqlExecutionContext);
>>>>>>> 23bc095b

            try (ParallelCsvFileImporter importer = new ParallelCsvFileImporter(engine, sqlExecutionContext.getWorkerCount())) {
                importer.of("tab", "test-quotes-big.csv", 1, PartitionBy.MONTH, (byte) ',', "ts", "yyyy-MM-ddTHH:mm:ss.SSSSSSZ", true, null, Atomicity.SKIP_ALL);
                importer.process();
                Assert.fail();
            } catch (TextImportException e) {
                MatcherAssert.assertThat(e.getMessage(), containsString("import failed [phase=partition_import, msg=`bad syntax"));
            }
        });
    }

    @Test
    public void testImportWithSkipAllAtomicityFailsWhenTimestampCantBeParsedAtIndexingPhase() throws Exception {
        executeWithPool(4, 8, (CairoEngine engine, SqlCompiler compiler, SqlExecutionContext sqlExecutionContext) -> {
            try (ParallelCsvFileImporter importer = new ParallelCsvFileImporter(engine, sqlExecutionContext.getWorkerCount())) {
                importer.of("tab22", "test-quotes-big.csv", 1, PartitionBy.MONTH, (byte) ',', "ts", "yyyy-MM-ddTHH:mm:ss", true, null, Atomicity.SKIP_ALL);
                importer.process();
                Assert.fail();
            } catch (TextImportException e) {
                MatcherAssert.assertThat(e.getMessage(), containsString("import failed [phase=indexing, msg=`could not parse timestamp [line=0, column=1]`]"));
            }
        });
    }

    @Test
<<<<<<< HEAD
    public void testImportURingShuffleCqe() throws Exception {

        Assume.assumeTrue(configuration.getIOURingFacade().isAvailable());

        class TestIOURing extends IOURingImpl {
            private final LongList stuff = new LongList();
            private final Rnd rnd = new Rnd();
            private int stuffMax = 0;
            private int stuffIndex = 0;

            public TestIOURing(IOURingFacade facade, int capacity) {
                super(facade, capacity);
            }

            @Override
            public long getCqeId() {
                int index = stuffIndex;
                return stuff.getQuick(index * 2);
            }

            @Override
            public int getCqeRes() {
                int index = stuffIndex;
                return (int) stuff.getQuick(index * 2 + 1);
            }

            @Override
            public boolean nextCqe() {
                if (++stuffIndex < stuffMax) {
                    return true;
                }

                boolean next = super.nextCqe();
                if (!next) {
                    return false;
                }

                stuff.clear();

                do {
                    stuff.add(super.getCqeId(), super.getCqeRes());
                } while (super.nextCqe());

                stuff.shuffle(rnd, 1);

                stuffIndex = 0;
                stuffMax = stuff.size() / 2;

                return true;
            }
        }
        ioURingFacade = new IOURingFacadeImpl() {
            @Override
            public IOURing newInstance(int capacity) {
                return new TestIOURing(this, capacity);
            }
        };

        executeWithPool(2, 16, (CairoEngine engine, SqlCompiler compiler, SqlExecutionContext sqlExecutionContext) -> {
            final String tableName = "tab28";
            try (ParallelCsvFileImporter importer = new ParallelCsvFileImporter(engine, sqlExecutionContext.getWorkerCount())) {
                importer.setMinChunkSize(10);
                importer.of(tableName, "test-quotes-big-reverseorder.csv", 1, PartitionBy.MONTH, (byte) ',', "ts", "yyyy-MM-ddTHH:mm:ss.SSSSSSZ", true);
                importer.process();
            }
            assertQuery("line\tts\td\tdescription\n" +
                            "line10\t1972-09-18T00:00:00.000000Z\t0.928671996857\tdesc 10\n" +
                            "line9\t1972-09-19T00:00:00.000000Z\t0.123847438134\tdesc 9\n" +
                            "line8\t1972-09-20T00:00:00.000000Z\t0.450854040396\tdesc 8\n" +
                            "line7\t1972-09-21T00:00:00.000000Z\t0.207871778557\tdesc 7\n" +
                            "line6\t1972-09-22T00:00:00.000000Z\t0.341597834365\tdesc 6\n" +
                            "line5\t1972-09-23T00:00:00.000000Z\t0.5071712972\tdesc 5\n" +
                            "line4\t1972-09-24T00:00:00.000000Z\t0.426072974125\tdesc 4\n" +
                            "line3\t1972-09-25T00:00:00.000000Z\t0.525414887561\tdesc 3\n" +
                            "line2\t1972-09-26T00:00:00.000000Z\t0.105484410855\tdesc 2\n" +
                            "line1\t1972-09-27T00:00:00.000000Z\t0.490933692472\tdesc 1\n",
                    "select * from " + tableName + " limit -10",
                    "ts", true, false, true);
        });
    }

    @Test
    public void testImportWithSkipAllAtomicityFailsWhenNonTimestampColumnCantBeParsedAtDataImportPhase() throws Exception {
        executeWithPool(4, 8, (CairoEngine engine, SqlCompiler compiler, SqlExecutionContext sqlExecutionContext) -> {
            compiler.compile("create table tab ( ts timestamp, line string, description double, d double ) timestamp(ts) partition by MONTH;", sqlExecutionContext);

            try (ParallelCsvFileImporter importer = new ParallelCsvFileImporter(engine, sqlExecutionContext.getWorkerCount())) {
                importer.of("tab", "test-quotes-big.csv", 1, PartitionBy.MONTH, (byte) ',', "ts", "yyyy-MM-ddTHH:mm:ss.SSSSSSZ", true, null, Atomicity.SKIP_ALL);
                importer.process();
                Assert.fail();
            } catch (TextImportException e) {
                MatcherAssert.assertThat(e.getMessage(), containsString("import failed [phase=partition_import, msg=`bad syntax"));
            }
        });
    }

    @Test
    public void testImportWithSkipAllAtomicityFailsWhenTimestampCantBeParsedAtIndexingPhase() throws Exception {
        executeWithPool(4, 8, (CairoEngine engine, SqlCompiler compiler, SqlExecutionContext sqlExecutionContext) -> {
            try (ParallelCsvFileImporter importer = new ParallelCsvFileImporter(engine, sqlExecutionContext.getWorkerCount())) {
                importer.of("tab22", "test-quotes-big.csv", 1, PartitionBy.MONTH, (byte) ',', "ts", "yyyy-MM-ddTHH:mm:ss", true, null, Atomicity.SKIP_ALL);
                importer.process();
                Assert.fail();
            } catch (TextImportException e) {
                MatcherAssert.assertThat(e.getMessage(), containsString("import failed [phase=indexing, msg=`could not parse timestamp [line=0, column=1]`]"));
            }
=======
    public void testImportWithSkipColumnAtomicityImportsAllRowsExceptOneFailingOnTimestamp() throws Exception {
        executeWithPool(4, 8, (CairoEngine engine, SqlCompiler compiler, SqlExecutionContext sqlExecutionContext) -> {
            compiler.compile("create table alltypes (\n" +
                    "  bo boolean,\n" +
                    "  by byte,\n" +
                    "  sh short,\n" +
                    "  ch char,\n" +
                    "  in_ int,\n" +
                    "  lo long,\n" +
                    "  dat date, \n" +
                    "  tstmp timestamp, \n" +
                    "  ft float,\n" +
                    "  db double,\n" +
                    "  str string,\n" +
                    "  sym symbol,\n" +
                    "  l256 long256," +
                    "  ge geohash(20b)" +
                    ") timestamp(tstmp) partition by DAY;", sqlExecutionContext);

            try (ParallelCsvFileImporter importer = new ParallelCsvFileImporter(engine, sqlExecutionContext.getWorkerCount())) {
                importer.of("alltypes", "test-errors.csv", 1, PartitionBy.DAY, (byte) ',', "tstmp", "yyyy-MM-ddTHH:mm:ss.SSSSSSZ", true, null, Atomicity.SKIP_COL);
                importer.process();
            }

            assertQuery("cnt\n13\n",
                    "select count(*) cnt from alltypes", null, false, false, true);
        });
    }

    @Test
    public void testImportWithSkipRowAtomicityImportsNoRowsWhenNonTimestampColumnCantBeParsed() throws Exception {
        executeWithPool(4, 8, (CairoEngine engine, SqlCompiler compiler, SqlExecutionContext sqlExecutionContext) -> {
            // the StrSym should be 'symbol' and DoubleCol should be 'double'
            // we intentionally create these columns with a wrong type so the ParallelCsvFileImporter fails to parse these columns
            // the subsequent assert checks no row was imported - as the atomicity level is set to SKIP_ROW
            compiler.compile("create table tab23 (StrSym int, Int symbol,Int_Col int, DoubleCol int,IsoDate timestamp,Fmt1Date timestamp,Fmt2Date date,Phone string,boolean boolean,long long) timestamp(IsoDate) partition by MONTH;", sqlExecutionContext);

            try (ParallelCsvFileImporter importer = new ParallelCsvFileImporter(engine, sqlExecutionContext.getWorkerCount())) {
                importer.of("tab23", "test-import.csv", 1, PartitionBy.MONTH, (byte) ',', "IsoDate", "yyyy-MM-ddTHH:mm:ss.SSSZ", false, null, Atomicity.SKIP_ROW);
                importer.process();
            }

            assertQuery("cnt\n0\n", "select count(*) cnt from tab23", null, false, false, true);
        });
    }

    @Test
    public void testImportWithSkipRowAtomicityImportsOnlyRowsWithNoParseErrors() throws Exception {
        executeWithPool(4, 8, (CairoEngine engine, SqlCompiler compiler, SqlExecutionContext sqlExecutionContext) -> {
            compiler.compile("create table alltypes (\n" +
                    "  bo boolean,\n" +
                    "  by byte,\n" +
                    "  sh short,\n" +
                    "  ch char,\n" +
                    "  in_ int,\n" +
                    "  lo long,\n" +
                    "  dat date, \n" +
                    "  tstmp timestamp, \n" +
                    "  ft float,\n" +
                    "  db double,\n" +
                    "  str string,\n" +
                    "  sym symbol,\n" +
                    "  l256 long256," +
                    "  ge geohash(20b)" +
                    ") timestamp(tstmp) partition by DAY;", sqlExecutionContext);

            try (ParallelCsvFileImporter importer = new ParallelCsvFileImporter(engine, sqlExecutionContext.getWorkerCount())) {
                importer.of("alltypes", "test-errors.csv", 1, PartitionBy.DAY, (byte) ',', "tstmp", "yyyy-MM-ddTHH:mm:ss.SSSSSSZ", true, null, Atomicity.SKIP_ROW);
                importer.process();
            }

            assertQuery("bo\tby\tsh\tch\tin_\tlo\tdat\ttstmp\tft\tdb\tstr\tsym\tl256\tge\n" +
                            "false\t106\t22716\tG\t1\t1\t1970-01-01T00:00:00.000Z\t1970-01-02T00:00:00.000000Z\t1.1000\t1.2\ts1\tsy1\t0x0adaa43b7700522b82f4e8d8d7b8c41a985127d17ca3926940533c477c927a33\tu33d\n" +
                            "false\t29\t8654\tS\t2\t2\t1970-01-02T00:00:00.000Z\t1970-01-03T00:00:00.000000Z\t2.1000\t2.2\ts2\tsy2\t0x593c9b7507c60ec943cd1e308a29ac9e645f3f4104fa76983c50b65784d51e37\tu33d\n" + //boolean parses anything other than true as false
                            "false\t105\t-11072\tC\t4\t4\t1970-01-04T00:00:00.000Z\t1970-01-05T00:00:00.000000Z\t4.1000\t4.2\ts4\tsy4\t0x64ad74a1e1e5e5897c61daeff695e8be6ab8ea52090049faa3306e2d2440176e\tu33d\n" + //short overflow
                            "false\t123\t8110\tC\t5\t5\t1970-01-04T00:00:00.000Z\t1970-01-06T00:00:00.000000Z\t5.1000\t5.2\ts5\tsy5\t0x5a86aaa24c707fff785191c8901fd7a16ffa1093e392dc537967b0fb8165c161\tu33d\n" + //char adapter ignores anything after first character
                            "true\t102\t5672\tS\t8\t8\t1970-01-08T00:00:00.000Z\t1970-01-09T00:00:00.000000Z\t8.1000\t8.2\ts8\tsy8\t0x6df9f4797b131d69aa4f08d320dde2dc72cb5a65911401598a73264e80123440\tu33d\n", //date format discovery is flawed
                    //"false\t31\t-150\tI\t14\t14\t1970-01-14T00:00:00.000Z\t1970-01-15T00:00:00.000000Z\t14.1000\t14.2\ts13\tsy14\t\tu33d\n",//long256 triggers error for bad values
                    "select * cnt from alltypes", "tstmp", true, false, true);
        });
    }

    @Test
    public void testImportWithZeroLengthQueueReturnsError() throws Exception {
        executeWithPool(2, 0, (CairoEngine engine, SqlCompiler compiler, SqlExecutionContext sqlExecutionContext) -> {
            try (ParallelCsvFileImporter importer = new ParallelCsvFileImporter(engine, sqlExecutionContext.getWorkerCount())) {
                importer.setMinChunkSize(1);
                importer.of("tab16", "test-quotes-big.csv", 1, PartitionBy.MONTH, (byte) ',', "ts", "yyyy-MM-ddTHH:mm:ss.SSSSSSZ", true);
                importer.process();
                Assert.fail();
            } catch (TextImportException e) {
                MatcherAssert.assertThat(e.getMessage(), containsString("Parallel import queue size cannot be zero"));
            }
        });
    }

    @Test
    public void testImportWithZeroWorkersFails() throws Exception {
        executeWithPool(0, 8, (CairoEngine engine, SqlCompiler compiler, SqlExecutionContext sqlExecutionContext) -> {
            SqlExecutionContextStub context = new SqlExecutionContextStub(engine) {
                @Override
                public int getWorkerCount() {
                    return 0;
                }
            };

            try (ParallelCsvFileImporter importer = new ParallelCsvFileImporter(engine, context.getWorkerCount())) {
                importer.setMinChunkSize(1);
                importer.of("tab15", "test-quotes-big.csv", 1, PartitionBy.MONTH, (byte) ',', "ts", "yyyy-MM-ddTHH:mm:ss.SSSSSSZ", true);
                importer.process();
                Assert.fail();
            } catch (TextImportException e) {
                MatcherAssert.assertThat(e.getMessage(), containsString("Invalid worker count set "));
            }
        });
    }

    @Test
    public void testIndexChunksInBigCsvByDay() throws Exception { //buffer = 93
        assertIndexChunks(4, "yyyy-MM-ddTHH:mm:ss.SSSUUUZ", PartitionBy.DAY, "test-quotes-big.csv",
                chunk("1970-01-02/0_1", 86400000000L, 31), chunk("1970-01-03/0_1", 172800000000L, 94),
                chunk("1970-01-04/0_1", 259200000000L, 157), chunk("1970-01-05/0_1", 345600000000L, 220),
                chunk("1970-01-06/0_1", 432000000000L, 283), chunk("1970-01-07/0_1", 518400000000L, 346),
                chunk("1970-01-08/0_1", 604800000000L, 409), chunk("1970-01-09/0_1", 691200000000L, 472),
                chunk("1970-01-10/0_1", 777600000000L, 535), chunk("1970-01-11/0_1", 864000000000L, 598),
                chunk("1970-01-12/0_1", 950400000000L, 663), chunk("1970-01-13/0_1", 1036800000000L, 728),
                chunk("1970-01-14/0_1", 1123200000000L, 794), chunk("1970-01-15/0_1", 1209600000000L, 859),
                chunk("1970-01-16/0_1", 1296000000000L, 924), chunk("1970-01-17/0_1", 1382400000000L, 989),
                chunk("1970-01-18/0_1", 1468800000000L, 1054), chunk("1970-01-19/0_1", 1555200000000L, 1119),
                chunk("1970-01-20/0_1", 1641600000000L, 1184), chunk("1970-01-21/0_1", 1728000000000L, 1249),
                chunk("1970-01-22/0_1", 1814400000000L, 1315), chunk("1970-01-23/0_1", 1900800000000L, 1380),
                chunk("1970-01-24/0_1", 1987200000000L, 1445), chunk("1970-01-25/0_1", 2073600000000L, 1510),
                chunk("1970-01-26/0_1", 2160000000000L, 1575), chunk("1970-01-27/0_1", 2246400000000L, 1640),
                chunk("1970-01-28/0_1", 2332800000000L, 1705), chunk("1970-01-29/0_1", 2419200000000L, 1771),
                chunk("1970-01-30/0_1", 2505600000000L, 1836), chunk("1970-01-31/0_1", 2592000000000L, 1902),
                chunk("1970-02-01/0_1", 2678400000000L, 1972), chunk("1970-02-02/0_1", 2764800000000L, 2037),
                chunk("1970-02-03/0_1", 2851200000000L, 2102), chunk("1970-02-04/0_1", 2937600000000L, 2168),
                chunk("1970-02-05/0_1", 3024000000000L, 2233), chunk("1970-02-06/0_1", 3110400000000L, 2298),
                chunk("1970-02-07/0_1", 3196800000000L, 2363), chunk("1970-02-08/0_1", 3283200000000L, 2428),
                chunk("1970-02-09/0_1", 3369600000000L, 2493), chunk("1970-02-10/0_1", 3456000000000L, 2558),
                chunk("1970-02-11/0_1", 3542400000000L, 2623), chunk("1970-02-12/0_1", 3628800000000L, 2688),
                chunk("1970-02-13/0_1", 3715200000000L, 2753), chunk("1970-02-14/0_1", 3801600000000L, 2818),
                chunk("1970-02-15/0_1", 3888000000000L, 2883), chunk("1970-02-16/0_1", 3974400000000L, 2948),
                chunk("1970-02-17/0_1", 4060800000000L, 3013), chunk("1970-02-18/0_1", 4147200000000L, 3078),
                chunk("1970-02-19/0_1", 4233600000000L, 3143), chunk("1970-02-20/0_1", 4320000000000L, 3208),
                chunk("1970-02-21/0_1", 4406400000000L, 3274), chunk("1970-02-22/0_1", 4492800000000L, 3339),
                chunk("1970-02-23/0_1", 4579200000000L, 3404), chunk("1970-02-24/0_1", 4665600000000L, 3469),
                chunk("1970-02-25/0_1", 4752000000000L, 3534), chunk("1970-02-26/0_1", 4838400000000L, 3599),
                chunk("1970-02-27/0_1", 4924800000000L, 3664), chunk("1970-02-28/0_1", 5011200000000L, 3729),
                chunk("1970-03-01/0_1", 5097600000000L, 3794), chunk("1970-03-02/0_1", 5184000000000L, 3860),
                chunk("1970-03-03/0_1", 5270400000000L, 3925), chunk("1970-03-04/0_1", 5356800000000L, 3990),
                chunk("1970-03-05/0_1", 5443200000000L, 4055), chunk("1970-03-06/0_1", 5529600000000L, 4120),
                chunk("1970-03-07/0_1", 5616000000000L, 4185), chunk("1970-03-08/0_1", 5702400000000L, 4250),
                chunk("1970-03-09/0_1", 5788800000000L, 4315), chunk("1970-03-10/0_1", 5875200000000L, 4380),
                chunk("1970-03-11/0_1", 5961600000000L, 4445), chunk("1970-03-12/0_1", 6048000000000L, 4510),
                chunk("1970-03-13/0_1", 6134400000000L, 4575), chunk("1970-03-14/0_1", 6220800000000L, 4640),
                chunk("1970-03-15/0_1", 6307200000000L, 4705), chunk("1970-03-16/0_1", 6393600000000L, 4770),
                chunk("1970-03-17/0_1", 6480000000000L, 4835), chunk("1970-03-18/0_1", 6566400000000L, 4900),
                chunk("1970-03-19/0_1", 6652800000000L, 4965), chunk("1970-03-20/0_1", 6739200000000L, 5031),
                chunk("1970-03-21/0_1", 6825600000000L, 5096), chunk("1970-03-22/0_1", 6912000000000L, 5161),
                chunk("1970-03-23/0_1", 6998400000000L, 5226), chunk("1970-03-24/0_1", 7084800000000L, 5291),
                chunk("1970-03-25/0_1", 7171200000000L, 5356), chunk("1970-03-26/0_1", 7257600000000L, 5421),
                chunk("1970-03-27/0_1", 7344000000000L, 5486), chunk("1970-03-28/0_1", 7430400000000L, 5551),
                chunk("1970-03-29/0_1", 7516800000000L, 5616), chunk("1970-03-30/0_1", 7603200000000L, 5681),
                chunk("1970-03-31/0_1", 7689600000000L, 5746), chunk("1970-04-01/0_1", 7776000000000L, 5811),
                chunk("1970-04-02/0_1", 7862400000000L, 5876), chunk("1970-04-03/0_1", 7948800000000L, 5941),
                chunk("1970-04-04/0_1", 8035200000000L, 6006), chunk("1970-04-05/0_1", 8121600000000L, 6071),
                chunk("1970-04-06/0_1", 8208000000000L, 6136), chunk("1970-04-07/0_1", 8294400000000L, 6201),
                chunk("1970-04-08/0_1", 8380800000000L, 6266), chunk("1970-04-09/0_1", 8467200000000L, 6331),
                chunk("1970-04-10/0_1", 8553600000000L, 6396), chunk("1970-04-11/0_1", 8640000000000L, 6461),
                chunk("1970-04-12/0_1", 8726400000000L, 6528), chunk("1970-04-13/0_1", 8812800000000L, 6595),
                chunk("1970-04-14/0_1", 8899200000000L, 6662), chunk("1970-04-15/0_1", 8985600000000L, 6729),
                chunk("1970-04-16/0_1", 9072000000000L, 6796), chunk("1970-04-17/0_1", 9158400000000L, 6863),
                chunk("1970-04-18/0_1", 9244800000000L, 6930), chunk("1970-04-19/0_1", 9331200000000L, 6997),
                chunk("1970-04-20/0_1", 9417600000000L, 7064), chunk("1970-04-21/0_1", 9504000000000L, 7131),
                chunk("1970-04-22/0_1", 9590400000000L, 7198), chunk("1970-04-23/0_1", 9676800000000L, 7265),
                chunk("1970-04-24/0_1", 9763200000000L, 7332), chunk("1970-04-25/0_1", 9849600000000L, 7399),
                chunk("1970-04-26/0_1", 9936000000000L, 7466), chunk("1970-04-27/0_1", 10022400000000L, 7534),
                chunk("1970-04-28/0_1", 10108800000000L, 7601), chunk("1970-04-29/0_1", 10195200000000L, 7668),
                chunk("1970-04-30/0_1", 10281600000000L, 7735), chunk("1970-05-01/0_1", 10368000000000L, 7802),
                chunk("1970-05-02/0_1", 10454400000000L, 7869), chunk("1970-05-03/0_1", 10540800000000L, 7936),
                chunk("1970-05-04/0_1", 10627200000000L, 8003), chunk("1970-05-05/0_1", 10713600000000L, 8070),
                chunk("1970-05-06/0_1", 10800000000000L, 8137), chunk("1970-05-07/0_1", 10886400000000L, 8204),
                chunk("1970-05-08/0_1", 10972800000000L, 8271), chunk("1970-05-09/0_1", 11059200000000L, 8339),
                chunk("1970-05-10/0_1", 11145600000000L, 8406), chunk("1970-05-11/0_1", 11232000000000L, 8473),
                chunk("1970-05-12/0_1", 11318400000000L, 8540), chunk("1970-05-13/0_1", 11404800000000L, 8607),
                chunk("1970-05-14/0_1", 11491200000000L, 8674), chunk("1970-05-15/0_1", 11577600000000L, 8741),
                chunk("1970-05-16/0_1", 11664000000000L, 8808), chunk("1970-05-17/0_1", 11750400000000L, 8875),
                chunk("1970-05-18/0_1", 11836800000000L, 8942), chunk("1970-05-19/0_1", 11923200000000L, 9009),
                chunk("1970-05-20/0_1", 12009600000000L, 9076), chunk("1970-05-21/0_1", 12096000000000L, 9143),
                chunk("1970-05-22/0_1", 12182400000000L, 9210), chunk("1970-05-23/0_1", 12268800000000L, 9278),
                chunk("1970-05-24/0_1", 12355200000000L, 9345), chunk("1970-05-25/0_1", 12441600000000L, 9412),
                chunk("1970-05-26/0_1", 12528000000000L, 9480), chunk("1970-05-27/0_1", 12614400000000L, 9547),
                chunk("1970-05-28/0_1", 12700800000000L, 9614), chunk("1970-05-29/0_1", 12787200000000L, 9681),
                chunk("1970-05-30/0_1", 12873600000000L, 9748), chunk("1970-05-31/0_1", 12960000000000L, 9815),
                chunk("1970-06-01/0_1", 13046400000000L, 9882), chunk("1970-06-02/0_1", 13132800000000L, 9949),
                chunk("1970-06-03/0_1", 13219200000000L, 10017), chunk("1970-06-04/0_1", 13305600000000L, 10084),
                chunk("1970-06-05/0_1", 13392000000000L, 10151), chunk("1970-06-06/0_1", 13478400000000L, 10218),
                chunk("1970-06-07/0_1", 13564800000000L, 10287), chunk("1970-06-08/0_1", 13651200000000L, 10354),
                chunk("1970-06-09/0_1", 13737600000000L, 10421), chunk("1970-06-10/0_1", 13824000000000L, 10488),
                chunk("1970-06-11/0_1", 13910400000000L, 10555), chunk("1970-06-12/0_1", 13996800000000L, 10622),
                chunk("1970-06-13/0_1", 14083200000000L, 10689), chunk("1970-06-14/0_1", 14169600000000L, 10756),
                chunk("1970-06-15/0_1", 14256000000000L, 10823), chunk("1970-06-16/0_1", 14342400000000L, 10890),
                chunk("1970-06-17/0_1", 14428800000000L, 10957), chunk("1970-06-18/0_1", 14515200000000L, 11024),
                chunk("1970-06-19/0_1", 14601600000000L, 11091), chunk("1970-06-20/0_1", 14688000000000L, 11158),
                chunk("1970-06-21/0_1", 14774400000000L, 11226), chunk("1970-06-22/0_1", 14860800000000L, 11293),
                chunk("1970-06-23/0_1", 14947200000000L, 11360), chunk("1970-06-24/0_1", 15033600000000L, 11427),
                chunk("1970-06-25/0_1", 15120000000000L, 11494), chunk("1970-06-26/0_1", 15206400000000L, 11561),
                chunk("1970-06-27/0_1", 15292800000000L, 11628), chunk("1970-06-28/0_1", 15379200000000L, 11695),
                chunk("1970-06-29/0_1", 15465600000000L, 11762), chunk("1970-06-30/0_1", 15552000000000L, 11829),
                chunk("1970-07-01/0_1", 15638400000000L, 11896), chunk("1970-07-02/0_1", 15724800000000L, 11963),
                chunk("1970-07-03/0_1", 15811200000000L, 12030), chunk("1970-07-04/0_1", 15897600000000L, 12097),
                chunk("1970-07-05/0_1", 15984000000000L, 12164), chunk("1970-07-06/0_1", 16070400000000L, 12231),
                chunk("1970-07-07/0_1", 16156800000000L, 12299), chunk("1970-07-08/0_1", 16243200000000L, 12366),
                chunk("1970-07-09/0_1", 16329600000000L, 12434), chunk("1970-07-10/0_1", 16416000000000L, 12501),
                chunk("1970-07-11/0_1", 16502400000000L, 12568), chunk("1970-07-12/0_1", 16588800000000L, 12635),
                chunk("1970-07-13/0_1", 16675200000000L, 12702), chunk("1970-07-14/0_1", 16761600000000L, 12769),
                chunk("1970-07-15/0_1", 16848000000000L, 12836), chunk("1970-07-16/0_1", 16934400000000L, 12903),
                chunk("1970-07-17/0_1", 17020800000000L, 12970), chunk("1970-07-18/0_1", 17107200000000L, 13037),
                chunk("1970-07-19/0_1", 17193600000000L, 13104), chunk("1970-07-20/0_1", 17280000000000L, 13172),
                chunk("1970-07-21/0_1", 17366400000000L, 13240), chunk("1970-07-22/0_1", 17452800000000L, 13307),
                chunk("1970-07-23/0_1", 17539200000000L, 13374), chunk("1970-07-24/0_1", 17625600000000L, 13441),
                chunk("1970-07-25/0_1", 17712000000000L, 13508), chunk("1970-07-26/0_1", 17798400000000L, 13575),
                chunk("1970-07-27/0_1", 17884800000000L, 13642), chunk("1970-07-28/0_1", 17971200000000L, 13710),
                chunk("1970-07-29/0_1", 18057600000000L, 13777), chunk("1970-07-30/0_1", 18144000000000L, 13844),
                chunk("1970-07-31/0_1", 18230400000000L, 13911), chunk("1970-08-01/0_1", 18316800000000L, 13978),
                chunk("1970-08-02/0_1", 18403200000000L, 14045), chunk("1970-08-03/0_1", 18489600000000L, 14112),
                chunk("1970-08-04/0_1", 18576000000000L, 14179), chunk("1970-08-05/0_1", 18662400000000L, 14246),
                chunk("1970-08-06/0_1", 18748800000000L, 14313), chunk("1970-08-07/0_1", 18835200000000L, 14380),
                chunk("1970-08-08/0_1", 18921600000000L, 14447), chunk("1970-08-09/0_1", 19008000000000L, 14514),
                chunk("1970-08-10/0_1", 19094400000000L, 14581), chunk("1970-08-11/0_1", 19180800000000L, 14649),
                chunk("1970-08-12/0_1", 19267200000000L, 14716), chunk("1970-08-13/0_1", 19353600000000L, 14783),
                chunk("1970-08-14/0_1", 19440000000000L, 14851), chunk("1970-08-15/0_1", 19526400000000L, 14918),
                chunk("1970-08-16/0_1", 19612800000000L, 14985), chunk("1970-08-17/0_1", 19699200000000L, 15052),
                chunk("1970-08-18/0_1", 19785600000000L, 15120), chunk("1970-08-19/0_1", 19872000000000L, 15187),
                chunk("1970-08-20/0_1", 19958400000000L, 15254), chunk("1970-08-21/0_1", 20044800000000L, 15321),
                chunk("1970-08-22/0_1", 20131200000000L, 15388), chunk("1970-08-23/0_1", 20217600000000L, 15455),
                chunk("1970-08-24/0_1", 20304000000000L, 15523), chunk("1970-08-25/0_1", 20390400000000L, 15590),
                chunk("1970-08-26/0_1", 20476800000000L, 15657), chunk("1970-08-27/0_1", 20563200000000L, 15725),
                chunk("1970-08-28/0_1", 20649600000000L, 15792), chunk("1970-08-29/0_1", 20736000000000L, 15859),
                chunk("1970-08-30/0_1", 20822400000000L, 15926), chunk("1970-08-31/0_1", 20908800000000L, 15993),
                chunk("1970-09-01/0_1", 20995200000000L, 16060), chunk("1970-09-02/0_1", 21081600000000L, 16127),
                chunk("1970-09-03/0_1", 21168000000000L, 16194), chunk("1970-09-04/0_1", 21254400000000L, 16261),
                chunk("1970-09-05/0_1", 21340800000000L, 16328), chunk("1970-09-06/0_1", 21427200000000L, 16395),
                chunk("1970-09-07/0_1", 21513600000000L, 16462), chunk("1970-09-08/0_1", 21600000000000L, 16529),
                chunk("1970-09-09/0_1", 21686400000000L, 16596), chunk("1970-09-10/0_1", 21772800000000L, 16663),
                chunk("1970-09-11/0_1", 21859200000000L, 16730), chunk("1970-09-12/1_1", 21945600000000L, 16797),
                chunk("1970-09-13/1_1", 22032000000000L, 16864), chunk("1970-09-14/1_1", 22118400000000L, 16931),
                chunk("1970-09-15/1_1", 22204800000000L, 16999), chunk("1970-09-16/1_1", 22291200000000L, 17066),
                chunk("1970-09-17/1_1", 22377600000000L, 17133), chunk("1970-09-18/1_1", 22464000000000L, 17200),
                chunk("1970-09-19/1_1", 22550400000000L, 17267), chunk("1970-09-20/1_1", 22636800000000L, 17334),
                chunk("1970-09-21/1_1", 22723200000000L, 17401), chunk("1970-09-22/1_1", 22809600000000L, 17468),
                chunk("1970-09-23/1_1", 22896000000000L, 17535), chunk("1970-09-24/1_1", 22982400000000L, 17602),
                chunk("1970-09-25/1_1", 23068800000000L, 17669), chunk("1970-09-26/1_1", 23155200000000L, 17736),
                chunk("1970-09-27/1_1", 23241600000000L, 17803), chunk("1970-09-28/1_1", 23328000000000L, 17870),
                chunk("1970-09-29/1_1", 23414400000000L, 17937), chunk("1970-09-30/1_1", 23500800000000L, 18004),
                chunk("1970-10-01/1_1", 23587200000000L, 18071), chunk("1970-10-02/1_1", 23673600000000L, 18138),
                chunk("1970-10-03/1_1", 23760000000000L, 18207), chunk("1970-10-04/1_1", 23846400000000L, 18274),
                chunk("1970-10-05/1_1", 23932800000000L, 18341), chunk("1970-10-06/1_1", 24019200000000L, 18408),
                chunk("1970-10-07/1_1", 24105600000000L, 18475), chunk("1970-10-08/1_1", 24192000000000L, 18542),
                chunk("1970-10-09/1_1", 24278400000000L, 18609), chunk("1970-10-10/1_1", 24364800000000L, 18676),
                chunk("1970-10-11/1_1", 24451200000000L, 18743), chunk("1970-10-12/1_1", 24537600000000L, 18810),
                chunk("1970-10-13/1_1", 24624000000000L, 18878), chunk("1970-10-14/1_1", 24710400000000L, 18945),
                chunk("1970-10-15/1_1", 24796800000000L, 19012), chunk("1970-10-16/1_1", 24883200000000L, 19079),
                chunk("1970-10-17/1_1", 24969600000000L, 19146), chunk("1970-10-18/1_1", 25056000000000L, 19213),
                chunk("1970-10-19/1_1", 25142400000000L, 19280), chunk("1970-10-20/1_1", 25228800000000L, 19347),
                chunk("1970-10-21/1_1", 25315200000000L, 19414), chunk("1970-10-22/1_1", 25401600000000L, 19481),
                chunk("1970-10-23/1_1", 25488000000000L, 19548), chunk("1970-10-24/1_1", 25574400000000L, 19615),
                chunk("1970-10-25/1_1", 25660800000000L, 19682), chunk("1970-10-26/1_1", 25747200000000L, 19749),
                chunk("1970-10-27/1_1", 25833600000000L, 19816), chunk("1970-10-28/1_1", 25920000000000L, 19883),
                chunk("1970-10-29/1_1", 26006400000000L, 19950), chunk("1970-10-30/1_1", 26092800000000L, 20017),
                chunk("1970-10-31/1_1", 26179200000000L, 20084), chunk("1970-11-01/1_1", 26265600000000L, 20151),
                chunk("1970-11-02/1_1", 26352000000000L, 20218), chunk("1970-11-03/1_1", 26438400000000L, 20285),
                chunk("1970-11-04/1_1", 26524800000000L, 20352), chunk("1970-11-05/1_1", 26611200000000L, 20420),
                chunk("1970-11-06/1_1", 26697600000000L, 20487), chunk("1970-11-07/1_1", 26784000000000L, 20554),
                chunk("1970-11-08/1_1", 26870400000000L, 20621), chunk("1970-11-09/1_1", 26956800000000L, 20688),
                chunk("1970-11-10/1_1", 27043200000000L, 20755), chunk("1970-11-11/1_1", 27129600000000L, 20822),
                chunk("1970-11-12/1_1", 27216000000000L, 20889), chunk("1970-11-13/1_1", 27302400000000L, 20956),
                chunk("1970-11-14/1_1", 27388800000000L, 21023), chunk("1970-11-15/1_1", 27475200000000L, 21090),
                chunk("1970-11-16/1_1", 27561600000000L, 21157), chunk("1970-11-17/1_1", 27648000000000L, 21224),
                chunk("1970-11-18/1_1", 27734400000000L, 21291), chunk("1970-11-19/1_1", 27820800000000L, 21358),
                chunk("1970-11-20/1_1", 27907200000000L, 21426), chunk("1970-11-21/1_1", 27993600000000L, 21493),
                chunk("1970-11-22/1_1", 28080000000000L, 21560), chunk("1970-11-23/1_1", 28166400000000L, 21629),
                chunk("1970-11-24/1_1", 28252800000000L, 21696), chunk("1970-11-25/1_1", 28339200000000L, 21763),
                chunk("1970-11-26/1_1", 28425600000000L, 21830), chunk("1970-11-27/1_1", 28512000000000L, 21897),
                chunk("1970-11-28/1_1", 28598400000000L, 21964), chunk("1970-11-29/1_1", 28684800000000L, 22031),
                chunk("1970-11-30/1_1", 28771200000000L, 22100), chunk("1970-12-01/1_1", 28857600000000L, 22167),
                chunk("1970-12-02/1_1", 28944000000000L, 22234), chunk("1970-12-03/1_1", 29030400000000L, 22301),
                chunk("1970-12-04/1_1", 29116800000000L, 22368), chunk("1970-12-05/1_1", 29203200000000L, 22435),
                chunk("1970-12-06/1_1", 29289600000000L, 22502), chunk("1970-12-07/1_1", 29376000000000L, 22569),
                chunk("1970-12-08/1_1", 29462400000000L, 22636), chunk("1970-12-09/1_1", 29548800000000L, 22703),
                chunk("1970-12-10/1_1", 29635200000000L, 22770), chunk("1970-12-11/1_1", 29721600000000L, 22837),
                chunk("1970-12-12/1_1", 29808000000000L, 22904), chunk("1970-12-13/1_1", 29894400000000L, 22971),
                chunk("1970-12-14/1_1", 29980800000000L, 23038), chunk("1970-12-15/1_1", 30067200000000L, 23105),
                chunk("1970-12-16/1_1", 30153600000000L, 23172), chunk("1970-12-17/1_1", 30240000000000L, 23240),
                chunk("1970-12-18/1_1", 30326400000000L, 23307), chunk("1970-12-19/1_1", 30412800000000L, 23374),
                chunk("1970-12-20/1_1", 30499200000000L, 23441), chunk("1970-12-21/1_1", 30585600000000L, 23508),
                chunk("1970-12-22/1_1", 30672000000000L, 23575), chunk("1970-12-23/1_1", 30758400000000L, 23643),
                chunk("1970-12-24/1_1", 30844800000000L, 23711), chunk("1970-12-25/1_1", 30931200000000L, 23778),
                chunk("1970-12-26/1_1", 31017600000000L, 23845), chunk("1970-12-27/1_1", 31104000000000L, 23913),
                chunk("1970-12-28/1_1", 31190400000000L, 23980), chunk("1970-12-29/1_1", 31276800000000L, 24047),
                chunk("1970-12-30/1_1", 31363200000000L, 24115), chunk("1970-12-31/1_1", 31449600000000L, 24182),
                chunk("1971-01-01/1_1", 31536000000000L, 24249), chunk("1971-01-02/1_1", 31622400000000L, 24316),
                chunk("1971-01-03/1_1", 31708800000000L, 24383), chunk("1971-01-04/1_1", 31795200000000L, 24450),
                chunk("1971-01-05/1_1", 31881600000000L, 24517), chunk("1971-01-06/1_1", 31968000000000L, 24584),
                chunk("1971-01-07/1_1", 32054400000000L, 24651), chunk("1971-01-08/1_1", 32140800000000L, 24718),
                chunk("1971-01-09/1_1", 32227200000000L, 24786), chunk("1971-01-10/1_1", 32313600000000L, 24853),
                chunk("1971-01-11/1_1", 32400000000000L, 24920), chunk("1971-01-12/1_1", 32486400000000L, 24987),
                chunk("1971-01-13/1_1", 32572800000000L, 25054), chunk("1971-01-14/1_1", 32659200000000L, 25122),
                chunk("1971-01-15/1_1", 32745600000000L, 25189), chunk("1971-01-16/1_1", 32832000000000L, 25256),
                chunk("1971-01-17/1_1", 32918400000000L, 25323), chunk("1971-01-18/1_1", 33004800000000L, 25390),
                chunk("1971-01-19/1_1", 33091200000000L, 25457), chunk("1971-01-20/1_1", 33177600000000L, 25524),
                chunk("1971-01-21/1_1", 33264000000000L, 25591), chunk("1971-01-22/1_1", 33350400000000L, 25658),
                chunk("1971-01-23/1_1", 33436800000000L, 25725), chunk("1971-01-24/1_1", 33523200000000L, 25792),
                chunk("1971-01-25/1_1", 33609600000000L, 25859), chunk("1971-01-26/1_1", 33696000000000L, 25927),
                chunk("1971-01-27/1_1", 33782400000000L, 25994), chunk("1971-01-28/1_1", 33868800000000L, 26062),
                chunk("1971-01-29/1_1", 33955200000000L, 26129), chunk("1971-01-30/1_1", 34041600000000L, 26196),
                chunk("1971-01-31/1_1", 34128000000000L, 26263), chunk("1971-02-01/1_1", 34214400000000L, 26330),
                chunk("1971-02-02/1_1", 34300800000000L, 26397), chunk("1971-02-03/1_1", 34387200000000L, 26464),
                chunk("1971-02-04/1_1", 34473600000000L, 26531), chunk("1971-02-05/1_1", 34560000000000L, 26598),
                chunk("1971-02-06/1_1", 34646400000000L, 26665), chunk("1971-02-07/1_1", 34732800000000L, 26733),
                chunk("1971-02-08/1_1", 34819200000000L, 26800), chunk("1971-02-09/1_1", 34905600000000L, 26867),
                chunk("1971-02-10/1_1", 34992000000000L, 26934), chunk("1971-02-11/1_1", 35078400000000L, 27001),
                chunk("1971-02-12/1_1", 35164800000000L, 27069), chunk("1971-02-13/1_1", 35251200000000L, 27136),
                chunk("1971-02-14/1_1", 35337600000000L, 27203), chunk("1971-02-15/1_1", 35424000000000L, 27270),
                chunk("1971-02-16/1_1", 35510400000000L, 27337), chunk("1971-02-17/1_1", 35596800000000L, 27405),
                chunk("1971-02-18/1_1", 35683200000000L, 27472), chunk("1971-02-19/1_1", 35769600000000L, 27539),
                chunk("1971-02-20/1_1", 35856000000000L, 27607), chunk("1971-02-21/1_1", 35942400000000L, 27674),
                chunk("1971-02-22/1_1", 36028800000000L, 27741), chunk("1971-02-23/1_1", 36115200000000L, 27808),
                chunk("1971-02-24/1_1", 36201600000000L, 27875), chunk("1971-02-25/1_1", 36288000000000L, 27942),
                chunk("1971-02-26/1_1", 36374400000000L, 28009), chunk("1971-02-27/1_1", 36460800000000L, 28076),
                chunk("1971-02-28/1_1", 36547200000000L, 28143), chunk("1971-03-01/1_1", 36633600000000L, 28210),
                chunk("1971-03-02/1_1", 36720000000000L, 28278), chunk("1971-03-03/1_1", 36806400000000L, 28347),
                chunk("1971-03-04/1_1", 36892800000000L, 28414), chunk("1971-03-05/1_1", 36979200000000L, 28482),
                chunk("1971-03-06/1_1", 37065600000000L, 28549), chunk("1971-03-07/1_1", 37152000000000L, 28616),
                chunk("1971-03-08/1_1", 37238400000000L, 28683), chunk("1971-03-09/1_1", 37324800000000L, 28750),
                chunk("1971-03-10/1_1", 37411200000000L, 28817), chunk("1971-03-11/1_1", 37497600000000L, 28884),
                chunk("1971-03-12/1_1", 37584000000000L, 28951), chunk("1971-03-13/1_1", 37670400000000L, 29018),
                chunk("1971-03-14/1_1", 37756800000000L, 29085), chunk("1971-03-15/1_1", 37843200000000L, 29152),
                chunk("1971-03-16/1_1", 37929600000000L, 29219), chunk("1971-03-17/1_1", 38016000000000L, 29286),
                chunk("1971-03-18/1_1", 38102400000000L, 29353), chunk("1971-03-19/1_1", 38188800000000L, 29421),
                chunk("1971-03-20/1_1", 38275200000000L, 29488), chunk("1971-03-21/1_1", 38361600000000L, 29555),
                chunk("1971-03-22/1_1", 38448000000000L, 29622), chunk("1971-03-23/1_1", 38534400000000L, 29690),
                chunk("1971-03-24/1_1", 38620800000000L, 29758), chunk("1971-03-25/1_1", 38707200000000L, 29825),
                chunk("1971-03-26/1_1", 38793600000000L, 29892), chunk("1971-03-27/1_1", 38880000000000L, 29959),
                chunk("1971-03-28/1_1", 38966400000000L, 30026), chunk("1971-03-29/1_1", 39052800000000L, 30093),
                chunk("1971-03-30/1_1", 39139200000000L, 30160), chunk("1971-03-31/1_1", 39225600000000L, 30229),
                chunk("1971-04-01/1_1", 39312000000000L, 30296), chunk("1971-04-02/1_1", 39398400000000L, 30363),
                chunk("1971-04-03/1_1", 39484800000000L, 30430), chunk("1971-04-04/1_1", 39571200000000L, 30497),
                chunk("1971-04-05/1_1", 39657600000000L, 30564), chunk("1971-04-06/1_1", 39744000000000L, 30631),
                chunk("1971-04-07/1_1", 39830400000000L, 30698), chunk("1971-04-08/1_1", 39916800000000L, 30765),
                chunk("1971-04-09/1_1", 40003200000000L, 30832), chunk("1971-04-10/1_1", 40089600000000L, 30899),
                chunk("1971-04-11/1_1", 40176000000000L, 30966), chunk("1971-04-12/1_1", 40262400000000L, 31033),
                chunk("1971-04-13/1_1", 40348800000000L, 31100), chunk("1971-04-14/1_1", 40435200000000L, 31167),
                chunk("1971-04-15/1_1", 40521600000000L, 31234), chunk("1971-04-16/1_1", 40608000000000L, 31301),
                chunk("1971-04-17/1_1", 40694400000000L, 31368), chunk("1971-04-18/1_1", 40780800000000L, 31435),
                chunk("1971-04-19/1_1", 40867200000000L, 31502), chunk("1971-04-20/1_1", 40953600000000L, 31569),
                chunk("1971-04-21/1_1", 41040000000000L, 31636), chunk("1971-04-22/1_1", 41126400000000L, 31703),
                chunk("1971-04-23/1_1", 41212800000000L, 31770), chunk("1971-04-24/1_1", 41299200000000L, 31838),
                chunk("1971-04-25/1_1", 41385600000000L, 31905), chunk("1971-04-26/1_1", 41472000000000L, 31972),
                chunk("1971-04-27/1_1", 41558400000000L, 32039), chunk("1971-04-28/1_1", 41644800000000L, 32106),
                chunk("1971-04-29/1_1", 41731200000000L, 32173), chunk("1971-04-30/1_1", 41817600000000L, 32240),
                chunk("1971-05-01/1_1", 41904000000000L, 32307), chunk("1971-05-02/1_1", 41990400000000L, 32374),
                chunk("1971-05-03/1_1", 42076800000000L, 32441), chunk("1971-05-04/1_1", 42163200000000L, 32508),
                chunk("1971-05-05/1_1", 42249600000000L, 32575), chunk("1971-05-06/1_1", 42336000000000L, 32643),
                chunk("1971-05-07/1_1", 42422400000000L, 32710), chunk("1971-05-08/1_1", 42508800000000L, 32777),
                chunk("1971-05-09/1_1", 42595200000000L, 32844), chunk("1971-05-10/1_1", 42681600000000L, 32911),
                chunk("1971-05-11/1_1", 42768000000000L, 32978), chunk("1971-05-12/1_1", 42854400000000L, 33045),
                chunk("1971-05-13/1_1", 42940800000000L, 33112), chunk("1971-05-14/1_1", 43027200000000L, 33179),
                chunk("1971-05-15/1_1", 43113600000000L, 33246), chunk("1971-05-16/1_1", 43200000000000L, 33313),
                chunk("1971-05-17/1_1", 43286400000000L, 33380), chunk("1971-05-18/1_1", 43372800000000L, 33447),
                chunk("1971-05-19/2_1", 43459200000000L, 33514), chunk("1971-05-20/2_1", 43545600000000L, 33581),
                chunk("1971-05-21/2_1", 43632000000000L, 33648), chunk("1971-05-22/2_1", 43718400000000L, 33715),
                chunk("1971-05-23/2_1", 43804800000000L, 33782), chunk("1971-05-24/2_1", 43891200000000L, 33849),
                chunk("1971-05-25/2_1", 43977600000000L, 33916), chunk("1971-05-26/2_1", 44064000000000L, 33983),
                chunk("1971-05-27/2_1", 44150400000000L, 34050), chunk("1971-05-28/2_1", 44236800000000L, 34117),
                chunk("1971-05-29/2_1", 44323200000000L, 34184), chunk("1971-05-30/2_1", 44409600000000L, 34251),
                chunk("1971-05-31/2_1", 44496000000000L, 34318), chunk("1971-06-01/2_1", 44582400000000L, 34385),
                chunk("1971-06-02/2_1", 44668800000000L, 34452), chunk("1971-06-03/2_1", 44755200000000L, 34519),
                chunk("1971-06-04/2_1", 44841600000000L, 34586), chunk("1971-06-05/2_1", 44928000000000L, 34653),
                chunk("1971-06-06/2_1", 45014400000000L, 34720), chunk("1971-06-07/2_1", 45100800000000L, 34787),
                chunk("1971-06-08/2_1", 45187200000000L, 34854), chunk("1971-06-09/2_1", 45273600000000L, 34921),
                chunk("1971-06-10/2_1", 45360000000000L, 34989), chunk("1971-06-11/2_1", 45446400000000L, 35056),
                chunk("1971-06-12/2_1", 45532800000000L, 35123), chunk("1971-06-13/2_1", 45619200000000L, 35190),
                chunk("1971-06-14/2_1", 45705600000000L, 35257), chunk("1971-06-15/2_1", 45792000000000L, 35324),
                chunk("1971-06-16/2_1", 45878400000000L, 35391), chunk("1971-06-17/2_1", 45964800000000L, 35458),
                chunk("1971-06-18/2_1", 46051200000000L, 35525), chunk("1971-06-19/2_1", 46137600000000L, 35592),
                chunk("1971-06-20/2_1", 46224000000000L, 35659), chunk("1971-06-21/2_1", 46310400000000L, 35726),
                chunk("1971-06-22/2_1", 46396800000000L, 35793), chunk("1971-06-23/2_1", 46483200000000L, 35860),
                chunk("1971-06-24/2_1", 46569600000000L, 35928), chunk("1971-06-25/2_1", 46656000000000L, 35995),
                chunk("1971-06-26/2_1", 46742400000000L, 36062), chunk("1971-06-27/2_1", 46828800000000L, 36129),
                chunk("1971-06-28/2_1", 46915200000000L, 36196), chunk("1971-06-29/2_1", 47001600000000L, 36263),
                chunk("1971-06-30/2_1", 47088000000000L, 36330), chunk("1971-07-01/2_1", 47174400000000L, 36397),
                chunk("1971-07-02/2_1", 47260800000000L, 36464), chunk("1971-07-03/2_1", 47347200000000L, 36531),
                chunk("1971-07-04/2_1", 47433600000000L, 36599), chunk("1971-07-05/2_1", 47520000000000L, 36666),
                chunk("1971-07-06/2_1", 47606400000000L, 36733), chunk("1971-07-07/2_1", 47692800000000L, 36801),
                chunk("1971-07-08/2_1", 47779200000000L, 36868), chunk("1971-07-09/2_1", 47865600000000L, 36935),
                chunk("1971-07-10/2_1", 47952000000000L, 37002), chunk("1971-07-11/2_1", 48038400000000L, 37069),
                chunk("1971-07-12/2_1", 48124800000000L, 37137), chunk("1971-07-13/2_1", 48211200000000L, 37205),
                chunk("1971-07-14/2_1", 48297600000000L, 37272), chunk("1971-07-15/2_1", 48384000000000L, 37339),
                chunk("1971-07-16/2_1", 48470400000000L, 37406), chunk("1971-07-17/2_1", 48556800000000L, 37473),
                chunk("1971-07-18/2_1", 48643200000000L, 37540), chunk("1971-07-19/2_1", 48729600000000L, 37607),
                chunk("1971-07-20/2_1", 48816000000000L, 37674), chunk("1971-07-21/2_1", 48902400000000L, 37741),
                chunk("1971-07-22/2_1", 48988800000000L, 37808), chunk("1971-07-23/2_1", 49075200000000L, 37875),
                chunk("1971-07-24/2_1", 49161600000000L, 37942), chunk("1971-07-25/2_1", 49248000000000L, 38009),
                chunk("1971-07-26/2_1", 49334400000000L, 38076), chunk("1971-07-27/2_1", 49420800000000L, 38143),
                chunk("1971-07-28/2_1", 49507200000000L, 38210), chunk("1971-07-29/2_1", 49593600000000L, 38277),
                chunk("1971-07-30/2_1", 49680000000000L, 38344), chunk("1971-07-31/2_1", 49766400000000L, 38411),
                chunk("1971-08-01/2_1", 49852800000000L, 38478), chunk("1971-08-02/2_1", 49939200000000L, 38545),
                chunk("1971-08-03/2_1", 50025600000000L, 38613), chunk("1971-08-04/2_1", 50112000000000L, 38680),
                chunk("1971-08-05/2_1", 50198400000000L, 38747), chunk("1971-08-06/2_1", 50284800000000L, 38814),
                chunk("1971-08-07/2_1", 50371200000000L, 38881), chunk("1971-08-08/2_1", 50457600000000L, 38948),
                chunk("1971-08-09/2_1", 50544000000000L, 39016), chunk("1971-08-10/2_1", 50630400000000L, 39083),
                chunk("1971-08-11/2_1", 50716800000000L, 39150), chunk("1971-08-12/2_1", 50803200000000L, 39217),
                chunk("1971-08-13/2_1", 50889600000000L, 39284), chunk("1971-08-14/2_1", 50976000000000L, 39351),
                chunk("1971-08-15/2_1", 51062400000000L, 39418), chunk("1971-08-16/2_1", 51148800000000L, 39485),
                chunk("1971-08-17/2_1", 51235200000000L, 39552), chunk("1971-08-18/2_1", 51321600000000L, 39619),
                chunk("1971-08-19/2_1", 51408000000000L, 39687), chunk("1971-08-20/2_1", 51494400000000L, 39754),
                chunk("1971-08-21/2_1", 51580800000000L, 39821), chunk("1971-08-22/2_1", 51667200000000L, 39888),
                chunk("1971-08-23/2_1", 51753600000000L, 39956), chunk("1971-08-24/2_1", 51840000000000L, 40023),
                chunk("1971-08-25/2_1", 51926400000000L, 40090), chunk("1971-08-26/2_1", 52012800000000L, 40157),
                chunk("1971-08-27/2_1", 52099200000000L, 40224), chunk("1971-08-28/2_1", 52185600000000L, 40291),
                chunk("1971-08-29/2_1", 52272000000000L, 40358), chunk("1971-08-30/2_1", 52358400000000L, 40425),
                chunk("1971-08-31/2_1", 52444800000000L, 40492), chunk("1971-09-01/2_1", 52531200000000L, 40559),
                chunk("1971-09-02/2_1", 52617600000000L, 40626), chunk("1971-09-03/2_1", 52704000000000L, 40693),
                chunk("1971-09-04/2_1", 52790400000000L, 40760), chunk("1971-09-05/2_1", 52876800000000L, 40827),
                chunk("1971-09-06/2_1", 52963200000000L, 40894), chunk("1971-09-07/2_1", 53049600000000L, 40962),
                chunk("1971-09-08/2_1", 53136000000000L, 41029), chunk("1971-09-09/2_1", 53222400000000L, 41096),
                chunk("1971-09-10/2_1", 53308800000000L, 41163), chunk("1971-09-11/2_1", 53395200000000L, 41230),
                chunk("1971-09-12/2_1", 53481600000000L, 41297), chunk("1971-09-13/2_1", 53568000000000L, 41364),
                chunk("1971-09-14/2_1", 53654400000000L, 41431), chunk("1971-09-15/2_1", 53740800000000L, 41498),
                chunk("1971-09-16/2_1", 53827200000000L, 41565), chunk("1971-09-17/2_1", 53913600000000L, 41632),
                chunk("1971-09-18/2_1", 54000000000000L, 41699), chunk("1971-09-19/2_1", 54086400000000L, 41767),
                chunk("1971-09-20/2_1", 54172800000000L, 41834), chunk("1971-09-21/2_1", 54259200000000L, 41901),
                chunk("1971-09-22/2_1", 54345600000000L, 41968), chunk("1971-09-23/2_1", 54432000000000L, 42035),
                chunk("1971-09-24/2_1", 54518400000000L, 42102), chunk("1971-09-25/2_1", 54604800000000L, 42169),
                chunk("1971-09-26/2_1", 54691200000000L, 42236), chunk("1971-09-27/2_1", 54777600000000L, 42303),
                chunk("1971-09-28/2_1", 54864000000000L, 42370), chunk("1971-09-29/2_1", 54950400000000L, 42437),
                chunk("1971-09-30/2_1", 55036800000000L, 42504), chunk("1971-10-01/2_1", 55123200000000L, 42571),
                chunk("1971-10-02/2_1", 55209600000000L, 42638), chunk("1971-10-03/2_1", 55296000000000L, 42705),
                chunk("1971-10-04/2_1", 55382400000000L, 42772), chunk("1971-10-05/2_1", 55468800000000L, 42839),
                chunk("1971-10-06/2_1", 55555200000000L, 42906), chunk("1971-10-07/2_1", 55641600000000L, 42973),
                chunk("1971-10-08/2_1", 55728000000000L, 43040), chunk("1971-10-09/2_1", 55814400000000L, 43107),
                chunk("1971-10-10/2_1", 55900800000000L, 43174), chunk("1971-10-11/2_1", 55987200000000L, 43241),
                chunk("1971-10-12/2_1", 56073600000000L, 43308), chunk("1971-10-13/2_1", 56160000000000L, 43375),
                chunk("1971-10-14/2_1", 56246400000000L, 43442), chunk("1971-10-15/2_1", 56332800000000L, 43509),
                chunk("1971-10-16/2_1", 56419200000000L, 43576), chunk("1971-10-17/2_1", 56505600000000L, 43643),
                chunk("1971-10-18/2_1", 56592000000000L, 43710), chunk("1971-10-19/2_1", 56678400000000L, 43777),
                chunk("1971-10-20/2_1", 56764800000000L, 43844), chunk("1971-10-21/2_1", 56851200000000L, 43911),
                chunk("1971-10-22/2_1", 56937600000000L, 43978), chunk("1971-10-23/2_1", 57024000000000L, 44046),
                chunk("1971-10-24/2_1", 57110400000000L, 44113), chunk("1971-10-25/2_1", 57196800000000L, 44180),
                chunk("1971-10-26/2_1", 57283200000000L, 44247), chunk("1971-10-27/2_1", 57369600000000L, 44314),
                chunk("1971-10-28/2_1", 57456000000000L, 44381), chunk("1971-10-29/2_1", 57542400000000L, 44448),
                chunk("1971-10-30/2_1", 57628800000000L, 44516), chunk("1971-10-31/2_1", 57715200000000L, 44583),
                chunk("1971-11-01/2_1", 57801600000000L, 44650), chunk("1971-11-02/2_1", 57888000000000L, 44717),
                chunk("1971-11-03/2_1", 57974400000000L, 44784), chunk("1971-11-04/2_1", 58060800000000L, 44851),
                chunk("1971-11-05/2_1", 58147200000000L, 44918), chunk("1971-11-06/2_1", 58233600000000L, 44985),
                chunk("1971-11-07/2_1", 58320000000000L, 45052), chunk("1971-11-08/2_1", 58406400000000L, 45119),
                chunk("1971-11-09/2_1", 58492800000000L, 45186), chunk("1971-11-10/2_1", 58579200000000L, 45253),
                chunk("1971-11-11/2_1", 58665600000000L, 45320), chunk("1971-11-12/2_1", 58752000000000L, 45387),
                chunk("1971-11-13/2_1", 58838400000000L, 45454), chunk("1971-11-14/2_1", 58924800000000L, 45521),
                chunk("1971-11-15/2_1", 59011200000000L, 45588), chunk("1971-11-16/2_1", 59097600000000L, 45655),
                chunk("1971-11-17/2_1", 59184000000000L, 45722), chunk("1971-11-18/2_1", 59270400000000L, 45789),
                chunk("1971-11-19/2_1", 59356800000000L, 45856), chunk("1971-11-20/2_1", 59443200000000L, 45923),
                chunk("1971-11-21/2_1", 59529600000000L, 45990), chunk("1971-11-22/2_1", 59616000000000L, 46058),
                chunk("1971-11-23/2_1", 59702400000000L, 46125), chunk("1971-11-24/2_1", 59788800000000L, 46192),
                chunk("1971-11-25/2_1", 59875200000000L, 46259), chunk("1971-11-26/2_1", 59961600000000L, 46326),
                chunk("1971-11-27/2_1", 60048000000000L, 46393), chunk("1971-11-28/2_1", 60134400000000L, 46460),
                chunk("1971-11-29/2_1", 60220800000000L, 46527), chunk("1971-11-30/2_1", 60307200000000L, 46594),
                chunk("1971-12-01/2_1", 60393600000000L, 46661), chunk("1971-12-02/2_1", 60480000000000L, 46728),
                chunk("1971-12-03/2_1", 60566400000000L, 46795), chunk("1971-12-04/2_1", 60652800000000L, 46862),
                chunk("1971-12-05/2_1", 60739200000000L, 46929), chunk("1971-12-06/2_1", 60825600000000L, 46996),
                chunk("1971-12-07/2_1", 60912000000000L, 47063), chunk("1971-12-08/2_1", 60998400000000L, 47130),
                chunk("1971-12-09/2_1", 61084800000000L, 47197), chunk("1971-12-10/2_1", 61171200000000L, 47264),
                chunk("1971-12-11/2_1", 61257600000000L, 47331), chunk("1971-12-12/2_1", 61344000000000L, 47398),
                chunk("1971-12-13/2_1", 61430400000000L, 47465), chunk("1971-12-14/2_1", 61516800000000L, 47532),
                chunk("1971-12-15/2_1", 61603200000000L, 47599), chunk("1971-12-16/2_1", 61689600000000L, 47666),
                chunk("1971-12-17/2_1", 61776000000000L, 47733), chunk("1971-12-18/2_1", 61862400000000L, 47800),
                chunk("1971-12-19/2_1", 61948800000000L, 47867), chunk("1971-12-20/2_1", 62035200000000L, 47934),
                chunk("1971-12-21/2_1", 62121600000000L, 48001), chunk("1971-12-22/2_1", 62208000000000L, 48068),
                chunk("1971-12-23/2_1", 62294400000000L, 48135), chunk("1971-12-24/2_1", 62380800000000L, 48202),
                chunk("1971-12-25/2_1", 62467200000000L, 48269), chunk("1971-12-26/2_1", 62553600000000L, 48336),
                chunk("1971-12-27/2_1", 62640000000000L, 48403), chunk("1971-12-28/2_1", 62726400000000L, 48470),
                chunk("1971-12-29/2_1", 62812800000000L, 48537), chunk("1971-12-30/2_1", 62899200000000L, 48604),
                chunk("1971-12-31/2_1", 62985600000000L, 48671), chunk("1972-01-01/2_1", 63072000000000L, 48738),
                chunk("1972-01-02/2_1", 63158400000000L, 48806), chunk("1972-01-03/2_1", 63244800000000L, 48873),
                chunk("1972-01-04/2_1", 63331200000000L, 48940), chunk("1972-01-05/2_1", 63417600000000L, 49007),
                chunk("1972-01-06/2_1", 63504000000000L, 49074), chunk("1972-01-07/2_1", 63590400000000L, 49142),
                chunk("1972-01-08/2_1", 63676800000000L, 49209), chunk("1972-01-09/2_1", 63763200000000L, 49276),
                chunk("1972-01-10/2_1", 63849600000000L, 49344), chunk("1972-01-11/2_1", 63936000000000L, 49411),
                chunk("1972-01-12/2_1", 64022400000000L, 49478), chunk("1972-01-13/2_1", 64108800000000L, 49545),
                chunk("1972-01-14/2_1", 64195200000000L, 49612), chunk("1972-01-15/2_1", 64281600000000L, 49679),
                chunk("1972-01-16/2_1", 64368000000000L, 49746), chunk("1972-01-17/2_1", 64454400000000L, 49813),
                chunk("1972-01-18/2_1", 64540800000000L, 49881), chunk("1972-01-19/2_1", 64627200000000L, 49948),
                chunk("1972-01-20/2_1", 64713600000000L, 50015), chunk("1972-01-21/2_1", 64800000000000L, 50082),
                chunk("1972-01-22/2_1", 64886400000000L, 50149), chunk("1972-01-23/3_1", 64972800000000L, 50216),
                chunk("1972-01-24/3_1", 65059200000000L, 50283), chunk("1972-01-25/3_1", 65145600000000L, 50350),
                chunk("1972-01-26/3_1", 65232000000000L, 50417), chunk("1972-01-27/3_1", 65318400000000L, 50484),
                chunk("1972-01-28/3_1", 65404800000000L, 50551), chunk("1972-01-29/3_1", 65491200000000L, 50618),
                chunk("1972-01-30/3_1", 65577600000000L, 50685), chunk("1972-01-31/3_1", 65664000000000L, 50752),
                chunk("1972-02-01/3_1", 65750400000000L, 50819), chunk("1972-02-02/3_1", 65836800000000L, 50886),
                chunk("1972-02-03/3_1", 65923200000000L, 50953), chunk("1972-02-04/3_1", 66009600000000L, 51020),
                chunk("1972-02-05/3_1", 66096000000000L, 51087), chunk("1972-02-06/3_1", 66182400000000L, 51154),
                chunk("1972-02-07/3_1", 66268800000000L, 51221), chunk("1972-02-08/3_1", 66355200000000L, 51288),
                chunk("1972-02-09/3_1", 66441600000000L, 51355), chunk("1972-02-10/3_1", 66528000000000L, 51422),
                chunk("1972-02-11/3_1", 66614400000000L, 51489), chunk("1972-02-12/3_1", 66700800000000L, 51556),
                chunk("1972-02-13/3_1", 66787200000000L, 51623), chunk("1972-02-14/3_1", 66873600000000L, 51691),
                chunk("1972-02-15/3_1", 66960000000000L, 51758), chunk("1972-02-16/3_1", 67046400000000L, 51825),
                chunk("1972-02-17/3_1", 67132800000000L, 51892), chunk("1972-02-18/3_1", 67219200000000L, 51959),
                chunk("1972-02-19/3_1", 67305600000000L, 52026), chunk("1972-02-20/3_1", 67392000000000L, 52093),
                chunk("1972-02-21/3_1", 67478400000000L, 52160), chunk("1972-02-22/3_1", 67564800000000L, 52227),
                chunk("1972-02-23/3_1", 67651200000000L, 52294), chunk("1972-02-24/3_1", 67737600000000L, 52361),
                chunk("1972-02-25/3_1", 67824000000000L, 52429), chunk("1972-02-26/3_1", 67910400000000L, 52497),
                chunk("1972-02-27/3_1", 67996800000000L, 52564), chunk("1972-02-28/3_1", 68083200000000L, 52631),
                chunk("1972-02-29/3_1", 68169600000000L, 52698), chunk("1972-03-01/3_1", 68256000000000L, 52765),
                chunk("1972-03-02/3_1", 68342400000000L, 52832), chunk("1972-03-03/3_1", 68428800000000L, 52899),
                chunk("1972-03-04/3_1", 68515200000000L, 52966), chunk("1972-03-05/3_1", 68601600000000L, 53033),
                chunk("1972-03-06/3_1", 68688000000000L, 53100), chunk("1972-03-07/3_1", 68774400000000L, 53167),
                chunk("1972-03-08/3_1", 68860800000000L, 53234), chunk("1972-03-09/3_1", 68947200000000L, 53301),
                chunk("1972-03-10/3_1", 69033600000000L, 53368), chunk("1972-03-11/3_1", 69120000000000L, 53435),
                chunk("1972-03-12/3_1", 69206400000000L, 53502), chunk("1972-03-13/3_1", 69292800000000L, 53569),
                chunk("1972-03-14/3_1", 69379200000000L, 53636), chunk("1972-03-15/3_1", 69465600000000L, 53703),
                chunk("1972-03-16/3_1", 69552000000000L, 53770), chunk("1972-03-17/3_1", 69638400000000L, 53837),
                chunk("1972-03-18/3_1", 69724800000000L, 53904), chunk("1972-03-19/3_1", 69811200000000L, 53972),
                chunk("1972-03-20/3_1", 69897600000000L, 54039), chunk("1972-03-21/3_1", 69984000000000L, 54106),
                chunk("1972-03-22/3_1", 70070400000000L, 54173), chunk("1972-03-23/3_1", 70156800000000L, 54240),
                chunk("1972-03-24/3_1", 70243200000000L, 54307), chunk("1972-03-25/3_1", 70329600000000L, 54374),
                chunk("1972-03-26/3_1", 70416000000000L, 54441), chunk("1972-03-27/3_1", 70502400000000L, 54508),
                chunk("1972-03-28/3_1", 70588800000000L, 54575), chunk("1972-03-29/3_1", 70675200000000L, 54642),
                chunk("1972-03-30/3_1", 70761600000000L, 54709), chunk("1972-03-31/3_1", 70848000000000L, 54776),
                chunk("1972-04-01/3_1", 70934400000000L, 54843), chunk("1972-04-02/3_1", 71020800000000L, 54910),
                chunk("1972-04-03/3_1", 71107200000000L, 54977), chunk("1972-04-04/3_1", 71193600000000L, 55044),
                chunk("1972-04-05/3_1", 71280000000000L, 55111), chunk("1972-04-06/3_1", 71366400000000L, 55178),
                chunk("1972-04-07/3_1", 71452800000000L, 55246), chunk("1972-04-08/3_1", 71539200000000L, 55313),
                chunk("1972-04-09/3_1", 71625600000000L, 55380), chunk("1972-04-10/3_1", 71712000000000L, 55447),
                chunk("1972-04-11/3_1", 71798400000000L, 55514), chunk("1972-04-12/3_1", 71884800000000L, 55581),
                chunk("1972-04-13/3_1", 71971200000000L, 55648), chunk("1972-04-14/3_1", 72057600000000L, 55715),
                chunk("1972-04-15/3_1", 72144000000000L, 55782), chunk("1972-04-16/3_1", 72230400000000L, 55849),
                chunk("1972-04-17/3_1", 72316800000000L, 55916), chunk("1972-04-18/3_1", 72403200000000L, 55983),
                chunk("1972-04-19/3_1", 72489600000000L, 56050), chunk("1972-04-20/3_1", 72576000000000L, 56117),
                chunk("1972-04-21/3_1", 72662400000000L, 56184), chunk("1972-04-22/3_1", 72748800000000L, 56251),
                chunk("1972-04-23/3_1", 72835200000000L, 56318), chunk("1972-04-24/3_1", 72921600000000L, 56385),
                chunk("1972-04-25/3_1", 73008000000000L, 56452), chunk("1972-04-26/3_1", 73094400000000L, 56519),
                chunk("1972-04-27/3_1", 73180800000000L, 56586), chunk("1972-04-28/3_1", 73267200000000L, 56653),
                chunk("1972-04-29/3_1", 73353600000000L, 56720), chunk("1972-04-30/3_1", 73440000000000L, 56787),
                chunk("1972-05-01/3_1", 73526400000000L, 56854), chunk("1972-05-02/3_1", 73612800000000L, 56921),
                chunk("1972-05-03/3_1", 73699200000000L, 56988), chunk("1972-05-04/3_1", 73785600000000L, 57055),
                chunk("1972-05-05/3_1", 73872000000000L, 57122), chunk("1972-05-06/3_1", 73958400000000L, 57189),
                chunk("1972-05-07/3_1", 74044800000000L, 57256), chunk("1972-05-08/3_1", 74131200000000L, 57323),
                chunk("1972-05-09/3_1", 74217600000000L, 57390), chunk("1972-05-10/3_1", 74304000000000L, 57457),
                chunk("1972-05-11/3_1", 74390400000000L, 57524), chunk("1972-05-12/3_1", 74476800000000L, 57591),
                chunk("1972-05-13/3_1", 74563200000000L, 57658), chunk("1972-05-14/3_1", 74649600000000L, 57725),
                chunk("1972-05-15/3_1", 74736000000000L, 57792), chunk("1972-05-16/3_1", 74822400000000L, 57859),
                chunk("1972-05-17/3_1", 74908800000000L, 57926), chunk("1972-05-18/3_1", 74995200000000L, 57993),
                chunk("1972-05-19/3_1", 75081600000000L, 58060), chunk("1972-05-20/3_1", 75168000000000L, 58127),
                chunk("1972-05-21/3_1", 75254400000000L, 58194), chunk("1972-05-22/3_1", 75340800000000L, 58261),
                chunk("1972-05-23/3_1", 75427200000000L, 58328), chunk("1972-05-24/3_1", 75513600000000L, 58395),
                chunk("1972-05-25/3_1", 75600000000000L, 58462), chunk("1972-05-26/3_1", 75686400000000L, 58529),
                chunk("1972-05-27/3_1", 75772800000000L, 58596), chunk("1972-05-28/3_1", 75859200000000L, 58663),
                chunk("1972-05-29/3_1", 75945600000000L, 58731), chunk("1972-05-30/3_1", 76032000000000L, 58798),
                chunk("1972-05-31/3_1", 76118400000000L, 58865), chunk("1972-06-01/3_1", 76204800000000L, 58933),
                chunk("1972-06-02/3_1", 76291200000000L, 59000), chunk("1972-06-03/3_1", 76377600000000L, 59068),
                chunk("1972-06-04/3_1", 76464000000000L, 59135), chunk("1972-06-05/3_1", 76550400000000L, 59202),
                chunk("1972-06-06/3_1", 76636800000000L, 59269), chunk("1972-06-07/3_1", 76723200000000L, 59336),
                chunk("1972-06-08/3_1", 76809600000000L, 59403), chunk("1972-06-09/3_1", 76896000000000L, 59470),
                chunk("1972-06-10/3_1", 76982400000000L, 59537), chunk("1972-06-11/3_1", 77068800000000L, 59604),
                chunk("1972-06-12/3_1", 77155200000000L, 59671), chunk("1972-06-13/3_1", 77241600000000L, 59738),
                chunk("1972-06-14/3_1", 77328000000000L, 59805), chunk("1972-06-15/3_1", 77414400000000L, 59872),
                chunk("1972-06-16/3_1", 77500800000000L, 59939), chunk("1972-06-17/3_1", 77587200000000L, 60007),
                chunk("1972-06-18/3_1", 77673600000000L, 60074), chunk("1972-06-19/3_1", 77760000000000L, 60142),
                chunk("1972-06-20/3_1", 77846400000000L, 60209), chunk("1972-06-21/3_1", 77932800000000L, 60276),
                chunk("1972-06-22/3_1", 78019200000000L, 60343), chunk("1972-06-23/3_1", 78105600000000L, 60410),
                chunk("1972-06-24/3_1", 78192000000000L, 60477), chunk("1972-06-25/3_1", 78278400000000L, 60544),
                chunk("1972-06-26/3_1", 78364800000000L, 60611), chunk("1972-06-27/3_1", 78451200000000L, 60678),
                chunk("1972-06-28/3_1", 78537600000000L, 60745), chunk("1972-06-29/3_1", 78624000000000L, 60812),
                chunk("1972-06-30/3_1", 78710400000000L, 60879), chunk("1972-07-01/3_1", 78796800000000L, 60946),
                chunk("1972-07-02/3_1", 78883200000000L, 61013), chunk("1972-07-03/3_1", 78969600000000L, 61080),
                chunk("1972-07-04/3_1", 79056000000000L, 61147), chunk("1972-07-05/3_1", 79142400000000L, 61215),
                chunk("1972-07-06/3_1", 79228800000000L, 61282), chunk("1972-07-07/3_1", 79315200000000L, 61349),
                chunk("1972-07-08/3_1", 79401600000000L, 61416), chunk("1972-07-09/3_1", 79488000000000L, 61483),
                chunk("1972-07-10/3_1", 79574400000000L, 61550), chunk("1972-07-11/3_1", 79660800000000L, 61617),
                chunk("1972-07-12/3_1", 79747200000000L, 61684), chunk("1972-07-13/3_1", 79833600000000L, 61751),
                chunk("1972-07-14/3_1", 79920000000000L, 61818), chunk("1972-07-15/3_1", 80006400000000L, 61885),
                chunk("1972-07-16/3_1", 80092800000000L, 61952), chunk("1972-07-17/3_1", 80179200000000L, 62019),
                chunk("1972-07-18/3_1", 80265600000000L, 62086), chunk("1972-07-19/3_1", 80352000000000L, 62153),
                chunk("1972-07-20/3_1", 80438400000000L, 62220), chunk("1972-07-21/3_1", 80524800000000L, 62287),
                chunk("1972-07-22/3_1", 80611200000000L, 62354), chunk("1972-07-23/3_1", 80697600000000L, 62421),
                chunk("1972-07-24/3_1", 80784000000000L, 62489), chunk("1972-07-25/3_1", 80870400000000L, 62556),
                chunk("1972-07-26/3_1", 80956800000000L, 62625), chunk("1972-07-27/3_1", 81043200000000L, 62692),
                chunk("1972-07-28/3_1", 81129600000000L, 62759), chunk("1972-07-29/3_1", 81216000000000L, 62826),
                chunk("1972-07-30/3_1", 81302400000000L, 62893), chunk("1972-07-31/3_1", 81388800000000L, 62960),
                chunk("1972-08-01/3_1", 81475200000000L, 63027), chunk("1972-08-02/3_1", 81561600000000L, 63094),
                chunk("1972-08-03/3_1", 81648000000000L, 63161), chunk("1972-08-04/3_1", 81734400000000L, 63228),
                chunk("1972-08-05/3_1", 81820800000000L, 63295), chunk("1972-08-06/3_1", 81907200000000L, 63362),
                chunk("1972-08-07/3_1", 81993600000000L, 63429), chunk("1972-08-08/3_1", 82080000000000L, 63496),
                chunk("1972-08-09/3_1", 82166400000000L, 63563), chunk("1972-08-10/3_1", 82252800000000L, 63630),
                chunk("1972-08-11/3_1", 82339200000000L, 63699), chunk("1972-08-12/3_1", 82425600000000L, 63766),
                chunk("1972-08-13/3_1", 82512000000000L, 63833), chunk("1972-08-14/3_1", 82598400000000L, 63900),
                chunk("1972-08-15/3_1", 82684800000000L, 63967), chunk("1972-08-16/3_1", 82771200000000L, 64034),
                chunk("1972-08-17/3_1", 82857600000000L, 64101), chunk("1972-08-18/3_1", 82944000000000L, 64168),
                chunk("1972-08-19/3_1", 83030400000000L, 64236), chunk("1972-08-20/3_1", 83116800000000L, 64303),
                chunk("1972-08-21/3_1", 83203200000000L, 64371), chunk("1972-08-22/3_1", 83289600000000L, 64438),
                chunk("1972-08-23/3_1", 83376000000000L, 64505), chunk("1972-08-24/3_1", 83462400000000L, 64572),
                chunk("1972-08-25/3_1", 83548800000000L, 64639), chunk("1972-08-26/3_1", 83635200000000L, 64706),
                chunk("1972-08-27/3_1", 83721600000000L, 64774), chunk("1972-08-28/3_1", 83808000000000L, 64841),
                chunk("1972-08-29/3_1", 83894400000000L, 64908), chunk("1972-08-30/3_1", 83980800000000L, 64975),
                chunk("1972-08-31/3_1", 84067200000000L, 65042), chunk("1972-09-01/3_1", 84153600000000L, 65109),
                chunk("1972-09-02/3_1", 84240000000000L, 65176), chunk("1972-09-03/3_1", 84326400000000L, 65244),
                chunk("1972-09-04/3_1", 84412800000000L, 65311), chunk("1972-09-05/3_1", 84499200000000L, 65378),
                chunk("1972-09-06/3_1", 84585600000000L, 65445), chunk("1972-09-07/3_1", 84672000000000L, 65512),
                chunk("1972-09-08/3_1", 84758400000000L, 65579), chunk("1972-09-09/3_1", 84844800000000L, 65646),
                chunk("1972-09-10/3_1", 84931200000000L, 65714), chunk("1972-09-11/3_1", 85017600000000L, 65781),
                chunk("1972-09-12/3_1", 85104000000000L, 65848), chunk("1972-09-13/3_1", 85190400000000L, 65915),
                chunk("1972-09-14/3_1", 85276800000000L, 65982), chunk("1972-09-15/3_1", 85363200000000L, 66049),
                chunk("1972-09-16/3_1", 85449600000000L, 66116), chunk("1972-09-17/3_1", 85536000000000L, 66183),
                chunk("1972-09-18/3_1", 85622400000000L, 66250), chunk("1972-09-19/3_1", 85708800000000L, 66317),
                chunk("1972-09-20/3_1", 85795200000000L, 66384), chunk("1972-09-21/3_1", 85881600000000L, 66452),
                chunk("1972-09-22/3_1", 85968000000000L, 66519), chunk("1972-09-23/3_1", 86054400000000L, 66586),
                chunk("1972-09-24/3_1", 86140800000000L, 66653), chunk("1972-09-25/3_1", 86227200000000L, 66720),
                chunk("1972-09-26/3_1", 86313600000000L, 66787), chunk("1972-09-27/3_1", 86400000000000L, 66854)
        );
    }

    @Test
    public void testIndexChunksInBigCsvByYear() throws Exception { //buffer = 93
        assertIndexChunks(4, "yyyy-MM-ddTHH:mm:ss.SSSUUUZ", PartitionBy.YEAR, "test-quotes-big.csv",
                chunk("1970/0_1", 86400000000L, 31L, 172800000000L, 94L, 259200000000L, 157L, 345600000000L, 220L, 432000000000L, 283L, 518400000000L, 346L, 604800000000L, 409L, 691200000000L, 472L, 777600000000L, 535L, 864000000000L, 598L, 950400000000L, 663L, 1036800000000L, 728L, 1123200000000L, 794L, 1209600000000L, 859L, 1296000000000L, 924L, 1382400000000L, 989L, 1468800000000L, 1054L, 1555200000000L, 1119L, 1641600000000L, 1184L, 1728000000000L, 1249L, 1814400000000L, 1315L, 1900800000000L, 1380L, 1987200000000L, 1445L, 2073600000000L, 1510L, 2160000000000L, 1575L, 2246400000000L, 1640L, 2332800000000L, 1705L, 2419200000000L, 1771L, 2505600000000L, 1836L, 2592000000000L, 1902L, 2678400000000L, 1972L, 2764800000000L, 2037L, 2851200000000L, 2102L, 2937600000000L, 2168L, 3024000000000L, 2233L, 3110400000000L, 2298L, 3196800000000L, 2363L, 3283200000000L, 2428L, 3369600000000L, 2493L, 3456000000000L, 2558L, 3542400000000L, 2623L, 3628800000000L, 2688L, 3715200000000L, 2753L, 3801600000000L, 2818L, 3888000000000L, 2883L, 3974400000000L, 2948L, 4060800000000L, 3013L, 4147200000000L, 3078L, 4233600000000L, 3143L, 4320000000000L, 3208L, 4406400000000L, 3274L, 4492800000000L, 3339L, 4579200000000L, 3404L, 4665600000000L, 3469L, 4752000000000L, 3534L, 4838400000000L, 3599L, 4924800000000L, 3664L, 5011200000000L, 3729L, 5097600000000L, 3794L, 5184000000000L, 3860L, 5270400000000L, 3925L, 5356800000000L, 3990L, 5443200000000L, 4055L, 5529600000000L, 4120L, 5616000000000L, 4185L, 5702400000000L, 4250L, 5788800000000L, 4315L, 5875200000000L, 4380L, 5961600000000L, 4445L, 6048000000000L, 4510L, 6134400000000L, 4575L, 6220800000000L, 4640L, 6307200000000L, 4705L, 6393600000000L, 4770L, 6480000000000L, 4835L, 6566400000000L, 4900L, 6652800000000L, 4965L, 6739200000000L, 5031L, 6825600000000L, 5096L, 6912000000000L, 5161L, 6998400000000L, 5226L, 7084800000000L, 5291L, 7171200000000L, 5356L, 7257600000000L, 5421L, 7344000000000L, 5486L, 7430400000000L, 5551L, 7516800000000L, 5616L, 7603200000000L, 5681L, 7689600000000L, 5746L, 7776000000000L, 5811L, 7862400000000L, 5876L, 7948800000000L, 5941L, 8035200000000L, 6006L, 8121600000000L, 6071L, 8208000000000L, 6136L, 8294400000000L, 6201L, 8380800000000L, 6266L, 8467200000000L, 6331L, 8553600000000L, 6396L, 8640000000000L, 6461L, 8726400000000L, 6528L, 8812800000000L, 6595L, 8899200000000L, 6662L, 8985600000000L, 6729L, 9072000000000L, 6796L, 9158400000000L, 6863L, 9244800000000L, 6930L, 9331200000000L, 6997L, 9417600000000L, 7064L, 9504000000000L, 7131L, 9590400000000L, 7198L, 9676800000000L, 7265L, 9763200000000L, 7332L, 9849600000000L, 7399L, 9936000000000L, 7466L, 10022400000000L, 7534L, 10108800000000L, 7601L, 10195200000000L, 7668L, 10281600000000L, 7735L, 10368000000000L, 7802L, 10454400000000L, 7869L, 10540800000000L, 7936L, 10627200000000L, 8003L, 10713600000000L, 8070L, 10800000000000L, 8137L, 10886400000000L, 8204L, 10972800000000L, 8271L, 11059200000000L, 8339L, 11145600000000L, 8406L, 11232000000000L, 8473L, 11318400000000L, 8540L, 11404800000000L, 8607L, 11491200000000L, 8674L, 11577600000000L, 8741L, 11664000000000L, 8808L, 11750400000000L, 8875L, 11836800000000L, 8942L, 11923200000000L, 9009L, 12009600000000L, 9076L, 12096000000000L, 9143L, 12182400000000L, 9210L, 12268800000000L, 9278L, 12355200000000L, 9345L, 12441600000000L, 9412L, 12528000000000L, 9480L, 12614400000000L, 9547L, 12700800000000L, 9614L, 12787200000000L, 9681L, 12873600000000L, 9748L, 12960000000000L, 9815L, 13046400000000L, 9882L, 13132800000000L, 9949L, 13219200000000L, 10017L, 13305600000000L, 10084L, 13392000000000L, 10151L, 13478400000000L, 10218L, 13564800000000L, 10287L, 13651200000000L, 10354L, 13737600000000L, 10421L, 13824000000000L, 10488L, 13910400000000L, 10555L, 13996800000000L, 10622L, 14083200000000L, 10689L, 14169600000000L, 10756L, 14256000000000L, 10823L, 14342400000000L, 10890L, 14428800000000L, 10957L, 14515200000000L, 11024L, 14601600000000L, 11091L, 14688000000000L, 11158L, 14774400000000L, 11226L, 14860800000000L, 11293L, 14947200000000L, 11360L, 15033600000000L, 11427L, 15120000000000L, 11494L, 15206400000000L, 11561L, 15292800000000L, 11628L, 15379200000000L, 11695L, 15465600000000L, 11762L, 15552000000000L, 11829L, 15638400000000L, 11896L, 15724800000000L, 11963L, 15811200000000L, 12030L, 15897600000000L, 12097L, 15984000000000L, 12164L, 16070400000000L, 12231L, 16156800000000L, 12299L, 16243200000000L, 12366L, 16329600000000L, 12434L, 16416000000000L, 12501L, 16502400000000L, 12568L, 16588800000000L, 12635L, 16675200000000L, 12702L, 16761600000000L, 12769L, 16848000000000L, 12836L, 16934400000000L, 12903L, 17020800000000L, 12970L, 17107200000000L, 13037L, 17193600000000L, 13104L, 17280000000000L, 13172L, 17366400000000L, 13240L, 17452800000000L, 13307L, 17539200000000L, 13374L, 17625600000000L, 13441L, 17712000000000L, 13508L, 17798400000000L, 13575L, 17884800000000L, 13642L, 17971200000000L, 13710L, 18057600000000L, 13777L, 18144000000000L, 13844L, 18230400000000L, 13911L, 18316800000000L, 13978L, 18403200000000L, 14045L, 18489600000000L, 14112L, 18576000000000L, 14179L, 18662400000000L, 14246L, 18748800000000L, 14313L, 18835200000000L, 14380L, 18921600000000L, 14447L, 19008000000000L, 14514L, 19094400000000L, 14581L, 19180800000000L, 14649L, 19267200000000L, 14716L, 19353600000000L, 14783L, 19440000000000L, 14851L, 19526400000000L, 14918L, 19612800000000L, 14985L, 19699200000000L, 15052L, 19785600000000L, 15120L, 19872000000000L, 15187L, 19958400000000L, 15254L, 20044800000000L, 15321L, 20131200000000L, 15388L, 20217600000000L, 15455L, 20304000000000L, 15523L, 20390400000000L, 15590L, 20476800000000L, 15657L, 20563200000000L, 15725L, 20649600000000L, 15792L, 20736000000000L, 15859L, 20822400000000L, 15926L, 20908800000000L, 15993L, 20995200000000L, 16060L, 21081600000000L, 16127L, 21168000000000L, 16194L, 21254400000000L, 16261L, 21340800000000L, 16328L, 21427200000000L, 16395L, 21513600000000L, 16462L, 21600000000000L, 16529L, 21686400000000L, 16596L, 21772800000000L, 16663L, 21859200000000L, 16730),
                chunk("1970/1_1", 21945600000000L, 16797L, 22032000000000L, 16864L, 22118400000000L, 16931L, 22204800000000L, 16999L, 22291200000000L, 17066L, 22377600000000L, 17133L, 22464000000000L, 17200L, 22550400000000L, 17267L, 22636800000000L, 17334L, 22723200000000L, 17401L, 22809600000000L, 17468L, 22896000000000L, 17535L, 22982400000000L, 17602L, 23068800000000L, 17669L, 23155200000000L, 17736L, 23241600000000L, 17803L, 23328000000000L, 17870L, 23414400000000L, 17937L, 23500800000000L, 18004L, 23587200000000L, 18071L, 23673600000000L, 18138L, 23760000000000L, 18207L, 23846400000000L, 18274L, 23932800000000L, 18341L, 24019200000000L, 18408L, 24105600000000L, 18475L, 24192000000000L, 18542L, 24278400000000L, 18609L, 24364800000000L, 18676L, 24451200000000L, 18743L, 24537600000000L, 18810L, 24624000000000L, 18878L, 24710400000000L, 18945L, 24796800000000L, 19012L, 24883200000000L, 19079L, 24969600000000L, 19146L, 25056000000000L, 19213L, 25142400000000L, 19280L, 25228800000000L, 19347L, 25315200000000L, 19414L, 25401600000000L, 19481L, 25488000000000L, 19548L, 25574400000000L, 19615L, 25660800000000L, 19682L, 25747200000000L, 19749L, 25833600000000L, 19816L, 25920000000000L, 19883L, 26006400000000L, 19950L, 26092800000000L, 20017L, 26179200000000L, 20084L, 26265600000000L, 20151L, 26352000000000L, 20218L, 26438400000000L, 20285L, 26524800000000L, 20352L, 26611200000000L, 20420L, 26697600000000L, 20487L, 26784000000000L, 20554L, 26870400000000L, 20621L, 26956800000000L, 20688L, 27043200000000L, 20755L, 27129600000000L, 20822L, 27216000000000L, 20889L, 27302400000000L, 20956L, 27388800000000L, 21023L, 27475200000000L, 21090L, 27561600000000L, 21157L, 27648000000000L, 21224L, 27734400000000L, 21291L, 27820800000000L, 21358L, 27907200000000L, 21426L, 27993600000000L, 21493L, 28080000000000L, 21560L, 28166400000000L, 21629L, 28252800000000L, 21696L, 28339200000000L, 21763L, 28425600000000L, 21830L, 28512000000000L, 21897L, 28598400000000L, 21964L, 28684800000000L, 22031L, 28771200000000L, 22100L, 28857600000000L, 22167L, 28944000000000L, 22234L, 29030400000000L, 22301L, 29116800000000L, 22368L, 29203200000000L, 22435L, 29289600000000L, 22502L, 29376000000000L, 22569L, 29462400000000L, 22636L, 29548800000000L, 22703L, 29635200000000L, 22770L, 29721600000000L, 22837L, 29808000000000L, 22904L, 29894400000000L, 22971L, 29980800000000L, 23038L, 30067200000000L, 23105L, 30153600000000L, 23172L, 30240000000000L, 23240L, 30326400000000L, 23307L, 30412800000000L, 23374L, 30499200000000L, 23441L, 30585600000000L, 23508L, 30672000000000L, 23575L, 30758400000000L, 23643L, 30844800000000L, 23711L, 30931200000000L, 23778L, 31017600000000L, 23845L, 31104000000000L, 23913L, 31190400000000L, 23980L, 31276800000000L, 24047L, 31363200000000L, 24115L, 31449600000000L, 24182),
                chunk("1971/1_1", 31536000000000L, 24249L, 31622400000000L, 24316L, 31708800000000L, 24383L, 31795200000000L, 24450L, 31881600000000L, 24517L, 31968000000000L, 24584L, 32054400000000L, 24651L, 32140800000000L, 24718L, 32227200000000L, 24786L, 32313600000000L, 24853L, 32400000000000L, 24920L, 32486400000000L, 24987L, 32572800000000L, 25054L, 32659200000000L, 25122L, 32745600000000L, 25189L, 32832000000000L, 25256L, 32918400000000L, 25323L, 33004800000000L, 25390L, 33091200000000L, 25457L, 33177600000000L, 25524L, 33264000000000L, 25591L, 33350400000000L, 25658L, 33436800000000L, 25725L, 33523200000000L, 25792L, 33609600000000L, 25859L, 33696000000000L, 25927L, 33782400000000L, 25994L, 33868800000000L, 26062L, 33955200000000L, 26129L, 34041600000000L, 26196L, 34128000000000L, 26263L, 34214400000000L, 26330L, 34300800000000L, 26397L, 34387200000000L, 26464L, 34473600000000L, 26531L, 34560000000000L, 26598L, 34646400000000L, 26665L, 34732800000000L, 26733L, 34819200000000L, 26800L, 34905600000000L, 26867L, 34992000000000L, 26934L, 35078400000000L, 27001L, 35164800000000L, 27069L, 35251200000000L, 27136L, 35337600000000L, 27203L, 35424000000000L, 27270L, 35510400000000L, 27337L, 35596800000000L, 27405L, 35683200000000L, 27472L, 35769600000000L, 27539L, 35856000000000L, 27607L, 35942400000000L, 27674L, 36028800000000L, 27741L, 36115200000000L, 27808L, 36201600000000L, 27875L, 36288000000000L, 27942L, 36374400000000L, 28009L, 36460800000000L, 28076L, 36547200000000L, 28143L, 36633600000000L, 28210L, 36720000000000L, 28278L, 36806400000000L, 28347L, 36892800000000L, 28414L, 36979200000000L, 28482L, 37065600000000L, 28549L, 37152000000000L, 28616L, 37238400000000L, 28683L, 37324800000000L, 28750L, 37411200000000L, 28817L, 37497600000000L, 28884L, 37584000000000L, 28951L, 37670400000000L, 29018L, 37756800000000L, 29085L, 37843200000000L, 29152L, 37929600000000L, 29219L, 38016000000000L, 29286L, 38102400000000L, 29353L, 38188800000000L, 29421L, 38275200000000L, 29488L, 38361600000000L, 29555L, 38448000000000L, 29622L, 38534400000000L, 29690L, 38620800000000L, 29758L, 38707200000000L, 29825L, 38793600000000L, 29892L, 38880000000000L, 29959L, 38966400000000L, 30026L, 39052800000000L, 30093L, 39139200000000L, 30160L, 39225600000000L, 30229L, 39312000000000L, 30296L, 39398400000000L, 30363L, 39484800000000L, 30430L, 39571200000000L, 30497L, 39657600000000L, 30564L, 39744000000000L, 30631L, 39830400000000L, 30698L, 39916800000000L, 30765L, 40003200000000L, 30832L, 40089600000000L, 30899L, 40176000000000L, 30966L, 40262400000000L, 31033L, 40348800000000L, 31100L, 40435200000000L, 31167L, 40521600000000L, 31234L, 40608000000000L, 31301L, 40694400000000L, 31368L, 40780800000000L, 31435L, 40867200000000L, 31502L, 40953600000000L, 31569L, 41040000000000L, 31636L, 41126400000000L, 31703L, 41212800000000L, 31770L, 41299200000000L, 31838L, 41385600000000L, 31905L, 41472000000000L, 31972L, 41558400000000L, 32039L, 41644800000000L, 32106L, 41731200000000L, 32173L, 41817600000000L, 32240L, 41904000000000L, 32307L, 41990400000000L, 32374L, 42076800000000L, 32441L, 42163200000000L, 32508L, 42249600000000L, 32575L, 42336000000000L, 32643L, 42422400000000L, 32710L, 42508800000000L, 32777L, 42595200000000L, 32844L, 42681600000000L, 32911L, 42768000000000L, 32978L, 42854400000000L, 33045L, 42940800000000L, 33112L, 43027200000000L, 33179L, 43113600000000L, 33246L, 43200000000000L, 33313L, 43286400000000L, 33380L, 43372800000000L, 33447),
                chunk("1971/2_1", 43459200000000L, 33514L, 43545600000000L, 33581L, 43632000000000L, 33648L, 43718400000000L, 33715L, 43804800000000L, 33782L, 43891200000000L, 33849L, 43977600000000L, 33916L, 44064000000000L, 33983L, 44150400000000L, 34050L, 44236800000000L, 34117L, 44323200000000L, 34184L, 44409600000000L, 34251L, 44496000000000L, 34318L, 44582400000000L, 34385L, 44668800000000L, 34452L, 44755200000000L, 34519L, 44841600000000L, 34586L, 44928000000000L, 34653L, 45014400000000L, 34720L, 45100800000000L, 34787L, 45187200000000L, 34854L, 45273600000000L, 34921L, 45360000000000L, 34989L, 45446400000000L, 35056L, 45532800000000L, 35123L, 45619200000000L, 35190L, 45705600000000L, 35257L, 45792000000000L, 35324L, 45878400000000L, 35391L, 45964800000000L, 35458L, 46051200000000L, 35525L, 46137600000000L, 35592L, 46224000000000L, 35659L, 46310400000000L, 35726L, 46396800000000L, 35793L, 46483200000000L, 35860L, 46569600000000L, 35928L, 46656000000000L, 35995L, 46742400000000L, 36062L, 46828800000000L, 36129L, 46915200000000L, 36196L, 47001600000000L, 36263L, 47088000000000L, 36330L, 47174400000000L, 36397L, 47260800000000L, 36464L, 47347200000000L, 36531L, 47433600000000L, 36599L, 47520000000000L, 36666L, 47606400000000L, 36733L, 47692800000000L, 36801L, 47779200000000L, 36868L, 47865600000000L, 36935L, 47952000000000L, 37002L, 48038400000000L, 37069L, 48124800000000L, 37137L, 48211200000000L, 37205L, 48297600000000L, 37272L, 48384000000000L, 37339L, 48470400000000L, 37406L, 48556800000000L, 37473L, 48643200000000L, 37540L, 48729600000000L, 37607L, 48816000000000L, 37674L, 48902400000000L, 37741L, 48988800000000L, 37808L, 49075200000000L, 37875L, 49161600000000L, 37942L, 49248000000000L, 38009L, 49334400000000L, 38076L, 49420800000000L, 38143L, 49507200000000L, 38210L, 49593600000000L, 38277L, 49680000000000L, 38344L, 49766400000000L, 38411L, 49852800000000L, 38478L, 49939200000000L, 38545L, 50025600000000L, 38613L, 50112000000000L, 38680L, 50198400000000L, 38747L, 50284800000000L, 38814L, 50371200000000L, 38881L, 50457600000000L, 38948L, 50544000000000L, 39016L, 50630400000000L, 39083L, 50716800000000L, 39150L, 50803200000000L, 39217L, 50889600000000L, 39284L, 50976000000000L, 39351L, 51062400000000L, 39418L, 51148800000000L, 39485L, 51235200000000L, 39552L, 51321600000000L, 39619L, 51408000000000L, 39687L, 51494400000000L, 39754L, 51580800000000L, 39821L, 51667200000000L, 39888L, 51753600000000L, 39956L, 51840000000000L, 40023L, 51926400000000L, 40090L, 52012800000000L, 40157L, 52099200000000L, 40224L, 52185600000000L, 40291L, 52272000000000L, 40358L, 52358400000000L, 40425L, 52444800000000L, 40492L, 52531200000000L, 40559L, 52617600000000L, 40626L, 52704000000000L, 40693L, 52790400000000L, 40760L, 52876800000000L, 40827L, 52963200000000L, 40894L, 53049600000000L, 40962L, 53136000000000L, 41029L, 53222400000000L, 41096L, 53308800000000L, 41163L, 53395200000000L, 41230L, 53481600000000L, 41297L, 53568000000000L, 41364L, 53654400000000L, 41431L, 53740800000000L, 41498L, 53827200000000L, 41565L, 53913600000000L, 41632L, 54000000000000L, 41699L, 54086400000000L, 41767L, 54172800000000L, 41834L, 54259200000000L, 41901L, 54345600000000L, 41968L, 54432000000000L, 42035L, 54518400000000L, 42102L, 54604800000000L, 42169L, 54691200000000L, 42236L, 54777600000000L, 42303L, 54864000000000L, 42370L, 54950400000000L, 42437L, 55036800000000L, 42504L, 55123200000000L, 42571L, 55209600000000L, 42638L, 55296000000000L, 42705L, 55382400000000L, 42772L, 55468800000000L, 42839L, 55555200000000L, 42906L, 55641600000000L, 42973L, 55728000000000L, 43040L, 55814400000000L, 43107L, 55900800000000L, 43174L, 55987200000000L, 43241L, 56073600000000L, 43308L, 56160000000000L, 43375L, 56246400000000L, 43442L, 56332800000000L, 43509L, 56419200000000L, 43576L, 56505600000000L, 43643L, 56592000000000L, 43710L, 56678400000000L, 43777L, 56764800000000L, 43844L, 56851200000000L, 43911L, 56937600000000L, 43978L, 57024000000000L, 44046L, 57110400000000L, 44113L, 57196800000000L, 44180L, 57283200000000L, 44247L, 57369600000000L, 44314L, 57456000000000L, 44381L, 57542400000000L, 44448L, 57628800000000L, 44516L, 57715200000000L, 44583L, 57801600000000L, 44650L, 57888000000000L, 44717L, 57974400000000L, 44784L, 58060800000000L, 44851L, 58147200000000L, 44918L, 58233600000000L, 44985L, 58320000000000L, 45052L, 58406400000000L, 45119L, 58492800000000L, 45186L, 58579200000000L, 45253L, 58665600000000L, 45320L, 58752000000000L, 45387L, 58838400000000L, 45454L, 58924800000000L, 45521L, 59011200000000L, 45588L, 59097600000000L, 45655L, 59184000000000L, 45722L, 59270400000000L, 45789L, 59356800000000L, 45856L, 59443200000000L, 45923L, 59529600000000L, 45990L, 59616000000000L, 46058L, 59702400000000L, 46125L, 59788800000000L, 46192L, 59875200000000L, 46259L, 59961600000000L, 46326L, 60048000000000L, 46393L, 60134400000000L, 46460L, 60220800000000L, 46527L, 60307200000000L, 46594L, 60393600000000L, 46661L, 60480000000000L, 46728L, 60566400000000L, 46795L, 60652800000000L, 46862L, 60739200000000L, 46929L, 60825600000000L, 46996L, 60912000000000L, 47063L, 60998400000000L, 47130L, 61084800000000L, 47197L, 61171200000000L, 47264L, 61257600000000L, 47331L, 61344000000000L, 47398L, 61430400000000L, 47465L, 61516800000000L, 47532L, 61603200000000L, 47599L, 61689600000000L, 47666L, 61776000000000L, 47733L, 61862400000000L, 47800L, 61948800000000L, 47867L, 62035200000000L, 47934L, 62121600000000L, 48001L, 62208000000000L, 48068L, 62294400000000L, 48135L, 62380800000000L, 48202L, 62467200000000L, 48269L, 62553600000000L, 48336L, 62640000000000L, 48403L, 62726400000000L, 48470L, 62812800000000L, 48537L, 62899200000000L, 48604L, 62985600000000L, 48671),
                chunk("1972/2_1", 63072000000000L, 48738L, 63158400000000L, 48806L, 63244800000000L, 48873L, 63331200000000L, 48940L, 63417600000000L, 49007L, 63504000000000L, 49074L, 63590400000000L, 49142L, 63676800000000L, 49209L, 63763200000000L, 49276L, 63849600000000L, 49344L, 63936000000000L, 49411L, 64022400000000L, 49478L, 64108800000000L, 49545L, 64195200000000L, 49612L, 64281600000000L, 49679L, 64368000000000L, 49746L, 64454400000000L, 49813L, 64540800000000L, 49881L, 64627200000000L, 49948L, 64713600000000L, 50015L, 64800000000000L, 50082L, 64886400000000L, 50149),
                chunk("1972/3_1", 64972800000000L, 50216L, 65059200000000L, 50283L, 65145600000000L, 50350L, 65232000000000L, 50417L, 65318400000000L, 50484L, 65404800000000L, 50551L, 65491200000000L, 50618L, 65577600000000L, 50685L, 65664000000000L, 50752L, 65750400000000L, 50819L, 65836800000000L, 50886L, 65923200000000L, 50953L, 66009600000000L, 51020L, 66096000000000L, 51087L, 66182400000000L, 51154L, 66268800000000L, 51221L, 66355200000000L, 51288L, 66441600000000L, 51355L, 66528000000000L, 51422L, 66614400000000L, 51489L, 66700800000000L, 51556L, 66787200000000L, 51623L, 66873600000000L, 51691L, 66960000000000L, 51758L, 67046400000000L, 51825L, 67132800000000L, 51892L, 67219200000000L, 51959L, 67305600000000L, 52026L, 67392000000000L, 52093L, 67478400000000L, 52160L, 67564800000000L, 52227L, 67651200000000L, 52294L, 67737600000000L, 52361L, 67824000000000L, 52429L, 67910400000000L, 52497L, 67996800000000L, 52564L, 68083200000000L, 52631L, 68169600000000L, 52698L, 68256000000000L, 52765L, 68342400000000L, 52832L, 68428800000000L, 52899L, 68515200000000L, 52966L, 68601600000000L, 53033L, 68688000000000L, 53100L, 68774400000000L, 53167L, 68860800000000L, 53234L, 68947200000000L, 53301L, 69033600000000L, 53368L, 69120000000000L, 53435L, 69206400000000L, 53502L, 69292800000000L, 53569L, 69379200000000L, 53636L, 69465600000000L, 53703L, 69552000000000L, 53770L, 69638400000000L, 53837L, 69724800000000L, 53904L, 69811200000000L, 53972L, 69897600000000L, 54039L, 69984000000000L, 54106L, 70070400000000L, 54173L, 70156800000000L, 54240L, 70243200000000L, 54307L, 70329600000000L, 54374L, 70416000000000L, 54441L, 70502400000000L, 54508L, 70588800000000L, 54575L, 70675200000000L, 54642L, 70761600000000L, 54709L, 70848000000000L, 54776L, 70934400000000L, 54843L, 71020800000000L, 54910L, 71107200000000L, 54977L, 71193600000000L, 55044L, 71280000000000L, 55111L, 71366400000000L, 55178L, 71452800000000L, 55246L, 71539200000000L, 55313L, 71625600000000L, 55380L, 71712000000000L, 55447L, 71798400000000L, 55514L, 71884800000000L, 55581L, 71971200000000L, 55648L, 72057600000000L, 55715L, 72144000000000L, 55782L, 72230400000000L, 55849L, 72316800000000L, 55916L, 72403200000000L, 55983L, 72489600000000L, 56050L, 72576000000000L, 56117L, 72662400000000L, 56184L, 72748800000000L, 56251L, 72835200000000L, 56318L, 72921600000000L, 56385L, 73008000000000L, 56452L, 73094400000000L, 56519L, 73180800000000L, 56586L, 73267200000000L, 56653L, 73353600000000L, 56720L, 73440000000000L, 56787L, 73526400000000L, 56854L, 73612800000000L, 56921L, 73699200000000L, 56988L, 73785600000000L, 57055L, 73872000000000L, 57122L, 73958400000000L, 57189L, 74044800000000L, 57256L, 74131200000000L, 57323L, 74217600000000L, 57390L, 74304000000000L, 57457L, 74390400000000L, 57524L, 74476800000000L, 57591L, 74563200000000L, 57658L, 74649600000000L, 57725L, 74736000000000L, 57792L, 74822400000000L, 57859L, 74908800000000L, 57926L, 74995200000000L, 57993L, 75081600000000L, 58060L, 75168000000000L, 58127L, 75254400000000L, 58194L, 75340800000000L, 58261L, 75427200000000L, 58328L, 75513600000000L, 58395L, 75600000000000L, 58462L, 75686400000000L, 58529L, 75772800000000L, 58596L, 75859200000000L, 58663L, 75945600000000L, 58731L, 76032000000000L, 58798L, 76118400000000L, 58865L, 76204800000000L, 58933L, 76291200000000L, 59000L, 76377600000000L, 59068L, 76464000000000L, 59135L, 76550400000000L, 59202L, 76636800000000L, 59269L, 76723200000000L, 59336L, 76809600000000L, 59403L, 76896000000000L, 59470L, 76982400000000L, 59537L, 77068800000000L, 59604L, 77155200000000L, 59671L, 77241600000000L, 59738L, 77328000000000L, 59805L, 77414400000000L, 59872L, 77500800000000L, 59939L, 77587200000000L, 60007L, 77673600000000L, 60074L, 77760000000000L, 60142L, 77846400000000L, 60209L, 77932800000000L, 60276L, 78019200000000L, 60343L, 78105600000000L, 60410L, 78192000000000L, 60477L, 78278400000000L, 60544L, 78364800000000L, 60611L, 78451200000000L, 60678L, 78537600000000L, 60745L, 78624000000000L, 60812L, 78710400000000L, 60879L, 78796800000000L, 60946L, 78883200000000L, 61013L, 78969600000000L, 61080L, 79056000000000L, 61147L, 79142400000000L, 61215L, 79228800000000L, 61282L, 79315200000000L, 61349L, 79401600000000L, 61416L, 79488000000000L, 61483L, 79574400000000L, 61550L, 79660800000000L, 61617L, 79747200000000L, 61684L, 79833600000000L, 61751L, 79920000000000L, 61818L, 80006400000000L, 61885L, 80092800000000L, 61952L, 80179200000000L, 62019L, 80265600000000L, 62086L, 80352000000000L, 62153L, 80438400000000L, 62220L, 80524800000000L, 62287L, 80611200000000L, 62354L, 80697600000000L, 62421L, 80784000000000L, 62489L, 80870400000000L, 62556L, 80956800000000L, 62625L, 81043200000000L, 62692L, 81129600000000L, 62759L, 81216000000000L, 62826L, 81302400000000L, 62893L, 81388800000000L, 62960L, 81475200000000L, 63027L, 81561600000000L, 63094L, 81648000000000L, 63161L, 81734400000000L, 63228L, 81820800000000L, 63295L, 81907200000000L, 63362L, 81993600000000L, 63429L, 82080000000000L, 63496L, 82166400000000L, 63563L, 82252800000000L, 63630L, 82339200000000L, 63699L, 82425600000000L, 63766L, 82512000000000L, 63833L, 82598400000000L, 63900L, 82684800000000L, 63967L, 82771200000000L, 64034L, 82857600000000L, 64101L, 82944000000000L, 64168L, 83030400000000L, 64236L, 83116800000000L, 64303L, 83203200000000L, 64371L, 83289600000000L, 64438L, 83376000000000L, 64505L, 83462400000000L, 64572L, 83548800000000L, 64639L, 83635200000000L, 64706L, 83721600000000L, 64774L, 83808000000000L, 64841L, 83894400000000L, 64908L, 83980800000000L, 64975L, 84067200000000L, 65042L, 84153600000000L, 65109L, 84240000000000L, 65176L, 84326400000000L, 65244L, 84412800000000L, 65311L, 84499200000000L, 65378L, 84585600000000L, 65445L, 84672000000000L, 65512L, 84758400000000L, 65579L, 84844800000000L, 65646L, 84931200000000L, 65714L, 85017600000000L, 65781L, 85104000000000L, 65848L, 85190400000000L, 65915L, 85276800000000L, 65982L, 85363200000000L, 66049L, 85449600000000L, 66116L, 85536000000000L, 66183L, 85622400000000L, 66250L, 85708800000000L, 66317L, 85795200000000L, 66384L, 85881600000000L, 66452L, 85968000000000L, 66519L, 86054400000000L, 66586L, 86140800000000L, 66653L, 86227200000000L, 66720L, 86313600000000L, 66787L, 86400000000000L, 66854)
        );
    }

    @Test
    public void testIndexChunksInReverseOrderBigCsvByYear() throws Exception {
        assertIndexChunks(4, "yyyy-MM-ddTHH:mm:ss.SSSUUUZ", PartitionBy.YEAR, "test-quotes-big-reverseorder.csv",
                chunk("1970/2_1", 21600000000000L, 50149, 21686400000000L, 50082, 21772800000000L, 50015, 21859200000000L, 49948, 21945600000000L, 49881, 22032000000000L, 49813, 22118400000000L, 49746, 22204800000000L, 49679, 22291200000000L, 49612, 22377600000000L, 49545, 22464000000000L, 49478, 22550400000000L, 49411, 22636800000000L, 49344, 22723200000000L, 49276, 22809600000000L, 49209, 22896000000000L, 49142, 22982400000000L, 49074, 23068800000000L, 49007, 23155200000000L, 48940, 23241600000000L, 48873, 23328000000000L, 48806, 23414400000000L, 48738, 23500800000000L, 48671, 23587200000000L, 48604, 23673600000000L, 48537, 23760000000000L, 48470, 23846400000000L, 48403, 23932800000000L, 48336, 24019200000000L, 48269, 24105600000000L, 48202, 24192000000000L, 48135, 24278400000000L, 48068, 24364800000000L, 48001, 24451200000000L, 47934, 24537600000000L, 47867, 24624000000000L, 47800, 24710400000000L, 47733, 24796800000000L, 47666, 24883200000000L, 47599, 24969600000000L, 47532, 25056000000000L, 47465, 25142400000000L, 47398, 25228800000000L, 47331, 25315200000000L, 47264, 25401600000000L, 47197, 25488000000000L, 47130, 25574400000000L, 47063, 25660800000000L, 46996, 25747200000000L, 46929, 25833600000000L, 46862, 25920000000000L, 46795, 26006400000000L, 46728, 26092800000000L, 46661, 26179200000000L, 46594, 26265600000000L, 46527, 26352000000000L, 46460, 26438400000000L, 46393, 26524800000000L, 46326, 26611200000000L, 46259, 26697600000000L, 46192, 26784000000000L, 46125, 26870400000000L, 46058, 26956800000000L, 45990, 27043200000000L, 45923, 27129600000000L, 45856, 27216000000000L, 45789, 27302400000000L, 45722, 27388800000000L, 45655, 27475200000000L, 45588, 27561600000000L, 45521, 27648000000000L, 45454, 27734400000000L, 45387, 27820800000000L, 45320, 27907200000000L, 45253, 27993600000000L, 45186, 28080000000000L, 45119, 28166400000000L, 45052, 28252800000000L, 44985, 28339200000000L, 44918, 28425600000000L, 44851, 28512000000000L, 44784, 28598400000000L, 44717, 28684800000000L, 44650, 28771200000000L, 44583, 28857600000000L, 44516, 28944000000000L, 44448, 29030400000000L, 44381, 29116800000000L, 44314, 29203200000000L, 44247, 29289600000000L, 44180, 29376000000000L, 44113, 29462400000000L, 44046, 29548800000000L, 43978, 29635200000000L, 43911, 29721600000000L, 43844, 29808000000000L, 43777, 29894400000000L, 43710, 29980800000000L, 43643, 30067200000000L, 43576, 30153600000000L, 43509, 30240000000000L, 43442, 30326400000000L, 43375, 30412800000000L, 43308, 30499200000000L, 43241, 30585600000000L, 43174, 30672000000000L, 43107, 30758400000000L, 43040, 30844800000000L, 42973, 30931200000000L, 42906, 31017600000000L, 42839, 31104000000000L, 42772, 31190400000000L, 42705, 31276800000000L, 42638, 31363200000000L, 42571, 31449600000000L, 42504),
                chunk("1970/3_1", 86400000000L, 66854, 172800000000L, 66787, 259200000000L, 66720, 345600000000L, 66653, 432000000000L, 66586, 518400000000L, 66519, 604800000000L, 66452, 691200000000L, 66384, 777600000000L, 66317, 864000000000L, 66250, 950400000000L, 66183, 1036800000000L, 66116, 1123200000000L, 66049, 1209600000000L, 65982, 1296000000000L, 65915, 1382400000000L, 65848, 1468800000000L, 65781, 1555200000000L, 65714, 1641600000000L, 65646, 1728000000000L, 65579, 1814400000000L, 65512, 1900800000000L, 65445, 1987200000000L, 65378, 2073600000000L, 65311, 2160000000000L, 65244, 2246400000000L, 65176, 2332800000000L, 65109, 2419200000000L, 65042, 2505600000000L, 64975, 2592000000000L, 64908, 2678400000000L, 64841, 2764800000000L, 64774, 2851200000000L, 64706, 2937600000000L, 64639, 3024000000000L, 64572, 3110400000000L, 64505, 3196800000000L, 64438, 3283200000000L, 64371, 3369600000000L, 64303, 3456000000000L, 64236, 3542400000000L, 64168, 3628800000000L, 64101, 3715200000000L, 64034, 3801600000000L, 63967, 3888000000000L, 63900, 3974400000000L, 63833, 4060800000000L, 63766, 4147200000000L, 63699, 4233600000000L, 63630, 4320000000000L, 63563, 4406400000000L, 63496, 4492800000000L, 63429, 4579200000000L, 63362, 4665600000000L, 63295, 4752000000000L, 63228, 4838400000000L, 63161, 4924800000000L, 63094, 5011200000000L, 63027, 5097600000000L, 62960, 5184000000000L, 62893, 5270400000000L, 62826, 5356800000000L, 62759, 5443200000000L, 62692, 5529600000000L, 62625, 5616000000000L, 62556, 5702400000000L, 62489, 5788800000000L, 62421, 5875200000000L, 62354, 5961600000000L, 62287, 6048000000000L, 62220, 6134400000000L, 62153, 6220800000000L, 62086, 6307200000000L, 62019, 6393600000000L, 61952, 6480000000000L, 61885, 6566400000000L, 61818, 6652800000000L, 61751, 6739200000000L, 61684, 6825600000000L, 61617, 6912000000000L, 61550, 6998400000000L, 61483, 7084800000000L, 61416, 7171200000000L, 61349, 7257600000000L, 61282, 7344000000000L, 61215, 7430400000000L, 61147, 7516800000000L, 61080, 7603200000000L, 61013, 7689600000000L, 60946, 7776000000000L, 60879, 7862400000000L, 60812, 7948800000000L, 60745, 8035200000000L, 60678, 8121600000000L, 60611, 8208000000000L, 60544, 8294400000000L, 60477, 8380800000000L, 60410, 8467200000000L, 60343, 8553600000000L, 60276, 8640000000000L, 60209, 8726400000000L, 60142, 8812800000000L, 60074, 8899200000000L, 60007, 8985600000000L, 59939, 9072000000000L, 59872, 9158400000000L, 59805, 9244800000000L, 59738, 9331200000000L, 59671, 9417600000000L, 59604, 9504000000000L, 59537, 9590400000000L, 59470, 9676800000000L, 59403, 9763200000000L, 59336, 9849600000000L, 59269, 9936000000000L, 59202, 10022400000000L, 59135, 10108800000000L, 59068, 10195200000000L, 59000L, 10281600000000L, 58933, 10368000000000L, 58865, 10454400000000L, 58798, 10540800000000L, 58731, 10627200000000L, 58663, 10713600000000L, 58596, 10800000000000L, 58529, 10886400000000L, 58462, 10972800000000L, 58395, 11059200000000L, 58328, 11145600000000L, 58261, 11232000000000L, 58194, 11318400000000L, 58127, 11404800000000L, 58060, 11491200000000L, 57993, 11577600000000L, 57926, 11664000000000L, 57859, 11750400000000L, 57792, 11836800000000L, 57725, 11923200000000L, 57658, 12009600000000L, 57591, 12096000000000L, 57524, 12182400000000L, 57457, 12268800000000L, 57390, 12355200000000L, 57323, 12441600000000L, 57256, 12528000000000L, 57189, 12614400000000L, 57122, 12700800000000L, 57055, 12787200000000L, 56988, 12873600000000L, 56921, 12960000000000L, 56854, 13046400000000L, 56787, 13132800000000L, 56720, 13219200000000L, 56653, 13305600000000L, 56586, 13392000000000L, 56519, 13478400000000L, 56452, 13564800000000L, 56385, 13651200000000L, 56318, 13737600000000L, 56251, 13824000000000L, 56184, 13910400000000L, 56117, 13996800000000L, 56050, 14083200000000L, 55983, 14169600000000L, 55916, 14256000000000L, 55849, 14342400000000L, 55782, 14428800000000L, 55715, 14515200000000L, 55648, 14601600000000L, 55581, 14688000000000L, 55514, 14774400000000L, 55447, 14860800000000L, 55380, 14947200000000L, 55313, 15033600000000L, 55246, 15120000000000L, 55178, 15206400000000L, 55111, 15292800000000L, 55044, 15379200000000L, 54977, 15465600000000L, 54910, 15552000000000L, 54843, 15638400000000L, 54776, 15724800000000L, 54709, 15811200000000L, 54642, 15897600000000L, 54575, 15984000000000L, 54508, 16070400000000L, 54441, 16156800000000L, 54374, 16243200000000L, 54307, 16329600000000L, 54240, 16416000000000L, 54173, 16502400000000L, 54106, 16588800000000L, 54039, 16675200000000L, 53972, 16761600000000L, 53904, 16848000000000L, 53837, 16934400000000L, 53770, 17020800000000L, 53703, 17107200000000L, 53636, 17193600000000L, 53569, 17280000000000L, 53502, 17366400000000L, 53435, 17452800000000L, 53368, 17539200000000L, 53301, 17625600000000L, 53234, 17712000000000L, 53167, 17798400000000L, 53100, 17884800000000L, 53033, 17971200000000L, 52966, 18057600000000L, 52899, 18144000000000L, 52832, 18230400000000L, 52765, 18316800000000L, 52698, 18403200000000L, 52631, 18489600000000L, 52564, 18576000000000L, 52497, 18662400000000L, 52429, 18748800000000L, 52361, 18835200000000L, 52294, 18921600000000L, 52227, 19008000000000L, 52160, 19094400000000L, 52093, 19180800000000L, 52026, 19267200000000L, 51959, 19353600000000L, 51892, 19440000000000L, 51825, 19526400000000L, 51758, 19612800000000L, 51691, 19699200000000L, 51623, 19785600000000L, 51556, 19872000000000L, 51489, 19958400000000L, 51422, 20044800000000L, 51355, 20131200000000L, 51288, 20217600000000L, 51221, 20304000000000L, 51154, 20390400000000L, 51087, 20476800000000L, 51020, 20563200000000L, 50953, 20649600000000L, 50886, 20736000000000L, 50819, 20822400000000L, 50752, 20908800000000L, 50685, 20995200000000L, 50618, 21081600000000L, 50551, 21168000000000L, 50484, 21254400000000L, 50417, 21340800000000L, 50350, 21427200000000L, 50283, 21513600000000L, 50216),
                chunk("1971/1_1", 43113600000000L, 33447, 43200000000000L, 33380, 43286400000000L, 33313, 43372800000000L, 33246, 43459200000000L, 33179, 43545600000000L, 33112, 43632000000000L, 33045, 43718400000000L, 32978, 43804800000000L, 32911, 43891200000000L, 32844, 43977600000000L, 32777, 44064000000000L, 32710, 44150400000000L, 32643, 44236800000000L, 32575, 44323200000000L, 32508, 44409600000000L, 32441, 44496000000000L, 32374, 44582400000000L, 32307, 44668800000000L, 32240, 44755200000000L, 32173, 44841600000000L, 32106, 44928000000000L, 32039, 45014400000000L, 31972, 45100800000000L, 31905, 45187200000000L, 31838, 45273600000000L, 31770, 45360000000000L, 31703, 45446400000000L, 31636, 45532800000000L, 31569, 45619200000000L, 31502, 45705600000000L, 31435, 45792000000000L, 31368, 45878400000000L, 31301, 45964800000000L, 31234, 46051200000000L, 31167, 46137600000000L, 31100, 46224000000000L, 31033, 46310400000000L, 30966, 46396800000000L, 30899, 46483200000000L, 30832, 46569600000000L, 30765, 46656000000000L, 30698, 46742400000000L, 30631, 46828800000000L, 30564, 46915200000000L, 30497, 47001600000000L, 30430, 47088000000000L, 30363, 47174400000000L, 30296, 47260800000000L, 30229, 47347200000000L, 30160, 47433600000000L, 30093, 47520000000000L, 30026, 47606400000000L, 29959, 47692800000000L, 29892, 47779200000000L, 29825, 47865600000000L, 29758, 47952000000000L, 29690, 48038400000000L, 29622, 48124800000000L, 29555, 48211200000000L, 29488, 48297600000000L, 29421, 48384000000000L, 29353, 48470400000000L, 29286, 48556800000000L, 29219, 48643200000000L, 29152, 48729600000000L, 29085, 48816000000000L, 29018, 48902400000000L, 28951, 48988800000000L, 28884, 49075200000000L, 28817, 49161600000000L, 28750, 49248000000000L, 28683, 49334400000000L, 28616, 49420800000000L, 28549, 49507200000000L, 28482, 49593600000000L, 28414, 49680000000000L, 28347, 49766400000000L, 28278, 49852800000000L, 28210, 49939200000000L, 28143, 50025600000000L, 28076, 50112000000000L, 28009, 50198400000000L, 27942, 50284800000000L, 27875, 50371200000000L, 27808, 50457600000000L, 27741, 50544000000000L, 27674, 50630400000000L, 27607, 50716800000000L, 27539, 50803200000000L, 27472, 50889600000000L, 27405, 50976000000000L, 27337, 51062400000000L, 27270, 51148800000000L, 27203, 51235200000000L, 27136, 51321600000000L, 27069, 51408000000000L, 27001, 51494400000000L, 26934, 51580800000000L, 26867, 51667200000000L, 26800, 51753600000000L, 26733, 51840000000000L, 26665, 51926400000000L, 26598, 52012800000000L, 26531, 52099200000000L, 26464, 52185600000000L, 26397, 52272000000000L, 26330, 52358400000000L, 26263, 52444800000000L, 26196, 52531200000000L, 26129, 52617600000000L, 26062, 52704000000000L, 25994, 52790400000000L, 25927, 52876800000000L, 25859, 52963200000000L, 25792, 53049600000000L, 25725, 53136000000000L, 25658, 53222400000000L, 25591, 53308800000000L, 25524, 53395200000000L, 25457, 53481600000000L, 25390, 53568000000000L, 25323, 53654400000000L, 25256, 53740800000000L, 25189, 53827200000000L, 25122, 53913600000000L, 25054, 54000000000000L, 24987, 54086400000000L, 24920, 54172800000000L, 24853, 54259200000000L, 24786, 54345600000000L, 24718, 54432000000000L, 24651, 54518400000000L, 24584, 54604800000000L, 24517, 54691200000000L, 24450, 54777600000000L, 24383, 54864000000000L, 24316, 54950400000000L, 24249, 55036800000000L, 24182, 55123200000000L, 24115, 55209600000000L, 24047, 55296000000000L, 23980, 55382400000000L, 23913, 55468800000000L, 23845, 55555200000000L, 23778, 55641600000000L, 23711, 55728000000000L, 23643, 55814400000000L, 23575, 55900800000000L, 23508, 55987200000000L, 23441, 56073600000000L, 23374, 56160000000000L, 23307, 56246400000000L, 23240, 56332800000000L, 23172, 56419200000000L, 23105, 56505600000000L, 23038, 56592000000000L, 22971, 56678400000000L, 22904, 56764800000000L, 22837, 56851200000000L, 22770, 56937600000000L, 22703, 57024000000000L, 22636, 57110400000000L, 22569, 57196800000000L, 22502, 57283200000000L, 22435, 57369600000000L, 22368, 57456000000000L, 22301, 57542400000000L, 22234, 57628800000000L, 22167, 57715200000000L, 22100, 57801600000000L, 22031, 57888000000000L, 21964, 57974400000000L, 21897, 58060800000000L, 21830, 58147200000000L, 21763, 58233600000000L, 21696, 58320000000000L, 21629, 58406400000000L, 21560, 58492800000000L, 21493, 58579200000000L, 21426, 58665600000000L, 21358, 58752000000000L, 21291, 58838400000000L, 21224, 58924800000000L, 21157, 59011200000000L, 21090, 59097600000000L, 21023, 59184000000000L, 20956, 59270400000000L, 20889, 59356800000000L, 20822, 59443200000000L, 20755, 59529600000000L, 20688, 59616000000000L, 20621, 59702400000000L, 20554, 59788800000000L, 20487, 59875200000000L, 20420, 59961600000000L, 20352, 60048000000000L, 20285, 60134400000000L, 20218, 60220800000000L, 20151, 60307200000000L, 20084, 60393600000000L, 20017, 60480000000000L, 19950, 60566400000000L, 19883, 60652800000000L, 19816, 60739200000000L, 19749, 60825600000000L, 19682, 60912000000000L, 19615, 60998400000000L, 19548, 61084800000000L, 19481, 61171200000000L, 19414, 61257600000000L, 19347, 61344000000000L, 19280, 61430400000000L, 19213, 61516800000000L, 19146, 61603200000000L, 19079, 61689600000000L, 19012, 61776000000000L, 18945, 61862400000000L, 18878, 61948800000000L, 18810, 62035200000000L, 18743, 62121600000000L, 18676, 62208000000000L, 18609, 62294400000000L, 18542, 62380800000000L, 18475, 62467200000000L, 18408, 62553600000000L, 18341, 62640000000000L, 18274, 62726400000000L, 18207, 62812800000000L, 18138, 62899200000000L, 18071, 62985600000000L, 18004),
                chunk("1971/2_1", 31536000000000L, 42437, 31622400000000L, 42370, 31708800000000L, 42303, 31795200000000L, 42236, 31881600000000L, 42169, 31968000000000L, 42102, 32054400000000L, 42035, 32140800000000L, 41968, 32227200000000L, 41901, 32313600000000L, 41834, 32400000000000L, 41767, 32486400000000L, 41699, 32572800000000L, 41632, 32659200000000L, 41565, 32745600000000L, 41498, 32832000000000L, 41431, 32918400000000L, 41364, 33004800000000L, 41297, 33091200000000L, 41230, 33177600000000L, 41163, 33264000000000L, 41096, 33350400000000L, 41029, 33436800000000L, 40962, 33523200000000L, 40894, 33609600000000L, 40827, 33696000000000L, 40760, 33782400000000L, 40693, 33868800000000L, 40626, 33955200000000L, 40559, 34041600000000L, 40492, 34128000000000L, 40425, 34214400000000L, 40358, 34300800000000L, 40291, 34387200000000L, 40224, 34473600000000L, 40157, 34560000000000L, 40090, 34646400000000L, 40023, 34732800000000L, 39956, 34819200000000L, 39888, 34905600000000L, 39821, 34992000000000L, 39754, 35078400000000L, 39687, 35164800000000L, 39619, 35251200000000L, 39552, 35337600000000L, 39485, 35424000000000L, 39418, 35510400000000L, 39351, 35596800000000L, 39284, 35683200000000L, 39217, 35769600000000L, 39150, 35856000000000L, 39083, 35942400000000L, 39016, 36028800000000L, 38948, 36115200000000L, 38881, 36201600000000L, 38814, 36288000000000L, 38747, 36374400000000L, 38680, 36460800000000L, 38613, 36547200000000L, 38545, 36633600000000L, 38478, 36720000000000L, 38411, 36806400000000L, 38344, 36892800000000L, 38277, 36979200000000L, 38210, 37065600000000L, 38143, 37152000000000L, 38076, 37238400000000L, 38009, 37324800000000L, 37942, 37411200000000L, 37875, 37497600000000L, 37808, 37584000000000L, 37741, 37670400000000L, 37674, 37756800000000L, 37607, 37843200000000L, 37540, 37929600000000L, 37473, 38016000000000L, 37406, 38102400000000L, 37339, 38188800000000L, 37272, 38275200000000L, 37205, 38361600000000L, 37137, 38448000000000L, 37069, 38534400000000L, 37002, 38620800000000L, 36935, 38707200000000L, 36868, 38793600000000L, 36801, 38880000000000L, 36733, 38966400000000L, 36666, 39052800000000L, 36599, 39139200000000L, 36531, 39225600000000L, 36464, 39312000000000L, 36397, 39398400000000L, 36330, 39484800000000L, 36263, 39571200000000L, 36196, 39657600000000L, 36129, 39744000000000L, 36062, 39830400000000L, 35995, 39916800000000L, 35928, 40003200000000L, 35860, 40089600000000L, 35793, 40176000000000L, 35726, 40262400000000L, 35659, 40348800000000L, 35592, 40435200000000L, 35525, 40521600000000L, 35458, 40608000000000L, 35391, 40694400000000L, 35324, 40780800000000L, 35257, 40867200000000L, 35190, 40953600000000L, 35123, 41040000000000L, 35056, 41126400000000L, 34989, 41212800000000L, 34921, 41299200000000L, 34854, 41385600000000L, 34787, 41472000000000L, 34720, 41558400000000L, 34653, 41644800000000L, 34586, 41731200000000L, 34519, 41817600000000L, 34452, 41904000000000L, 34385, 41990400000000L, 34318, 42076800000000L, 34251, 42163200000000L, 34184, 42249600000000L, 34117, 42336000000000L, 34050, 42422400000000L, 33983, 42508800000000L, 33916, 42595200000000L, 33849, 42681600000000L, 33782, 42768000000000L, 33715, 42854400000000L, 33648, 42940800000000L, 33581, 43027200000000L, 33514),
                chunk("1972/0_1", 64627200000000L, 16730, 64713600000000L, 16663, 64800000000000L, 16596, 64886400000000L, 16529, 64972800000000L, 16462, 65059200000000L, 16395, 65145600000000L, 16328, 65232000000000L, 16261, 65318400000000L, 16194, 65404800000000L, 16127, 65491200000000L, 16060, 65577600000000L, 15993, 65664000000000L, 15926, 65750400000000L, 15859, 65836800000000L, 15792, 65923200000000L, 15725, 66009600000000L, 15657, 66096000000000L, 15590, 66182400000000L, 15523, 66268800000000L, 15455, 66355200000000L, 15388, 66441600000000L, 15321, 66528000000000L, 15254, 66614400000000L, 15187, 66700800000000L, 15120, 66787200000000L, 15052, 66873600000000L, 14985, 66960000000000L, 14918, 67046400000000L, 14851, 67132800000000L, 14783, 67219200000000L, 14716, 67305600000000L, 14649, 67392000000000L, 14581, 67478400000000L, 14514, 67564800000000L, 14447, 67651200000000L, 14380, 67737600000000L, 14313, 67824000000000L, 14246, 67910400000000L, 14179, 67996800000000L, 14112, 68083200000000L, 14045, 68169600000000L, 13978, 68256000000000L, 13911, 68342400000000L, 13844, 68428800000000L, 13777, 68515200000000L, 13710, 68601600000000L, 13642, 68688000000000L, 13575, 68774400000000L, 13508, 68860800000000L, 13441, 68947200000000L, 13374, 69033600000000L, 13307, 69120000000000L, 13240, 69206400000000L, 13172, 69292800000000L, 13104, 69379200000000L, 13037, 69465600000000L, 12970, 69552000000000L, 12903, 69638400000000L, 12836, 69724800000000L, 12769, 69811200000000L, 12702, 69897600000000L, 12635, 69984000000000L, 12568, 70070400000000L, 12501, 70156800000000L, 12434, 70243200000000L, 12366, 70329600000000L, 12299, 70416000000000L, 12231, 70502400000000L, 12164, 70588800000000L, 12097, 70675200000000L, 12030, 70761600000000L, 11963, 70848000000000L, 11896, 70934400000000L, 11829, 71020800000000L, 11762, 71107200000000L, 11695, 71193600000000L, 11628, 71280000000000L, 11561, 71366400000000L, 11494, 71452800000000L, 11427, 71539200000000L, 11360, 71625600000000L, 11293, 71712000000000L, 11226, 71798400000000L, 11158, 71884800000000L, 11091, 71971200000000L, 11024, 72057600000000L, 10957, 72144000000000L, 10890, 72230400000000L, 10823, 72316800000000L, 10756, 72403200000000L, 10689, 72489600000000L, 10622, 72576000000000L, 10555, 72662400000000L, 10488, 72748800000000L, 10421, 72835200000000L, 10354, 72921600000000L, 10287, 73008000000000L, 10218, 73094400000000L, 10151, 73180800000000L, 10084, 73267200000000L, 10017, 73353600000000L, 9949, 73440000000000L, 9882, 73526400000000L, 9815, 73612800000000L, 9748, 73699200000000L, 9681, 73785600000000L, 9614, 73872000000000L, 9547, 73958400000000L, 9480, 74044800000000L, 9412, 74131200000000L, 9345, 74217600000000L, 9278, 74304000000000L, 9210, 74390400000000L, 9143, 74476800000000L, 9076, 74563200000000L, 9009, 74649600000000L, 8942, 74736000000000L, 8875, 74822400000000L, 8808, 74908800000000L, 8741, 74995200000000L, 8674, 75081600000000L, 8607, 75168000000000L, 8540, 75254400000000L, 8473, 75340800000000L, 8406, 75427200000000L, 8339, 75513600000000L, 8271, 75600000000000L, 8204, 75686400000000L, 8137, 75772800000000L, 8070, 75859200000000L, 8003, 75945600000000L, 7936, 76032000000000L, 7869, 76118400000000L, 7802, 76204800000000L, 7735, 76291200000000L, 7668, 76377600000000L, 7601, 76464000000000L, 7534, 76550400000000L, 7466, 76636800000000L, 7399, 76723200000000L, 7332, 76809600000000L, 7265, 76896000000000L, 7198, 76982400000000L, 7131, 77068800000000L, 7064, 77155200000000L, 6997, 77241600000000L, 6930, 77328000000000L, 6863, 77414400000000L, 6796, 77500800000000L, 6729, 77587200000000L, 6662, 77673600000000L, 6595, 77760000000000L, 6528, 77846400000000L, 6461, 77932800000000L, 6396, 78019200000000L, 6331, 78105600000000L, 6266, 78192000000000L, 6201, 78278400000000L, 6136, 78364800000000L, 6071, 78451200000000L, 6006, 78537600000000L, 5941, 78624000000000L, 5876, 78710400000000L, 5811, 78796800000000L, 5746, 78883200000000L, 5681, 78969600000000L, 5616, 79056000000000L, 5551, 79142400000000L, 5486, 79228800000000L, 5421, 79315200000000L, 5356, 79401600000000L, 5291, 79488000000000L, 5226, 79574400000000L, 5161, 79660800000000L, 5096, 79747200000000L, 5031, 79833600000000L, 4965, 79920000000000L, 4900, 80006400000000L, 4835, 80092800000000L, 4770, 80179200000000L, 4705, 80265600000000L, 4640, 80352000000000L, 4575, 80438400000000L, 4510, 80524800000000L, 4445, 80611200000000L, 4380, 80697600000000L, 4315, 80784000000000L, 4250, 80870400000000L, 4185, 80956800000000L, 4120, 81043200000000L, 4055, 81129600000000L, 3990, 81216000000000L, 3925, 81302400000000L, 3860, 81388800000000L, 3794, 81475200000000L, 3729, 81561600000000L, 3664, 81648000000000L, 3599, 81734400000000L, 3534, 81820800000000L, 3469, 81907200000000L, 3404, 81993600000000L, 3339, 82080000000000L, 3274, 82166400000000L, 3208, 82252800000000L, 3143, 82339200000000L, 3078, 82425600000000L, 3013, 82512000000000L, 2948, 82598400000000L, 2883, 82684800000000L, 2818, 82771200000000L, 2753, 82857600000000L, 2688, 82944000000000L, 2623, 83030400000000L, 2558, 83116800000000L, 2493, 83203200000000L, 2428, 83289600000000L, 2363, 83376000000000L, 2298, 83462400000000L, 2233, 83548800000000L, 2168, 83635200000000L, 2102, 83721600000000L, 2037, 83808000000000L, 1972, 83894400000000L, 1902, 83980800000000L, 1836, 84067200000000L, 1771, 84153600000000L, 1705, 84240000000000L, 1640, 84326400000000L, 1575, 84412800000000L, 1510, 84499200000000L, 1445, 84585600000000L, 1380, 84672000000000L, 1315, 84758400000000L, 1249, 84844800000000L, 1184, 84931200000000L, 1119, 85017600000000L, 1054, 85104000000000L, 989, 85190400000000L, 924, 85276800000000L, 859, 85363200000000L, 794, 85449600000000L, 728, 85536000000000L, 663, 85622400000000L, 598, 85708800000000L, 535, 85795200000000L, 472, 85881600000000L, 409, 85968000000000L, 346, 86054400000000L, 283, 86140800000000L, 220, 86227200000000L, 157, 86313600000000L, 94, 86400000000000L, 31),
                chunk("1972/1_1", 63072000000000L, 17937, 63158400000000L, 17870, 63244800000000L, 17803, 63331200000000L, 17736, 63417600000000L, 17669, 63504000000000L, 17602, 63590400000000L, 17535, 63676800000000L, 17468, 63763200000000L, 17401, 63849600000000L, 17334, 63936000000000L, 17267, 64022400000000L, 17200, 64108800000000L, 17133, 64195200000000L, 17066, 64281600000000L, 16999, 64368000000000L, 16931, 64454400000000L, 16864, 64540800000000L, 16797)
        );
    }

    @Test
    public void testIndexChunksInSingleLineCsvWithPool() throws Exception {
        assertIndexChunks(4, "test-quotes-oneline.csv",
                chunk("2022-05-14/0_1", 1652529121000000L, 18L));
    }

    @Test
    public void testIndexChunksInSmallCsvWith1Worker() throws Exception {
        assertIndexChunks(1, "test-quotes-small.csv",
                chunk("2022-05-10/0_1", 1652183520000000L, 15L),
                chunk("2022-05-11/0_1", 1652269920000000L, 90L, 1652269920001000L, 185L));
    }

    @Test
    public void testIndexChunksInSmallCsvWith2Workers() throws Exception {
        assertIndexChunks(2, "test-quotes-small.csv",
                chunk("2022-05-10/0_1", 1652183520000000L, 15L),
                chunk("2022-05-11/0_1", 1652269920000000L, 90L),
                chunk("2022-05-11/1_1", 1652269920001000L, 185L));
    }

    @Test
    public void testIndexChunksInSmallCsvWith3Workers() throws Exception {
        assertIndexChunks(3, "test-quotes-small.csv",
                chunk("2022-05-10/0_1", 1652183520000000L, 15L),
                chunk("2022-05-11/1_1", 1652269920000000L, 90L),
                chunk("2022-05-11/2_1", 1652269920001000L, 185L));
    }

    @Test
    public void testIndexChunksInSmallCsvWith4Workers() throws Exception {
        assertIndexChunks(4, "test-quotes-small.csv",
                chunk("2022-05-10/0_1", 1652183520000000L, 15L),
                chunk("2022-05-11/1_1", 1652269920000000L, 90L),
                chunk("2022-05-11/2_1", 1652269920001000L, 185L));
    }

    @Test
    public void testParallelCopyProcessingQueueCapacityZero() throws Exception {
        executeWithPool(1, 0, FilesFacadeImpl.INSTANCE, (CairoEngine engine, SqlCompiler compiler, SqlExecutionContext sqlExecutionContext) -> {
            try {
                executeCopy(compiler, sqlExecutionContext);
                engine.getTextImportExecutionContext().resetActiveImportId();
                executeCopy(compiler, sqlExecutionContext);
                Assert.fail();
            } catch (Exception e) {
                MatcherAssert.assertThat(e.getMessage(), CoreMatchers.containsString("Unable to process the import request. Another import request may be in progress."));
            }
        });
    }

    @Test
    public void testRunManyImportsSequentially() throws Exception {
        int run = 0;

        for (int workers = 2; workers < 3; workers++) {
            for (int queueSize = 1; queueSize < 9; queueSize <<= 1) {
                LOG.info().$("run [no=").$(run++).$(",workers=").$(workers).$(",queueSize=").$(queueSize).I$();

                executeWithPool(workers, queueSize, (CairoEngine engine, SqlCompiler compiler, SqlExecutionContext context) -> {
                    try (ParallelCsvFileImporter importer = new ParallelCsvFileImporter(engine, context.getWorkerCount())) {
                        importer.setMinChunkSize(1);

                        importAndCleanupTable(
                                importer,
                                context,
                                compiler,
                                "tab17",
                                "test-quotes-big.csv",
                                PartitionBy.YEAR,
                                "ts",
                                "yyyy-MM-ddTHH:mm:ss.SSSSSSZ",
                                true,
                                1000
                        );

                        importAndCleanupTable(
                                importer,
                                context,
                                compiler,
                                "alltypes",
                                "test-alltypes-with-gaps.csv",
                                PartitionBy.MONTH,
                                "tstmp",
                                "yyyy-MM-ddTHH:mm:ss.SSSUUUZ",
                                true,
                                10
                        );

                        importAndCleanupTable(
                                importer,
                                context,
                                compiler,
                                "alltypes_errors",
                                "test-errors.csv",
                                PartitionBy.HOUR,
                                "tstmp",
                                "yyyy-MM-ddTHH:mm:ss.SSSSSSZ",
                                true,
                                13
                        );

                        compiler.compile("create table testimport (StrSym symbol index,Int symbol,Int_Col int,DoubleCol double,IsoDate timestamp,Fmt1Date timestamp,Fmt2Date date,Phone string,boolean boolean,long long) timestamp(IsoDate) partition by DAY;", sqlExecutionContext);

                        importAndCleanupTable(
                                importer,
                                context,
                                compiler,
                                "testimport",
                                "test-import.csv",
                                PartitionBy.DAY,
                                "IsoDate",
                                "yyyy-MM-ddTHH:mm:ss.SSSZ",
                                false,
                                128
                        );
                    }
                });
            }
        }
    }

    @Test
    public void testWhenImportFailsWhenAttachingPartitionsThenPreExistingTableIsStillEmpty() throws Exception {
        FilesFacade brokenFf = new FilesFacadeImpl() {
            @Override
            public long openRO(LPSZ path) {
                if (Chars.endsWith(path, "1972-09" + configuration.getAttachPartitionSuffix() + File.separator + "ts.d")) {
                    return -1;
                }
                return super.openRO(path);
            }
        };

        executeWithPool(4, 8, brokenFf, (CairoEngine engine, SqlCompiler compiler, SqlExecutionContext sqlExecutionContext) -> {
            compiler.compile("create table tab21 ( line symbol, ts timestamp, d double, description string) timestamp(ts) partition by MONTH;", sqlExecutionContext);

            try (ParallelCsvFileImporter importer = new ParallelCsvFileImporter(engine, sqlExecutionContext.getWorkerCount())) {
                importer.setMinChunkSize(1);
                importer.of("tab21", "test-quotes-big.csv", 1, PartitionBy.MONTH, (byte) ',', "ts", "yyyy-MM-ddTHH:mm:ss.SSSSSSZ", true);
                importer.process();
                Assert.fail();
            } catch (Exception e) {
                MatcherAssert.assertThat(e.getMessage(), containsString("could not attach [partition='1972-09'"));
            }

            assertQuery("cnt\n0\n", "select count(*) cnt from tab21", null, false, false, true);
>>>>>>> 23bc095b
        });
    }

    @Test
<<<<<<< HEAD
    public void testImportWithSkipColumnAtomicityImportsAllRowsExceptOneFailingOnTimestamp() throws Exception {
        executeWithPool(4, 8, (CairoEngine engine, SqlCompiler compiler, SqlExecutionContext sqlExecutionContext) -> {
            compiler.compile("create table alltypes (\n" +
                    "  bo boolean,\n" +
                    "  by byte,\n" +
                    "  sh short,\n" +
                    "  ch char,\n" +
                    "  in_ int,\n" +
                    "  lo long,\n" +
                    "  dat date, \n" +
                    "  tstmp timestamp, \n" +
                    "  ft float,\n" +
                    "  db double,\n" +
                    "  str string,\n" +
                    "  sym symbol,\n" +
                    "  l256 long256," +
                    "  ge geohash(20b)" +
                    ") timestamp(tstmp) partition by DAY;", sqlExecutionContext);

            try (ParallelCsvFileImporter importer = new ParallelCsvFileImporter(engine, sqlExecutionContext.getWorkerCount())) {
                importer.of("alltypes", "test-errors.csv", 1, PartitionBy.DAY, (byte) ',', "tstmp", "yyyy-MM-ddTHH:mm:ss.SSSSSSZ", true, null, Atomicity.SKIP_COL);
                importer.process();
=======
    public void testWhenImportFailsWhenMovingPartitionsThenPreExistingTableIsStillEmpty() throws Exception {
        FilesFacade brokenFf = new FilesFacadeImpl() {
            @Override
            public int copy(LPSZ from, LPSZ to) {
                return -1;
            }

            @Override
            public int rename(LPSZ from, LPSZ to) {
                if (Chars.endsWith(from, "1972-09" + File.separator)) {
                    return Files.FILES_RENAME_ERR_OTHER;
                }
                return super.rename(from, to);
>>>>>>> 23bc095b
            }

<<<<<<< HEAD
            assertQuery("cnt\n13\n",
                    "select count(*) cnt from alltypes", null, false, false, true);
        });
    }

    @Test
    public void testImportWithSkipRowAtomicityImportsNoRowsWhenNonTimestampColumnCantBeParsed() throws Exception {
        executeWithPool(4, 8, (CairoEngine engine, SqlCompiler compiler, SqlExecutionContext sqlExecutionContext) -> {
            // the StrSym should be 'symbol' and DoubleCol should be 'double'
            // we intentionally create these columns with a wrong type so the ParallelCsvFileImporter fails to parse these columns
            // the subsequent assert checks no row was imported - as the atomicity level is set to SKIP_ROW
            compiler.compile("create table tab23 (StrSym int, Int symbol,Int_Col int, DoubleCol int,IsoDate timestamp,Fmt1Date timestamp,Fmt2Date date,Phone string,boolean boolean,long long) timestamp(IsoDate) partition by MONTH;", sqlExecutionContext);
=======
        executeWithPool(4, 8, brokenFf, (CairoEngine engine, SqlCompiler compiler, SqlExecutionContext sqlExecutionContext) -> {
            compiler.compile("create table tab20 ( line symbol, ts timestamp, d double, description string) timestamp(ts) partition by MONTH;", sqlExecutionContext);

            try (ParallelCsvFileImporter importer = new ParallelCsvFileImporter(engine, sqlExecutionContext.getWorkerCount())) {
                importer.setMinChunkSize(1);
                importer.of("tab20", "test-quotes-big.csv", 1, PartitionBy.MONTH, (byte) ',', "ts", "yyyy-MM-ddTHH:mm:ss.SSSSSSZ", true);
                importer.process();
                Assert.fail();
            } catch (Exception e) {
                MatcherAssert.assertThat(e.getMessage(), containsString("could not copy partition file"));
            }

            assertQuery("cnt\n0\n", "select count(*) cnt from tab20", null, false, false, true);
        });
    }
>>>>>>> 23bc095b

            try (ParallelCsvFileImporter importer = new ParallelCsvFileImporter(engine, sqlExecutionContext.getWorkerCount())) {
                importer.of("tab23", "test-import.csv", 1, PartitionBy.MONTH, (byte) ',', "IsoDate", "yyyy-MM-ddTHH:mm:ss.SSSZ", false, null, Atomicity.SKIP_ROW);
                importer.process();
            }

            assertQuery("cnt\n0\n", "select count(*) cnt from tab23", null, false, false, true);
        });
    }

    @Test
<<<<<<< HEAD
    public void testImportWithSkipRowAtomicityImportsOnlyRowsWithNoParseErrors() throws Exception {
        executeWithPool(4, 8, (CairoEngine engine, SqlCompiler compiler, SqlExecutionContext sqlExecutionContext) -> {
            compiler.compile("create table alltypes (\n" +
                    "  bo boolean,\n" +
                    "  by byte,\n" +
                    "  sh short,\n" +
                    "  ch char,\n" +
                    "  in_ int,\n" +
                    "  lo long,\n" +
                    "  dat date, \n" +
                    "  tstmp timestamp, \n" +
                    "  ft float,\n" +
                    "  db double,\n" +
                    "  str string,\n" +
                    "  sym symbol,\n" +
                    "  l256 long256," +
                    "  ge geohash(20b)" +
                    ") timestamp(tstmp) partition by DAY;", sqlExecutionContext);

            try (ParallelCsvFileImporter importer = new ParallelCsvFileImporter(engine, sqlExecutionContext.getWorkerCount())) {
                importer.of("alltypes", "test-errors.csv", 1, PartitionBy.DAY, (byte) ',', "tstmp", "yyyy-MM-ddTHH:mm:ss.SSSSSSZ", true, null, Atomicity.SKIP_ROW);
                importer.process();
=======
    public void testWhenImportFailsWhileMovingPartitionThenNewlyCreatedTableIsRemoved() throws Exception {
        FilesFacade brokenFf = new FilesFacadeImpl() {
            @Override
            public int copy(LPSZ from, LPSZ to) {
                return -1;
            }

            @Override
            public int rename(LPSZ from, LPSZ to) {
                if (Chars.endsWith(from, "1972-09" + File.separator)) {
                    return Files.FILES_RENAME_ERR_OTHER;
                }
                return super.rename(from, to);
>>>>>>> 23bc095b
            }

<<<<<<< HEAD
            assertQuery("bo\tby\tsh\tch\tin_\tlo\tdat\ttstmp\tft\tdb\tstr\tsym\tl256\tge\n" +
                            "false\t106\t22716\tG\t1\t1\t1970-01-01T00:00:00.000Z\t1970-01-02T00:00:00.000000Z\t1.1000\t1.2\ts1\tsy1\t0x0adaa43b7700522b82f4e8d8d7b8c41a985127d17ca3926940533c477c927a33\tu33d\n" +
                            "false\t29\t8654\tS\t2\t2\t1970-01-02T00:00:00.000Z\t1970-01-03T00:00:00.000000Z\t2.1000\t2.2\ts2\tsy2\t0x593c9b7507c60ec943cd1e308a29ac9e645f3f4104fa76983c50b65784d51e37\tu33d\n" + //boolean parses anything other than true as false
                            "false\t105\t-11072\tC\t4\t4\t1970-01-04T00:00:00.000Z\t1970-01-05T00:00:00.000000Z\t4.1000\t4.2\ts4\tsy4\t0x64ad74a1e1e5e5897c61daeff695e8be6ab8ea52090049faa3306e2d2440176e\tu33d\n" + //short overflow
                            "false\t123\t8110\tC\t5\t5\t1970-01-04T00:00:00.000Z\t1970-01-06T00:00:00.000000Z\t5.1000\t5.2\ts5\tsy5\t0x5a86aaa24c707fff785191c8901fd7a16ffa1093e392dc537967b0fb8165c161\tu33d\n" + //char adapter ignores anything after first character
                            "true\t102\t5672\tS\t8\t8\t1970-01-08T00:00:00.000Z\t1970-01-09T00:00:00.000000Z\t8.1000\t8.2\ts8\tsy8\t0x6df9f4797b131d69aa4f08d320dde2dc72cb5a65911401598a73264e80123440\tu33d\n", //date format discovery is flawed
                    //"false\t31\t-150\tI\t14\t14\t1970-01-14T00:00:00.000Z\t1970-01-15T00:00:00.000000Z\t14.1000\t14.2\ts13\tsy14\t\tu33d\n",//long256 triggers error for bad values
                    "select * cnt from alltypes", "tstmp", true, false, true);
        });
    }

    @Test
    public void testImportWithZeroLengthQueueReturnsError() throws Exception {
        executeWithPool(2, 0, (CairoEngine engine, SqlCompiler compiler, SqlExecutionContext sqlExecutionContext) -> {
            try (ParallelCsvFileImporter importer = new ParallelCsvFileImporter(engine, sqlExecutionContext.getWorkerCount())) {
                importer.setMinChunkSize(1);
                importer.of("tab16", "test-quotes-big.csv", 1, PartitionBy.MONTH, (byte) ',', "ts", "yyyy-MM-ddTHH:mm:ss.SSSSSSZ", true);
                importer.process();
                Assert.fail();
            } catch (TextImportException e) {
                MatcherAssert.assertThat(e.getMessage(), containsString("Parallel import queue size cannot be zero"));
=======
        assertImportFailsWith("tab18", brokenFf, "could not copy partition fil");
    }

    @Test
    public void testWhenRenameBreaksBecauseTempFilesAreOnDifferentFSThanDbDirThenImportStillWorks() throws Exception {
        AtomicInteger counter = new AtomicInteger(0);
        FilesFacade brokenRename = new FilesFacadeImpl() {
            @Override
            public int rename(LPSZ from, LPSZ to) {
                if (counter.incrementAndGet() < 11) {
                    return Files.FILES_RENAME_ERR_EXDEV;
                }
                return super.rename(from, to);
>>>>>>> 23bc095b
            }
        };
        executeWithPool(4, 8, brokenRename, this::importAllIntoNew);
    }

<<<<<<< HEAD
    @Test
    public void testImportWithZeroWorkersFails() throws Exception {
        executeWithPool(0, 8, (CairoEngine engine, SqlCompiler compiler, SqlExecutionContext sqlExecutionContext) -> {
            SqlExecutionContextStub context = new SqlExecutionContextStub(engine) {
                @Override
                public int getWorkerCount() {
                    return 0;
                }
            };

            try (ParallelCsvFileImporter importer = new ParallelCsvFileImporter(engine, context.getWorkerCount())) {
                importer.setMinChunkSize(1);
                importer.of("tab15", "test-quotes-big.csv", 1, PartitionBy.MONTH, (byte) ',', "ts", "yyyy-MM-ddTHH:mm:ss.SSSSSSZ", true);
                importer.process();
                Assert.fail();
            } catch (TextImportException e) {
                MatcherAssert.assertThat(e.getMessage(), containsString("Invalid worker count set "));
            }
        });
    }

    @Test
    public void testIndexChunksInBigCsvByDay() throws Exception { //buffer = 93
        assertIndexChunks(4, "yyyy-MM-ddTHH:mm:ss.SSSUUUZ", PartitionBy.DAY, "test-quotes-big.csv",
                chunk("1970-01-02/0_1", 86400000000L, 31), chunk("1970-01-03/0_1", 172800000000L, 94),
                chunk("1970-01-04/0_1", 259200000000L, 157), chunk("1970-01-05/0_1", 345600000000L, 220),
                chunk("1970-01-06/0_1", 432000000000L, 283), chunk("1970-01-07/0_1", 518400000000L, 346),
                chunk("1970-01-08/0_1", 604800000000L, 409), chunk("1970-01-09/0_1", 691200000000L, 472),
                chunk("1970-01-10/0_1", 777600000000L, 535), chunk("1970-01-11/0_1", 864000000000L, 598),
                chunk("1970-01-12/0_1", 950400000000L, 663), chunk("1970-01-13/0_1", 1036800000000L, 728),
                chunk("1970-01-14/0_1", 1123200000000L, 794), chunk("1970-01-15/0_1", 1209600000000L, 859),
                chunk("1970-01-16/0_1", 1296000000000L, 924), chunk("1970-01-17/0_1", 1382400000000L, 989),
                chunk("1970-01-18/0_1", 1468800000000L, 1054), chunk("1970-01-19/0_1", 1555200000000L, 1119),
                chunk("1970-01-20/0_1", 1641600000000L, 1184), chunk("1970-01-21/0_1", 1728000000000L, 1249),
                chunk("1970-01-22/0_1", 1814400000000L, 1315), chunk("1970-01-23/0_1", 1900800000000L, 1380),
                chunk("1970-01-24/0_1", 1987200000000L, 1445), chunk("1970-01-25/0_1", 2073600000000L, 1510),
                chunk("1970-01-26/0_1", 2160000000000L, 1575), chunk("1970-01-27/0_1", 2246400000000L, 1640),
                chunk("1970-01-28/0_1", 2332800000000L, 1705), chunk("1970-01-29/0_1", 2419200000000L, 1771),
                chunk("1970-01-30/0_1", 2505600000000L, 1836), chunk("1970-01-31/0_1", 2592000000000L, 1902),
                chunk("1970-02-01/0_1", 2678400000000L, 1972), chunk("1970-02-02/0_1", 2764800000000L, 2037),
                chunk("1970-02-03/0_1", 2851200000000L, 2102), chunk("1970-02-04/0_1", 2937600000000L, 2168),
                chunk("1970-02-05/0_1", 3024000000000L, 2233), chunk("1970-02-06/0_1", 3110400000000L, 2298),
                chunk("1970-02-07/0_1", 3196800000000L, 2363), chunk("1970-02-08/0_1", 3283200000000L, 2428),
                chunk("1970-02-09/0_1", 3369600000000L, 2493), chunk("1970-02-10/0_1", 3456000000000L, 2558),
                chunk("1970-02-11/0_1", 3542400000000L, 2623), chunk("1970-02-12/0_1", 3628800000000L, 2688),
                chunk("1970-02-13/0_1", 3715200000000L, 2753), chunk("1970-02-14/0_1", 3801600000000L, 2818),
                chunk("1970-02-15/0_1", 3888000000000L, 2883), chunk("1970-02-16/0_1", 3974400000000L, 2948),
                chunk("1970-02-17/0_1", 4060800000000L, 3013), chunk("1970-02-18/0_1", 4147200000000L, 3078),
                chunk("1970-02-19/0_1", 4233600000000L, 3143), chunk("1970-02-20/0_1", 4320000000000L, 3208),
                chunk("1970-02-21/0_1", 4406400000000L, 3274), chunk("1970-02-22/0_1", 4492800000000L, 3339),
                chunk("1970-02-23/0_1", 4579200000000L, 3404), chunk("1970-02-24/0_1", 4665600000000L, 3469),
                chunk("1970-02-25/0_1", 4752000000000L, 3534), chunk("1970-02-26/0_1", 4838400000000L, 3599),
                chunk("1970-02-27/0_1", 4924800000000L, 3664), chunk("1970-02-28/0_1", 5011200000000L, 3729),
                chunk("1970-03-01/0_1", 5097600000000L, 3794), chunk("1970-03-02/0_1", 5184000000000L, 3860),
                chunk("1970-03-03/0_1", 5270400000000L, 3925), chunk("1970-03-04/0_1", 5356800000000L, 3990),
                chunk("1970-03-05/0_1", 5443200000000L, 4055), chunk("1970-03-06/0_1", 5529600000000L, 4120),
                chunk("1970-03-07/0_1", 5616000000000L, 4185), chunk("1970-03-08/0_1", 5702400000000L, 4250),
                chunk("1970-03-09/0_1", 5788800000000L, 4315), chunk("1970-03-10/0_1", 5875200000000L, 4380),
                chunk("1970-03-11/0_1", 5961600000000L, 4445), chunk("1970-03-12/0_1", 6048000000000L, 4510),
                chunk("1970-03-13/0_1", 6134400000000L, 4575), chunk("1970-03-14/0_1", 6220800000000L, 4640),
                chunk("1970-03-15/0_1", 6307200000000L, 4705), chunk("1970-03-16/0_1", 6393600000000L, 4770),
                chunk("1970-03-17/0_1", 6480000000000L, 4835), chunk("1970-03-18/0_1", 6566400000000L, 4900),
                chunk("1970-03-19/0_1", 6652800000000L, 4965), chunk("1970-03-20/0_1", 6739200000000L, 5031),
                chunk("1970-03-21/0_1", 6825600000000L, 5096), chunk("1970-03-22/0_1", 6912000000000L, 5161),
                chunk("1970-03-23/0_1", 6998400000000L, 5226), chunk("1970-03-24/0_1", 7084800000000L, 5291),
                chunk("1970-03-25/0_1", 7171200000000L, 5356), chunk("1970-03-26/0_1", 7257600000000L, 5421),
                chunk("1970-03-27/0_1", 7344000000000L, 5486), chunk("1970-03-28/0_1", 7430400000000L, 5551),
                chunk("1970-03-29/0_1", 7516800000000L, 5616), chunk("1970-03-30/0_1", 7603200000000L, 5681),
                chunk("1970-03-31/0_1", 7689600000000L, 5746), chunk("1970-04-01/0_1", 7776000000000L, 5811),
                chunk("1970-04-02/0_1", 7862400000000L, 5876), chunk("1970-04-03/0_1", 7948800000000L, 5941),
                chunk("1970-04-04/0_1", 8035200000000L, 6006), chunk("1970-04-05/0_1", 8121600000000L, 6071),
                chunk("1970-04-06/0_1", 8208000000000L, 6136), chunk("1970-04-07/0_1", 8294400000000L, 6201),
                chunk("1970-04-08/0_1", 8380800000000L, 6266), chunk("1970-04-09/0_1", 8467200000000L, 6331),
                chunk("1970-04-10/0_1", 8553600000000L, 6396), chunk("1970-04-11/0_1", 8640000000000L, 6461),
                chunk("1970-04-12/0_1", 8726400000000L, 6528), chunk("1970-04-13/0_1", 8812800000000L, 6595),
                chunk("1970-04-14/0_1", 8899200000000L, 6662), chunk("1970-04-15/0_1", 8985600000000L, 6729),
                chunk("1970-04-16/0_1", 9072000000000L, 6796), chunk("1970-04-17/0_1", 9158400000000L, 6863),
                chunk("1970-04-18/0_1", 9244800000000L, 6930), chunk("1970-04-19/0_1", 9331200000000L, 6997),
                chunk("1970-04-20/0_1", 9417600000000L, 7064), chunk("1970-04-21/0_1", 9504000000000L, 7131),
                chunk("1970-04-22/0_1", 9590400000000L, 7198), chunk("1970-04-23/0_1", 9676800000000L, 7265),
                chunk("1970-04-24/0_1", 9763200000000L, 7332), chunk("1970-04-25/0_1", 9849600000000L, 7399),
                chunk("1970-04-26/0_1", 9936000000000L, 7466), chunk("1970-04-27/0_1", 10022400000000L, 7534),
                chunk("1970-04-28/0_1", 10108800000000L, 7601), chunk("1970-04-29/0_1", 10195200000000L, 7668),
                chunk("1970-04-30/0_1", 10281600000000L, 7735), chunk("1970-05-01/0_1", 10368000000000L, 7802),
                chunk("1970-05-02/0_1", 10454400000000L, 7869), chunk("1970-05-03/0_1", 10540800000000L, 7936),
                chunk("1970-05-04/0_1", 10627200000000L, 8003), chunk("1970-05-05/0_1", 10713600000000L, 8070),
                chunk("1970-05-06/0_1", 10800000000000L, 8137), chunk("1970-05-07/0_1", 10886400000000L, 8204),
                chunk("1970-05-08/0_1", 10972800000000L, 8271), chunk("1970-05-09/0_1", 11059200000000L, 8339),
                chunk("1970-05-10/0_1", 11145600000000L, 8406), chunk("1970-05-11/0_1", 11232000000000L, 8473),
                chunk("1970-05-12/0_1", 11318400000000L, 8540), chunk("1970-05-13/0_1", 11404800000000L, 8607),
                chunk("1970-05-14/0_1", 11491200000000L, 8674), chunk("1970-05-15/0_1", 11577600000000L, 8741),
                chunk("1970-05-16/0_1", 11664000000000L, 8808), chunk("1970-05-17/0_1", 11750400000000L, 8875),
                chunk("1970-05-18/0_1", 11836800000000L, 8942), chunk("1970-05-19/0_1", 11923200000000L, 9009),
                chunk("1970-05-20/0_1", 12009600000000L, 9076), chunk("1970-05-21/0_1", 12096000000000L, 9143),
                chunk("1970-05-22/0_1", 12182400000000L, 9210), chunk("1970-05-23/0_1", 12268800000000L, 9278),
                chunk("1970-05-24/0_1", 12355200000000L, 9345), chunk("1970-05-25/0_1", 12441600000000L, 9412),
                chunk("1970-05-26/0_1", 12528000000000L, 9480), chunk("1970-05-27/0_1", 12614400000000L, 9547),
                chunk("1970-05-28/0_1", 12700800000000L, 9614), chunk("1970-05-29/0_1", 12787200000000L, 9681),
                chunk("1970-05-30/0_1", 12873600000000L, 9748), chunk("1970-05-31/0_1", 12960000000000L, 9815),
                chunk("1970-06-01/0_1", 13046400000000L, 9882), chunk("1970-06-02/0_1", 13132800000000L, 9949),
                chunk("1970-06-03/0_1", 13219200000000L, 10017), chunk("1970-06-04/0_1", 13305600000000L, 10084),
                chunk("1970-06-05/0_1", 13392000000000L, 10151), chunk("1970-06-06/0_1", 13478400000000L, 10218),
                chunk("1970-06-07/0_1", 13564800000000L, 10287), chunk("1970-06-08/0_1", 13651200000000L, 10354),
                chunk("1970-06-09/0_1", 13737600000000L, 10421), chunk("1970-06-10/0_1", 13824000000000L, 10488),
                chunk("1970-06-11/0_1", 13910400000000L, 10555), chunk("1970-06-12/0_1", 13996800000000L, 10622),
                chunk("1970-06-13/0_1", 14083200000000L, 10689), chunk("1970-06-14/0_1", 14169600000000L, 10756),
                chunk("1970-06-15/0_1", 14256000000000L, 10823), chunk("1970-06-16/0_1", 14342400000000L, 10890),
                chunk("1970-06-17/0_1", 14428800000000L, 10957), chunk("1970-06-18/0_1", 14515200000000L, 11024),
                chunk("1970-06-19/0_1", 14601600000000L, 11091), chunk("1970-06-20/0_1", 14688000000000L, 11158),
                chunk("1970-06-21/0_1", 14774400000000L, 11226), chunk("1970-06-22/0_1", 14860800000000L, 11293),
                chunk("1970-06-23/0_1", 14947200000000L, 11360), chunk("1970-06-24/0_1", 15033600000000L, 11427),
                chunk("1970-06-25/0_1", 15120000000000L, 11494), chunk("1970-06-26/0_1", 15206400000000L, 11561),
                chunk("1970-06-27/0_1", 15292800000000L, 11628), chunk("1970-06-28/0_1", 15379200000000L, 11695),
                chunk("1970-06-29/0_1", 15465600000000L, 11762), chunk("1970-06-30/0_1", 15552000000000L, 11829),
                chunk("1970-07-01/0_1", 15638400000000L, 11896), chunk("1970-07-02/0_1", 15724800000000L, 11963),
                chunk("1970-07-03/0_1", 15811200000000L, 12030), chunk("1970-07-04/0_1", 15897600000000L, 12097),
                chunk("1970-07-05/0_1", 15984000000000L, 12164), chunk("1970-07-06/0_1", 16070400000000L, 12231),
                chunk("1970-07-07/0_1", 16156800000000L, 12299), chunk("1970-07-08/0_1", 16243200000000L, 12366),
                chunk("1970-07-09/0_1", 16329600000000L, 12434), chunk("1970-07-10/0_1", 16416000000000L, 12501),
                chunk("1970-07-11/0_1", 16502400000000L, 12568), chunk("1970-07-12/0_1", 16588800000000L, 12635),
                chunk("1970-07-13/0_1", 16675200000000L, 12702), chunk("1970-07-14/0_1", 16761600000000L, 12769),
                chunk("1970-07-15/0_1", 16848000000000L, 12836), chunk("1970-07-16/0_1", 16934400000000L, 12903),
                chunk("1970-07-17/0_1", 17020800000000L, 12970), chunk("1970-07-18/0_1", 17107200000000L, 13037),
                chunk("1970-07-19/0_1", 17193600000000L, 13104), chunk("1970-07-20/0_1", 17280000000000L, 13172),
                chunk("1970-07-21/0_1", 17366400000000L, 13240), chunk("1970-07-22/0_1", 17452800000000L, 13307),
                chunk("1970-07-23/0_1", 17539200000000L, 13374), chunk("1970-07-24/0_1", 17625600000000L, 13441),
                chunk("1970-07-25/0_1", 17712000000000L, 13508), chunk("1970-07-26/0_1", 17798400000000L, 13575),
                chunk("1970-07-27/0_1", 17884800000000L, 13642), chunk("1970-07-28/0_1", 17971200000000L, 13710),
                chunk("1970-07-29/0_1", 18057600000000L, 13777), chunk("1970-07-30/0_1", 18144000000000L, 13844),
                chunk("1970-07-31/0_1", 18230400000000L, 13911), chunk("1970-08-01/0_1", 18316800000000L, 13978),
                chunk("1970-08-02/0_1", 18403200000000L, 14045), chunk("1970-08-03/0_1", 18489600000000L, 14112),
                chunk("1970-08-04/0_1", 18576000000000L, 14179), chunk("1970-08-05/0_1", 18662400000000L, 14246),
                chunk("1970-08-06/0_1", 18748800000000L, 14313), chunk("1970-08-07/0_1", 18835200000000L, 14380),
                chunk("1970-08-08/0_1", 18921600000000L, 14447), chunk("1970-08-09/0_1", 19008000000000L, 14514),
                chunk("1970-08-10/0_1", 19094400000000L, 14581), chunk("1970-08-11/0_1", 19180800000000L, 14649),
                chunk("1970-08-12/0_1", 19267200000000L, 14716), chunk("1970-08-13/0_1", 19353600000000L, 14783),
                chunk("1970-08-14/0_1", 19440000000000L, 14851), chunk("1970-08-15/0_1", 19526400000000L, 14918),
                chunk("1970-08-16/0_1", 19612800000000L, 14985), chunk("1970-08-17/0_1", 19699200000000L, 15052),
                chunk("1970-08-18/0_1", 19785600000000L, 15120), chunk("1970-08-19/0_1", 19872000000000L, 15187),
                chunk("1970-08-20/0_1", 19958400000000L, 15254), chunk("1970-08-21/0_1", 20044800000000L, 15321),
                chunk("1970-08-22/0_1", 20131200000000L, 15388), chunk("1970-08-23/0_1", 20217600000000L, 15455),
                chunk("1970-08-24/0_1", 20304000000000L, 15523), chunk("1970-08-25/0_1", 20390400000000L, 15590),
                chunk("1970-08-26/0_1", 20476800000000L, 15657), chunk("1970-08-27/0_1", 20563200000000L, 15725),
                chunk("1970-08-28/0_1", 20649600000000L, 15792), chunk("1970-08-29/0_1", 20736000000000L, 15859),
                chunk("1970-08-30/0_1", 20822400000000L, 15926), chunk("1970-08-31/0_1", 20908800000000L, 15993),
                chunk("1970-09-01/0_1", 20995200000000L, 16060), chunk("1970-09-02/0_1", 21081600000000L, 16127),
                chunk("1970-09-03/0_1", 21168000000000L, 16194), chunk("1970-09-04/0_1", 21254400000000L, 16261),
                chunk("1970-09-05/0_1", 21340800000000L, 16328), chunk("1970-09-06/0_1", 21427200000000L, 16395),
                chunk("1970-09-07/0_1", 21513600000000L, 16462), chunk("1970-09-08/0_1", 21600000000000L, 16529),
                chunk("1970-09-09/0_1", 21686400000000L, 16596), chunk("1970-09-10/0_1", 21772800000000L, 16663),
                chunk("1970-09-11/0_1", 21859200000000L, 16730), chunk("1970-09-12/1_1", 21945600000000L, 16797),
                chunk("1970-09-13/1_1", 22032000000000L, 16864), chunk("1970-09-14/1_1", 22118400000000L, 16931),
                chunk("1970-09-15/1_1", 22204800000000L, 16999), chunk("1970-09-16/1_1", 22291200000000L, 17066),
                chunk("1970-09-17/1_1", 22377600000000L, 17133), chunk("1970-09-18/1_1", 22464000000000L, 17200),
                chunk("1970-09-19/1_1", 22550400000000L, 17267), chunk("1970-09-20/1_1", 22636800000000L, 17334),
                chunk("1970-09-21/1_1", 22723200000000L, 17401), chunk("1970-09-22/1_1", 22809600000000L, 17468),
                chunk("1970-09-23/1_1", 22896000000000L, 17535), chunk("1970-09-24/1_1", 22982400000000L, 17602),
                chunk("1970-09-25/1_1", 23068800000000L, 17669), chunk("1970-09-26/1_1", 23155200000000L, 17736),
                chunk("1970-09-27/1_1", 23241600000000L, 17803), chunk("1970-09-28/1_1", 23328000000000L, 17870),
                chunk("1970-09-29/1_1", 23414400000000L, 17937), chunk("1970-09-30/1_1", 23500800000000L, 18004),
                chunk("1970-10-01/1_1", 23587200000000L, 18071), chunk("1970-10-02/1_1", 23673600000000L, 18138),
                chunk("1970-10-03/1_1", 23760000000000L, 18207), chunk("1970-10-04/1_1", 23846400000000L, 18274),
                chunk("1970-10-05/1_1", 23932800000000L, 18341), chunk("1970-10-06/1_1", 24019200000000L, 18408),
                chunk("1970-10-07/1_1", 24105600000000L, 18475), chunk("1970-10-08/1_1", 24192000000000L, 18542),
                chunk("1970-10-09/1_1", 24278400000000L, 18609), chunk("1970-10-10/1_1", 24364800000000L, 18676),
                chunk("1970-10-11/1_1", 24451200000000L, 18743), chunk("1970-10-12/1_1", 24537600000000L, 18810),
                chunk("1970-10-13/1_1", 24624000000000L, 18878), chunk("1970-10-14/1_1", 24710400000000L, 18945),
                chunk("1970-10-15/1_1", 24796800000000L, 19012), chunk("1970-10-16/1_1", 24883200000000L, 19079),
                chunk("1970-10-17/1_1", 24969600000000L, 19146), chunk("1970-10-18/1_1", 25056000000000L, 19213),
                chunk("1970-10-19/1_1", 25142400000000L, 19280), chunk("1970-10-20/1_1", 25228800000000L, 19347),
                chunk("1970-10-21/1_1", 25315200000000L, 19414), chunk("1970-10-22/1_1", 25401600000000L, 19481),
                chunk("1970-10-23/1_1", 25488000000000L, 19548), chunk("1970-10-24/1_1", 25574400000000L, 19615),
                chunk("1970-10-25/1_1", 25660800000000L, 19682), chunk("1970-10-26/1_1", 25747200000000L, 19749),
                chunk("1970-10-27/1_1", 25833600000000L, 19816), chunk("1970-10-28/1_1", 25920000000000L, 19883),
                chunk("1970-10-29/1_1", 26006400000000L, 19950), chunk("1970-10-30/1_1", 26092800000000L, 20017),
                chunk("1970-10-31/1_1", 26179200000000L, 20084), chunk("1970-11-01/1_1", 26265600000000L, 20151),
                chunk("1970-11-02/1_1", 26352000000000L, 20218), chunk("1970-11-03/1_1", 26438400000000L, 20285),
                chunk("1970-11-04/1_1", 26524800000000L, 20352), chunk("1970-11-05/1_1", 26611200000000L, 20420),
                chunk("1970-11-06/1_1", 26697600000000L, 20487), chunk("1970-11-07/1_1", 26784000000000L, 20554),
                chunk("1970-11-08/1_1", 26870400000000L, 20621), chunk("1970-11-09/1_1", 26956800000000L, 20688),
                chunk("1970-11-10/1_1", 27043200000000L, 20755), chunk("1970-11-11/1_1", 27129600000000L, 20822),
                chunk("1970-11-12/1_1", 27216000000000L, 20889), chunk("1970-11-13/1_1", 27302400000000L, 20956),
                chunk("1970-11-14/1_1", 27388800000000L, 21023), chunk("1970-11-15/1_1", 27475200000000L, 21090),
                chunk("1970-11-16/1_1", 27561600000000L, 21157), chunk("1970-11-17/1_1", 27648000000000L, 21224),
                chunk("1970-11-18/1_1", 27734400000000L, 21291), chunk("1970-11-19/1_1", 27820800000000L, 21358),
                chunk("1970-11-20/1_1", 27907200000000L, 21426), chunk("1970-11-21/1_1", 27993600000000L, 21493),
                chunk("1970-11-22/1_1", 28080000000000L, 21560), chunk("1970-11-23/1_1", 28166400000000L, 21629),
                chunk("1970-11-24/1_1", 28252800000000L, 21696), chunk("1970-11-25/1_1", 28339200000000L, 21763),
                chunk("1970-11-26/1_1", 28425600000000L, 21830), chunk("1970-11-27/1_1", 28512000000000L, 21897),
                chunk("1970-11-28/1_1", 28598400000000L, 21964), chunk("1970-11-29/1_1", 28684800000000L, 22031),
                chunk("1970-11-30/1_1", 28771200000000L, 22100), chunk("1970-12-01/1_1", 28857600000000L, 22167),
                chunk("1970-12-02/1_1", 28944000000000L, 22234), chunk("1970-12-03/1_1", 29030400000000L, 22301),
                chunk("1970-12-04/1_1", 29116800000000L, 22368), chunk("1970-12-05/1_1", 29203200000000L, 22435),
                chunk("1970-12-06/1_1", 29289600000000L, 22502), chunk("1970-12-07/1_1", 29376000000000L, 22569),
                chunk("1970-12-08/1_1", 29462400000000L, 22636), chunk("1970-12-09/1_1", 29548800000000L, 22703),
                chunk("1970-12-10/1_1", 29635200000000L, 22770), chunk("1970-12-11/1_1", 29721600000000L, 22837),
                chunk("1970-12-12/1_1", 29808000000000L, 22904), chunk("1970-12-13/1_1", 29894400000000L, 22971),
                chunk("1970-12-14/1_1", 29980800000000L, 23038), chunk("1970-12-15/1_1", 30067200000000L, 23105),
                chunk("1970-12-16/1_1", 30153600000000L, 23172), chunk("1970-12-17/1_1", 30240000000000L, 23240),
                chunk("1970-12-18/1_1", 30326400000000L, 23307), chunk("1970-12-19/1_1", 30412800000000L, 23374),
                chunk("1970-12-20/1_1", 30499200000000L, 23441), chunk("1970-12-21/1_1", 30585600000000L, 23508),
                chunk("1970-12-22/1_1", 30672000000000L, 23575), chunk("1970-12-23/1_1", 30758400000000L, 23643),
                chunk("1970-12-24/1_1", 30844800000000L, 23711), chunk("1970-12-25/1_1", 30931200000000L, 23778),
                chunk("1970-12-26/1_1", 31017600000000L, 23845), chunk("1970-12-27/1_1", 31104000000000L, 23913),
                chunk("1970-12-28/1_1", 31190400000000L, 23980), chunk("1970-12-29/1_1", 31276800000000L, 24047),
                chunk("1970-12-30/1_1", 31363200000000L, 24115), chunk("1970-12-31/1_1", 31449600000000L, 24182),
                chunk("1971-01-01/1_1", 31536000000000L, 24249), chunk("1971-01-02/1_1", 31622400000000L, 24316),
                chunk("1971-01-03/1_1", 31708800000000L, 24383), chunk("1971-01-04/1_1", 31795200000000L, 24450),
                chunk("1971-01-05/1_1", 31881600000000L, 24517), chunk("1971-01-06/1_1", 31968000000000L, 24584),
                chunk("1971-01-07/1_1", 32054400000000L, 24651), chunk("1971-01-08/1_1", 32140800000000L, 24718),
                chunk("1971-01-09/1_1", 32227200000000L, 24786), chunk("1971-01-10/1_1", 32313600000000L, 24853),
                chunk("1971-01-11/1_1", 32400000000000L, 24920), chunk("1971-01-12/1_1", 32486400000000L, 24987),
                chunk("1971-01-13/1_1", 32572800000000L, 25054), chunk("1971-01-14/1_1", 32659200000000L, 25122),
                chunk("1971-01-15/1_1", 32745600000000L, 25189), chunk("1971-01-16/1_1", 32832000000000L, 25256),
                chunk("1971-01-17/1_1", 32918400000000L, 25323), chunk("1971-01-18/1_1", 33004800000000L, 25390),
                chunk("1971-01-19/1_1", 33091200000000L, 25457), chunk("1971-01-20/1_1", 33177600000000L, 25524),
                chunk("1971-01-21/1_1", 33264000000000L, 25591), chunk("1971-01-22/1_1", 33350400000000L, 25658),
                chunk("1971-01-23/1_1", 33436800000000L, 25725), chunk("1971-01-24/1_1", 33523200000000L, 25792),
                chunk("1971-01-25/1_1", 33609600000000L, 25859), chunk("1971-01-26/1_1", 33696000000000L, 25927),
                chunk("1971-01-27/1_1", 33782400000000L, 25994), chunk("1971-01-28/1_1", 33868800000000L, 26062),
                chunk("1971-01-29/1_1", 33955200000000L, 26129), chunk("1971-01-30/1_1", 34041600000000L, 26196),
                chunk("1971-01-31/1_1", 34128000000000L, 26263), chunk("1971-02-01/1_1", 34214400000000L, 26330),
                chunk("1971-02-02/1_1", 34300800000000L, 26397), chunk("1971-02-03/1_1", 34387200000000L, 26464),
                chunk("1971-02-04/1_1", 34473600000000L, 26531), chunk("1971-02-05/1_1", 34560000000000L, 26598),
                chunk("1971-02-06/1_1", 34646400000000L, 26665), chunk("1971-02-07/1_1", 34732800000000L, 26733),
                chunk("1971-02-08/1_1", 34819200000000L, 26800), chunk("1971-02-09/1_1", 34905600000000L, 26867),
                chunk("1971-02-10/1_1", 34992000000000L, 26934), chunk("1971-02-11/1_1", 35078400000000L, 27001),
                chunk("1971-02-12/1_1", 35164800000000L, 27069), chunk("1971-02-13/1_1", 35251200000000L, 27136),
                chunk("1971-02-14/1_1", 35337600000000L, 27203), chunk("1971-02-15/1_1", 35424000000000L, 27270),
                chunk("1971-02-16/1_1", 35510400000000L, 27337), chunk("1971-02-17/1_1", 35596800000000L, 27405),
                chunk("1971-02-18/1_1", 35683200000000L, 27472), chunk("1971-02-19/1_1", 35769600000000L, 27539),
                chunk("1971-02-20/1_1", 35856000000000L, 27607), chunk("1971-02-21/1_1", 35942400000000L, 27674),
                chunk("1971-02-22/1_1", 36028800000000L, 27741), chunk("1971-02-23/1_1", 36115200000000L, 27808),
                chunk("1971-02-24/1_1", 36201600000000L, 27875), chunk("1971-02-25/1_1", 36288000000000L, 27942),
                chunk("1971-02-26/1_1", 36374400000000L, 28009), chunk("1971-02-27/1_1", 36460800000000L, 28076),
                chunk("1971-02-28/1_1", 36547200000000L, 28143), chunk("1971-03-01/1_1", 36633600000000L, 28210),
                chunk("1971-03-02/1_1", 36720000000000L, 28278), chunk("1971-03-03/1_1", 36806400000000L, 28347),
                chunk("1971-03-04/1_1", 36892800000000L, 28414), chunk("1971-03-05/1_1", 36979200000000L, 28482),
                chunk("1971-03-06/1_1", 37065600000000L, 28549), chunk("1971-03-07/1_1", 37152000000000L, 28616),
                chunk("1971-03-08/1_1", 37238400000000L, 28683), chunk("1971-03-09/1_1", 37324800000000L, 28750),
                chunk("1971-03-10/1_1", 37411200000000L, 28817), chunk("1971-03-11/1_1", 37497600000000L, 28884),
                chunk("1971-03-12/1_1", 37584000000000L, 28951), chunk("1971-03-13/1_1", 37670400000000L, 29018),
                chunk("1971-03-14/1_1", 37756800000000L, 29085), chunk("1971-03-15/1_1", 37843200000000L, 29152),
                chunk("1971-03-16/1_1", 37929600000000L, 29219), chunk("1971-03-17/1_1", 38016000000000L, 29286),
                chunk("1971-03-18/1_1", 38102400000000L, 29353), chunk("1971-03-19/1_1", 38188800000000L, 29421),
                chunk("1971-03-20/1_1", 38275200000000L, 29488), chunk("1971-03-21/1_1", 38361600000000L, 29555),
                chunk("1971-03-22/1_1", 38448000000000L, 29622), chunk("1971-03-23/1_1", 38534400000000L, 29690),
                chunk("1971-03-24/1_1", 38620800000000L, 29758), chunk("1971-03-25/1_1", 38707200000000L, 29825),
                chunk("1971-03-26/1_1", 38793600000000L, 29892), chunk("1971-03-27/1_1", 38880000000000L, 29959),
                chunk("1971-03-28/1_1", 38966400000000L, 30026), chunk("1971-03-29/1_1", 39052800000000L, 30093),
                chunk("1971-03-30/1_1", 39139200000000L, 30160), chunk("1971-03-31/1_1", 39225600000000L, 30229),
                chunk("1971-04-01/1_1", 39312000000000L, 30296), chunk("1971-04-02/1_1", 39398400000000L, 30363),
                chunk("1971-04-03/1_1", 39484800000000L, 30430), chunk("1971-04-04/1_1", 39571200000000L, 30497),
                chunk("1971-04-05/1_1", 39657600000000L, 30564), chunk("1971-04-06/1_1", 39744000000000L, 30631),
                chunk("1971-04-07/1_1", 39830400000000L, 30698), chunk("1971-04-08/1_1", 39916800000000L, 30765),
                chunk("1971-04-09/1_1", 40003200000000L, 30832), chunk("1971-04-10/1_1", 40089600000000L, 30899),
                chunk("1971-04-11/1_1", 40176000000000L, 30966), chunk("1971-04-12/1_1", 40262400000000L, 31033),
                chunk("1971-04-13/1_1", 40348800000000L, 31100), chunk("1971-04-14/1_1", 40435200000000L, 31167),
                chunk("1971-04-15/1_1", 40521600000000L, 31234), chunk("1971-04-16/1_1", 40608000000000L, 31301),
                chunk("1971-04-17/1_1", 40694400000000L, 31368), chunk("1971-04-18/1_1", 40780800000000L, 31435),
                chunk("1971-04-19/1_1", 40867200000000L, 31502), chunk("1971-04-20/1_1", 40953600000000L, 31569),
                chunk("1971-04-21/1_1", 41040000000000L, 31636), chunk("1971-04-22/1_1", 41126400000000L, 31703),
                chunk("1971-04-23/1_1", 41212800000000L, 31770), chunk("1971-04-24/1_1", 41299200000000L, 31838),
                chunk("1971-04-25/1_1", 41385600000000L, 31905), chunk("1971-04-26/1_1", 41472000000000L, 31972),
                chunk("1971-04-27/1_1", 41558400000000L, 32039), chunk("1971-04-28/1_1", 41644800000000L, 32106),
                chunk("1971-04-29/1_1", 41731200000000L, 32173), chunk("1971-04-30/1_1", 41817600000000L, 32240),
                chunk("1971-05-01/1_1", 41904000000000L, 32307), chunk("1971-05-02/1_1", 41990400000000L, 32374),
                chunk("1971-05-03/1_1", 42076800000000L, 32441), chunk("1971-05-04/1_1", 42163200000000L, 32508),
                chunk("1971-05-05/1_1", 42249600000000L, 32575), chunk("1971-05-06/1_1", 42336000000000L, 32643),
                chunk("1971-05-07/1_1", 42422400000000L, 32710), chunk("1971-05-08/1_1", 42508800000000L, 32777),
                chunk("1971-05-09/1_1", 42595200000000L, 32844), chunk("1971-05-10/1_1", 42681600000000L, 32911),
                chunk("1971-05-11/1_1", 42768000000000L, 32978), chunk("1971-05-12/1_1", 42854400000000L, 33045),
                chunk("1971-05-13/1_1", 42940800000000L, 33112), chunk("1971-05-14/1_1", 43027200000000L, 33179),
                chunk("1971-05-15/1_1", 43113600000000L, 33246), chunk("1971-05-16/1_1", 43200000000000L, 33313),
                chunk("1971-05-17/1_1", 43286400000000L, 33380), chunk("1971-05-18/1_1", 43372800000000L, 33447),
                chunk("1971-05-19/2_1", 43459200000000L, 33514), chunk("1971-05-20/2_1", 43545600000000L, 33581),
                chunk("1971-05-21/2_1", 43632000000000L, 33648), chunk("1971-05-22/2_1", 43718400000000L, 33715),
                chunk("1971-05-23/2_1", 43804800000000L, 33782), chunk("1971-05-24/2_1", 43891200000000L, 33849),
                chunk("1971-05-25/2_1", 43977600000000L, 33916), chunk("1971-05-26/2_1", 44064000000000L, 33983),
                chunk("1971-05-27/2_1", 44150400000000L, 34050), chunk("1971-05-28/2_1", 44236800000000L, 34117),
                chunk("1971-05-29/2_1", 44323200000000L, 34184), chunk("1971-05-30/2_1", 44409600000000L, 34251),
                chunk("1971-05-31/2_1", 44496000000000L, 34318), chunk("1971-06-01/2_1", 44582400000000L, 34385),
                chunk("1971-06-02/2_1", 44668800000000L, 34452), chunk("1971-06-03/2_1", 44755200000000L, 34519),
                chunk("1971-06-04/2_1", 44841600000000L, 34586), chunk("1971-06-05/2_1", 44928000000000L, 34653),
                chunk("1971-06-06/2_1", 45014400000000L, 34720), chunk("1971-06-07/2_1", 45100800000000L, 34787),
                chunk("1971-06-08/2_1", 45187200000000L, 34854), chunk("1971-06-09/2_1", 45273600000000L, 34921),
                chunk("1971-06-10/2_1", 45360000000000L, 34989), chunk("1971-06-11/2_1", 45446400000000L, 35056),
                chunk("1971-06-12/2_1", 45532800000000L, 35123), chunk("1971-06-13/2_1", 45619200000000L, 35190),
                chunk("1971-06-14/2_1", 45705600000000L, 35257), chunk("1971-06-15/2_1", 45792000000000L, 35324),
                chunk("1971-06-16/2_1", 45878400000000L, 35391), chunk("1971-06-17/2_1", 45964800000000L, 35458),
                chunk("1971-06-18/2_1", 46051200000000L, 35525), chunk("1971-06-19/2_1", 46137600000000L, 35592),
                chunk("1971-06-20/2_1", 46224000000000L, 35659), chunk("1971-06-21/2_1", 46310400000000L, 35726),
                chunk("1971-06-22/2_1", 46396800000000L, 35793), chunk("1971-06-23/2_1", 46483200000000L, 35860),
                chunk("1971-06-24/2_1", 46569600000000L, 35928), chunk("1971-06-25/2_1", 46656000000000L, 35995),
                chunk("1971-06-26/2_1", 46742400000000L, 36062), chunk("1971-06-27/2_1", 46828800000000L, 36129),
                chunk("1971-06-28/2_1", 46915200000000L, 36196), chunk("1971-06-29/2_1", 47001600000000L, 36263),
                chunk("1971-06-30/2_1", 47088000000000L, 36330), chunk("1971-07-01/2_1", 47174400000000L, 36397),
                chunk("1971-07-02/2_1", 47260800000000L, 36464), chunk("1971-07-03/2_1", 47347200000000L, 36531),
                chunk("1971-07-04/2_1", 47433600000000L, 36599), chunk("1971-07-05/2_1", 47520000000000L, 36666),
                chunk("1971-07-06/2_1", 47606400000000L, 36733), chunk("1971-07-07/2_1", 47692800000000L, 36801),
                chunk("1971-07-08/2_1", 47779200000000L, 36868), chunk("1971-07-09/2_1", 47865600000000L, 36935),
                chunk("1971-07-10/2_1", 47952000000000L, 37002), chunk("1971-07-11/2_1", 48038400000000L, 37069),
                chunk("1971-07-12/2_1", 48124800000000L, 37137), chunk("1971-07-13/2_1", 48211200000000L, 37205),
                chunk("1971-07-14/2_1", 48297600000000L, 37272), chunk("1971-07-15/2_1", 48384000000000L, 37339),
                chunk("1971-07-16/2_1", 48470400000000L, 37406), chunk("1971-07-17/2_1", 48556800000000L, 37473),
                chunk("1971-07-18/2_1", 48643200000000L, 37540), chunk("1971-07-19/2_1", 48729600000000L, 37607),
                chunk("1971-07-20/2_1", 48816000000000L, 37674), chunk("1971-07-21/2_1", 48902400000000L, 37741),
                chunk("1971-07-22/2_1", 48988800000000L, 37808), chunk("1971-07-23/2_1", 49075200000000L, 37875),
                chunk("1971-07-24/2_1", 49161600000000L, 37942), chunk("1971-07-25/2_1", 49248000000000L, 38009),
                chunk("1971-07-26/2_1", 49334400000000L, 38076), chunk("1971-07-27/2_1", 49420800000000L, 38143),
                chunk("1971-07-28/2_1", 49507200000000L, 38210), chunk("1971-07-29/2_1", 49593600000000L, 38277),
                chunk("1971-07-30/2_1", 49680000000000L, 38344), chunk("1971-07-31/2_1", 49766400000000L, 38411),
                chunk("1971-08-01/2_1", 49852800000000L, 38478), chunk("1971-08-02/2_1", 49939200000000L, 38545),
                chunk("1971-08-03/2_1", 50025600000000L, 38613), chunk("1971-08-04/2_1", 50112000000000L, 38680),
                chunk("1971-08-05/2_1", 50198400000000L, 38747), chunk("1971-08-06/2_1", 50284800000000L, 38814),
                chunk("1971-08-07/2_1", 50371200000000L, 38881), chunk("1971-08-08/2_1", 50457600000000L, 38948),
                chunk("1971-08-09/2_1", 50544000000000L, 39016), chunk("1971-08-10/2_1", 50630400000000L, 39083),
                chunk("1971-08-11/2_1", 50716800000000L, 39150), chunk("1971-08-12/2_1", 50803200000000L, 39217),
                chunk("1971-08-13/2_1", 50889600000000L, 39284), chunk("1971-08-14/2_1", 50976000000000L, 39351),
                chunk("1971-08-15/2_1", 51062400000000L, 39418), chunk("1971-08-16/2_1", 51148800000000L, 39485),
                chunk("1971-08-17/2_1", 51235200000000L, 39552), chunk("1971-08-18/2_1", 51321600000000L, 39619),
                chunk("1971-08-19/2_1", 51408000000000L, 39687), chunk("1971-08-20/2_1", 51494400000000L, 39754),
                chunk("1971-08-21/2_1", 51580800000000L, 39821), chunk("1971-08-22/2_1", 51667200000000L, 39888),
                chunk("1971-08-23/2_1", 51753600000000L, 39956), chunk("1971-08-24/2_1", 51840000000000L, 40023),
                chunk("1971-08-25/2_1", 51926400000000L, 40090), chunk("1971-08-26/2_1", 52012800000000L, 40157),
                chunk("1971-08-27/2_1", 52099200000000L, 40224), chunk("1971-08-28/2_1", 52185600000000L, 40291),
                chunk("1971-08-29/2_1", 52272000000000L, 40358), chunk("1971-08-30/2_1", 52358400000000L, 40425),
                chunk("1971-08-31/2_1", 52444800000000L, 40492), chunk("1971-09-01/2_1", 52531200000000L, 40559),
                chunk("1971-09-02/2_1", 52617600000000L, 40626), chunk("1971-09-03/2_1", 52704000000000L, 40693),
                chunk("1971-09-04/2_1", 52790400000000L, 40760), chunk("1971-09-05/2_1", 52876800000000L, 40827),
                chunk("1971-09-06/2_1", 52963200000000L, 40894), chunk("1971-09-07/2_1", 53049600000000L, 40962),
                chunk("1971-09-08/2_1", 53136000000000L, 41029), chunk("1971-09-09/2_1", 53222400000000L, 41096),
                chunk("1971-09-10/2_1", 53308800000000L, 41163), chunk("1971-09-11/2_1", 53395200000000L, 41230),
                chunk("1971-09-12/2_1", 53481600000000L, 41297), chunk("1971-09-13/2_1", 53568000000000L, 41364),
                chunk("1971-09-14/2_1", 53654400000000L, 41431), chunk("1971-09-15/2_1", 53740800000000L, 41498),
                chunk("1971-09-16/2_1", 53827200000000L, 41565), chunk("1971-09-17/2_1", 53913600000000L, 41632),
                chunk("1971-09-18/2_1", 54000000000000L, 41699), chunk("1971-09-19/2_1", 54086400000000L, 41767),
                chunk("1971-09-20/2_1", 54172800000000L, 41834), chunk("1971-09-21/2_1", 54259200000000L, 41901),
                chunk("1971-09-22/2_1", 54345600000000L, 41968), chunk("1971-09-23/2_1", 54432000000000L, 42035),
                chunk("1971-09-24/2_1", 54518400000000L, 42102), chunk("1971-09-25/2_1", 54604800000000L, 42169),
                chunk("1971-09-26/2_1", 54691200000000L, 42236), chunk("1971-09-27/2_1", 54777600000000L, 42303),
                chunk("1971-09-28/2_1", 54864000000000L, 42370), chunk("1971-09-29/2_1", 54950400000000L, 42437),
                chunk("1971-09-30/2_1", 55036800000000L, 42504), chunk("1971-10-01/2_1", 55123200000000L, 42571),
                chunk("1971-10-02/2_1", 55209600000000L, 42638), chunk("1971-10-03/2_1", 55296000000000L, 42705),
                chunk("1971-10-04/2_1", 55382400000000L, 42772), chunk("1971-10-05/2_1", 55468800000000L, 42839),
                chunk("1971-10-06/2_1", 55555200000000L, 42906), chunk("1971-10-07/2_1", 55641600000000L, 42973),
                chunk("1971-10-08/2_1", 55728000000000L, 43040), chunk("1971-10-09/2_1", 55814400000000L, 43107),
                chunk("1971-10-10/2_1", 55900800000000L, 43174), chunk("1971-10-11/2_1", 55987200000000L, 43241),
                chunk("1971-10-12/2_1", 56073600000000L, 43308), chunk("1971-10-13/2_1", 56160000000000L, 43375),
                chunk("1971-10-14/2_1", 56246400000000L, 43442), chunk("1971-10-15/2_1", 56332800000000L, 43509),
                chunk("1971-10-16/2_1", 56419200000000L, 43576), chunk("1971-10-17/2_1", 56505600000000L, 43643),
                chunk("1971-10-18/2_1", 56592000000000L, 43710), chunk("1971-10-19/2_1", 56678400000000L, 43777),
                chunk("1971-10-20/2_1", 56764800000000L, 43844), chunk("1971-10-21/2_1", 56851200000000L, 43911),
                chunk("1971-10-22/2_1", 56937600000000L, 43978), chunk("1971-10-23/2_1", 57024000000000L, 44046),
                chunk("1971-10-24/2_1", 57110400000000L, 44113), chunk("1971-10-25/2_1", 57196800000000L, 44180),
                chunk("1971-10-26/2_1", 57283200000000L, 44247), chunk("1971-10-27/2_1", 57369600000000L, 44314),
                chunk("1971-10-28/2_1", 57456000000000L, 44381), chunk("1971-10-29/2_1", 57542400000000L, 44448),
                chunk("1971-10-30/2_1", 57628800000000L, 44516), chunk("1971-10-31/2_1", 57715200000000L, 44583),
                chunk("1971-11-01/2_1", 57801600000000L, 44650), chunk("1971-11-02/2_1", 57888000000000L, 44717),
                chunk("1971-11-03/2_1", 57974400000000L, 44784), chunk("1971-11-04/2_1", 58060800000000L, 44851),
                chunk("1971-11-05/2_1", 58147200000000L, 44918), chunk("1971-11-06/2_1", 58233600000000L, 44985),
                chunk("1971-11-07/2_1", 58320000000000L, 45052), chunk("1971-11-08/2_1", 58406400000000L, 45119),
                chunk("1971-11-09/2_1", 58492800000000L, 45186), chunk("1971-11-10/2_1", 58579200000000L, 45253),
                chunk("1971-11-11/2_1", 58665600000000L, 45320), chunk("1971-11-12/2_1", 58752000000000L, 45387),
                chunk("1971-11-13/2_1", 58838400000000L, 45454), chunk("1971-11-14/2_1", 58924800000000L, 45521),
                chunk("1971-11-15/2_1", 59011200000000L, 45588), chunk("1971-11-16/2_1", 59097600000000L, 45655),
                chunk("1971-11-17/2_1", 59184000000000L, 45722), chunk("1971-11-18/2_1", 59270400000000L, 45789),
                chunk("1971-11-19/2_1", 59356800000000L, 45856), chunk("1971-11-20/2_1", 59443200000000L, 45923),
                chunk("1971-11-21/2_1", 59529600000000L, 45990), chunk("1971-11-22/2_1", 59616000000000L, 46058),
                chunk("1971-11-23/2_1", 59702400000000L, 46125), chunk("1971-11-24/2_1", 59788800000000L, 46192),
                chunk("1971-11-25/2_1", 59875200000000L, 46259), chunk("1971-11-26/2_1", 59961600000000L, 46326),
                chunk("1971-11-27/2_1", 60048000000000L, 46393), chunk("1971-11-28/2_1", 60134400000000L, 46460),
                chunk("1971-11-29/2_1", 60220800000000L, 46527), chunk("1971-11-30/2_1", 60307200000000L, 46594),
                chunk("1971-12-01/2_1", 60393600000000L, 46661), chunk("1971-12-02/2_1", 60480000000000L, 46728),
                chunk("1971-12-03/2_1", 60566400000000L, 46795), chunk("1971-12-04/2_1", 60652800000000L, 46862),
                chunk("1971-12-05/2_1", 60739200000000L, 46929), chunk("1971-12-06/2_1", 60825600000000L, 46996),
                chunk("1971-12-07/2_1", 60912000000000L, 47063), chunk("1971-12-08/2_1", 60998400000000L, 47130),
                chunk("1971-12-09/2_1", 61084800000000L, 47197), chunk("1971-12-10/2_1", 61171200000000L, 47264),
                chunk("1971-12-11/2_1", 61257600000000L, 47331), chunk("1971-12-12/2_1", 61344000000000L, 47398),
                chunk("1971-12-13/2_1", 61430400000000L, 47465), chunk("1971-12-14/2_1", 61516800000000L, 47532),
                chunk("1971-12-15/2_1", 61603200000000L, 47599), chunk("1971-12-16/2_1", 61689600000000L, 47666),
                chunk("1971-12-17/2_1", 61776000000000L, 47733), chunk("1971-12-18/2_1", 61862400000000L, 47800),
                chunk("1971-12-19/2_1", 61948800000000L, 47867), chunk("1971-12-20/2_1", 62035200000000L, 47934),
                chunk("1971-12-21/2_1", 62121600000000L, 48001), chunk("1971-12-22/2_1", 62208000000000L, 48068),
                chunk("1971-12-23/2_1", 62294400000000L, 48135), chunk("1971-12-24/2_1", 62380800000000L, 48202),
                chunk("1971-12-25/2_1", 62467200000000L, 48269), chunk("1971-12-26/2_1", 62553600000000L, 48336),
                chunk("1971-12-27/2_1", 62640000000000L, 48403), chunk("1971-12-28/2_1", 62726400000000L, 48470),
                chunk("1971-12-29/2_1", 62812800000000L, 48537), chunk("1971-12-30/2_1", 62899200000000L, 48604),
                chunk("1971-12-31/2_1", 62985600000000L, 48671), chunk("1972-01-01/2_1", 63072000000000L, 48738),
                chunk("1972-01-02/2_1", 63158400000000L, 48806), chunk("1972-01-03/2_1", 63244800000000L, 48873),
                chunk("1972-01-04/2_1", 63331200000000L, 48940), chunk("1972-01-05/2_1", 63417600000000L, 49007),
                chunk("1972-01-06/2_1", 63504000000000L, 49074), chunk("1972-01-07/2_1", 63590400000000L, 49142),
                chunk("1972-01-08/2_1", 63676800000000L, 49209), chunk("1972-01-09/2_1", 63763200000000L, 49276),
                chunk("1972-01-10/2_1", 63849600000000L, 49344), chunk("1972-01-11/2_1", 63936000000000L, 49411),
                chunk("1972-01-12/2_1", 64022400000000L, 49478), chunk("1972-01-13/2_1", 64108800000000L, 49545),
                chunk("1972-01-14/2_1", 64195200000000L, 49612), chunk("1972-01-15/2_1", 64281600000000L, 49679),
                chunk("1972-01-16/2_1", 64368000000000L, 49746), chunk("1972-01-17/2_1", 64454400000000L, 49813),
                chunk("1972-01-18/2_1", 64540800000000L, 49881), chunk("1972-01-19/2_1", 64627200000000L, 49948),
                chunk("1972-01-20/2_1", 64713600000000L, 50015), chunk("1972-01-21/2_1", 64800000000000L, 50082),
                chunk("1972-01-22/2_1", 64886400000000L, 50149), chunk("1972-01-23/3_1", 64972800000000L, 50216),
                chunk("1972-01-24/3_1", 65059200000000L, 50283), chunk("1972-01-25/3_1", 65145600000000L, 50350),
                chunk("1972-01-26/3_1", 65232000000000L, 50417), chunk("1972-01-27/3_1", 65318400000000L, 50484),
                chunk("1972-01-28/3_1", 65404800000000L, 50551), chunk("1972-01-29/3_1", 65491200000000L, 50618),
                chunk("1972-01-30/3_1", 65577600000000L, 50685), chunk("1972-01-31/3_1", 65664000000000L, 50752),
                chunk("1972-02-01/3_1", 65750400000000L, 50819), chunk("1972-02-02/3_1", 65836800000000L, 50886),
                chunk("1972-02-03/3_1", 65923200000000L, 50953), chunk("1972-02-04/3_1", 66009600000000L, 51020),
                chunk("1972-02-05/3_1", 66096000000000L, 51087), chunk("1972-02-06/3_1", 66182400000000L, 51154),
                chunk("1972-02-07/3_1", 66268800000000L, 51221), chunk("1972-02-08/3_1", 66355200000000L, 51288),
                chunk("1972-02-09/3_1", 66441600000000L, 51355), chunk("1972-02-10/3_1", 66528000000000L, 51422),
                chunk("1972-02-11/3_1", 66614400000000L, 51489), chunk("1972-02-12/3_1", 66700800000000L, 51556),
                chunk("1972-02-13/3_1", 66787200000000L, 51623), chunk("1972-02-14/3_1", 66873600000000L, 51691),
                chunk("1972-02-15/3_1", 66960000000000L, 51758), chunk("1972-02-16/3_1", 67046400000000L, 51825),
                chunk("1972-02-17/3_1", 67132800000000L, 51892), chunk("1972-02-18/3_1", 67219200000000L, 51959),
                chunk("1972-02-19/3_1", 67305600000000L, 52026), chunk("1972-02-20/3_1", 67392000000000L, 52093),
                chunk("1972-02-21/3_1", 67478400000000L, 52160), chunk("1972-02-22/3_1", 67564800000000L, 52227),
                chunk("1972-02-23/3_1", 67651200000000L, 52294), chunk("1972-02-24/3_1", 67737600000000L, 52361),
                chunk("1972-02-25/3_1", 67824000000000L, 52429), chunk("1972-02-26/3_1", 67910400000000L, 52497),
                chunk("1972-02-27/3_1", 67996800000000L, 52564), chunk("1972-02-28/3_1", 68083200000000L, 52631),
                chunk("1972-02-29/3_1", 68169600000000L, 52698), chunk("1972-03-01/3_1", 68256000000000L, 52765),
                chunk("1972-03-02/3_1", 68342400000000L, 52832), chunk("1972-03-03/3_1", 68428800000000L, 52899),
                chunk("1972-03-04/3_1", 68515200000000L, 52966), chunk("1972-03-05/3_1", 68601600000000L, 53033),
                chunk("1972-03-06/3_1", 68688000000000L, 53100), chunk("1972-03-07/3_1", 68774400000000L, 53167),
                chunk("1972-03-08/3_1", 68860800000000L, 53234), chunk("1972-03-09/3_1", 68947200000000L, 53301),
                chunk("1972-03-10/3_1", 69033600000000L, 53368), chunk("1972-03-11/3_1", 69120000000000L, 53435),
                chunk("1972-03-12/3_1", 69206400000000L, 53502), chunk("1972-03-13/3_1", 69292800000000L, 53569),
                chunk("1972-03-14/3_1", 69379200000000L, 53636), chunk("1972-03-15/3_1", 69465600000000L, 53703),
                chunk("1972-03-16/3_1", 69552000000000L, 53770), chunk("1972-03-17/3_1", 69638400000000L, 53837),
                chunk("1972-03-18/3_1", 69724800000000L, 53904), chunk("1972-03-19/3_1", 69811200000000L, 53972),
                chunk("1972-03-20/3_1", 69897600000000L, 54039), chunk("1972-03-21/3_1", 69984000000000L, 54106),
                chunk("1972-03-22/3_1", 70070400000000L, 54173), chunk("1972-03-23/3_1", 70156800000000L, 54240),
                chunk("1972-03-24/3_1", 70243200000000L, 54307), chunk("1972-03-25/3_1", 70329600000000L, 54374),
                chunk("1972-03-26/3_1", 70416000000000L, 54441), chunk("1972-03-27/3_1", 70502400000000L, 54508),
                chunk("1972-03-28/3_1", 70588800000000L, 54575), chunk("1972-03-29/3_1", 70675200000000L, 54642),
                chunk("1972-03-30/3_1", 70761600000000L, 54709), chunk("1972-03-31/3_1", 70848000000000L, 54776),
                chunk("1972-04-01/3_1", 70934400000000L, 54843), chunk("1972-04-02/3_1", 71020800000000L, 54910),
                chunk("1972-04-03/3_1", 71107200000000L, 54977), chunk("1972-04-04/3_1", 71193600000000L, 55044),
                chunk("1972-04-05/3_1", 71280000000000L, 55111), chunk("1972-04-06/3_1", 71366400000000L, 55178),
                chunk("1972-04-07/3_1", 71452800000000L, 55246), chunk("1972-04-08/3_1", 71539200000000L, 55313),
                chunk("1972-04-09/3_1", 71625600000000L, 55380), chunk("1972-04-10/3_1", 71712000000000L, 55447),
                chunk("1972-04-11/3_1", 71798400000000L, 55514), chunk("1972-04-12/3_1", 71884800000000L, 55581),
                chunk("1972-04-13/3_1", 71971200000000L, 55648), chunk("1972-04-14/3_1", 72057600000000L, 55715),
                chunk("1972-04-15/3_1", 72144000000000L, 55782), chunk("1972-04-16/3_1", 72230400000000L, 55849),
                chunk("1972-04-17/3_1", 72316800000000L, 55916), chunk("1972-04-18/3_1", 72403200000000L, 55983),
                chunk("1972-04-19/3_1", 72489600000000L, 56050), chunk("1972-04-20/3_1", 72576000000000L, 56117),
                chunk("1972-04-21/3_1", 72662400000000L, 56184), chunk("1972-04-22/3_1", 72748800000000L, 56251),
                chunk("1972-04-23/3_1", 72835200000000L, 56318), chunk("1972-04-24/3_1", 72921600000000L, 56385),
                chunk("1972-04-25/3_1", 73008000000000L, 56452), chunk("1972-04-26/3_1", 73094400000000L, 56519),
                chunk("1972-04-27/3_1", 73180800000000L, 56586), chunk("1972-04-28/3_1", 73267200000000L, 56653),
                chunk("1972-04-29/3_1", 73353600000000L, 56720), chunk("1972-04-30/3_1", 73440000000000L, 56787),
                chunk("1972-05-01/3_1", 73526400000000L, 56854), chunk("1972-05-02/3_1", 73612800000000L, 56921),
                chunk("1972-05-03/3_1", 73699200000000L, 56988), chunk("1972-05-04/3_1", 73785600000000L, 57055),
                chunk("1972-05-05/3_1", 73872000000000L, 57122), chunk("1972-05-06/3_1", 73958400000000L, 57189),
                chunk("1972-05-07/3_1", 74044800000000L, 57256), chunk("1972-05-08/3_1", 74131200000000L, 57323),
                chunk("1972-05-09/3_1", 74217600000000L, 57390), chunk("1972-05-10/3_1", 74304000000000L, 57457),
                chunk("1972-05-11/3_1", 74390400000000L, 57524), chunk("1972-05-12/3_1", 74476800000000L, 57591),
                chunk("1972-05-13/3_1", 74563200000000L, 57658), chunk("1972-05-14/3_1", 74649600000000L, 57725),
                chunk("1972-05-15/3_1", 74736000000000L, 57792), chunk("1972-05-16/3_1", 74822400000000L, 57859),
                chunk("1972-05-17/3_1", 74908800000000L, 57926), chunk("1972-05-18/3_1", 74995200000000L, 57993),
                chunk("1972-05-19/3_1", 75081600000000L, 58060), chunk("1972-05-20/3_1", 75168000000000L, 58127),
                chunk("1972-05-21/3_1", 75254400000000L, 58194), chunk("1972-05-22/3_1", 75340800000000L, 58261),
                chunk("1972-05-23/3_1", 75427200000000L, 58328), chunk("1972-05-24/3_1", 75513600000000L, 58395),
                chunk("1972-05-25/3_1", 75600000000000L, 58462), chunk("1972-05-26/3_1", 75686400000000L, 58529),
                chunk("1972-05-27/3_1", 75772800000000L, 58596), chunk("1972-05-28/3_1", 75859200000000L, 58663),
                chunk("1972-05-29/3_1", 75945600000000L, 58731), chunk("1972-05-30/3_1", 76032000000000L, 58798),
                chunk("1972-05-31/3_1", 76118400000000L, 58865), chunk("1972-06-01/3_1", 76204800000000L, 58933),
                chunk("1972-06-02/3_1", 76291200000000L, 59000), chunk("1972-06-03/3_1", 76377600000000L, 59068),
                chunk("1972-06-04/3_1", 76464000000000L, 59135), chunk("1972-06-05/3_1", 76550400000000L, 59202),
                chunk("1972-06-06/3_1", 76636800000000L, 59269), chunk("1972-06-07/3_1", 76723200000000L, 59336),
                chunk("1972-06-08/3_1", 76809600000000L, 59403), chunk("1972-06-09/3_1", 76896000000000L, 59470),
                chunk("1972-06-10/3_1", 76982400000000L, 59537), chunk("1972-06-11/3_1", 77068800000000L, 59604),
                chunk("1972-06-12/3_1", 77155200000000L, 59671), chunk("1972-06-13/3_1", 77241600000000L, 59738),
                chunk("1972-06-14/3_1", 77328000000000L, 59805), chunk("1972-06-15/3_1", 77414400000000L, 59872),
                chunk("1972-06-16/3_1", 77500800000000L, 59939), chunk("1972-06-17/3_1", 77587200000000L, 60007),
                chunk("1972-06-18/3_1", 77673600000000L, 60074), chunk("1972-06-19/3_1", 77760000000000L, 60142),
                chunk("1972-06-20/3_1", 77846400000000L, 60209), chunk("1972-06-21/3_1", 77932800000000L, 60276),
                chunk("1972-06-22/3_1", 78019200000000L, 60343), chunk("1972-06-23/3_1", 78105600000000L, 60410),
                chunk("1972-06-24/3_1", 78192000000000L, 60477), chunk("1972-06-25/3_1", 78278400000000L, 60544),
                chunk("1972-06-26/3_1", 78364800000000L, 60611), chunk("1972-06-27/3_1", 78451200000000L, 60678),
                chunk("1972-06-28/3_1", 78537600000000L, 60745), chunk("1972-06-29/3_1", 78624000000000L, 60812),
                chunk("1972-06-30/3_1", 78710400000000L, 60879), chunk("1972-07-01/3_1", 78796800000000L, 60946),
                chunk("1972-07-02/3_1", 78883200000000L, 61013), chunk("1972-07-03/3_1", 78969600000000L, 61080),
                chunk("1972-07-04/3_1", 79056000000000L, 61147), chunk("1972-07-05/3_1", 79142400000000L, 61215),
                chunk("1972-07-06/3_1", 79228800000000L, 61282), chunk("1972-07-07/3_1", 79315200000000L, 61349),
                chunk("1972-07-08/3_1", 79401600000000L, 61416), chunk("1972-07-09/3_1", 79488000000000L, 61483),
                chunk("1972-07-10/3_1", 79574400000000L, 61550), chunk("1972-07-11/3_1", 79660800000000L, 61617),
                chunk("1972-07-12/3_1", 79747200000000L, 61684), chunk("1972-07-13/3_1", 79833600000000L, 61751),
                chunk("1972-07-14/3_1", 79920000000000L, 61818), chunk("1972-07-15/3_1", 80006400000000L, 61885),
                chunk("1972-07-16/3_1", 80092800000000L, 61952), chunk("1972-07-17/3_1", 80179200000000L, 62019),
                chunk("1972-07-18/3_1", 80265600000000L, 62086), chunk("1972-07-19/3_1", 80352000000000L, 62153),
                chunk("1972-07-20/3_1", 80438400000000L, 62220), chunk("1972-07-21/3_1", 80524800000000L, 62287),
                chunk("1972-07-22/3_1", 80611200000000L, 62354), chunk("1972-07-23/3_1", 80697600000000L, 62421),
                chunk("1972-07-24/3_1", 80784000000000L, 62489), chunk("1972-07-25/3_1", 80870400000000L, 62556),
                chunk("1972-07-26/3_1", 80956800000000L, 62625), chunk("1972-07-27/3_1", 81043200000000L, 62692),
                chunk("1972-07-28/3_1", 81129600000000L, 62759), chunk("1972-07-29/3_1", 81216000000000L, 62826),
                chunk("1972-07-30/3_1", 81302400000000L, 62893), chunk("1972-07-31/3_1", 81388800000000L, 62960),
                chunk("1972-08-01/3_1", 81475200000000L, 63027), chunk("1972-08-02/3_1", 81561600000000L, 63094),
                chunk("1972-08-03/3_1", 81648000000000L, 63161), chunk("1972-08-04/3_1", 81734400000000L, 63228),
                chunk("1972-08-05/3_1", 81820800000000L, 63295), chunk("1972-08-06/3_1", 81907200000000L, 63362),
                chunk("1972-08-07/3_1", 81993600000000L, 63429), chunk("1972-08-08/3_1", 82080000000000L, 63496),
                chunk("1972-08-09/3_1", 82166400000000L, 63563), chunk("1972-08-10/3_1", 82252800000000L, 63630),
                chunk("1972-08-11/3_1", 82339200000000L, 63699), chunk("1972-08-12/3_1", 82425600000000L, 63766),
                chunk("1972-08-13/3_1", 82512000000000L, 63833), chunk("1972-08-14/3_1", 82598400000000L, 63900),
                chunk("1972-08-15/3_1", 82684800000000L, 63967), chunk("1972-08-16/3_1", 82771200000000L, 64034),
                chunk("1972-08-17/3_1", 82857600000000L, 64101), chunk("1972-08-18/3_1", 82944000000000L, 64168),
                chunk("1972-08-19/3_1", 83030400000000L, 64236), chunk("1972-08-20/3_1", 83116800000000L, 64303),
                chunk("1972-08-21/3_1", 83203200000000L, 64371), chunk("1972-08-22/3_1", 83289600000000L, 64438),
                chunk("1972-08-23/3_1", 83376000000000L, 64505), chunk("1972-08-24/3_1", 83462400000000L, 64572),
                chunk("1972-08-25/3_1", 83548800000000L, 64639), chunk("1972-08-26/3_1", 83635200000000L, 64706),
                chunk("1972-08-27/3_1", 83721600000000L, 64774), chunk("1972-08-28/3_1", 83808000000000L, 64841),
                chunk("1972-08-29/3_1", 83894400000000L, 64908), chunk("1972-08-30/3_1", 83980800000000L, 64975),
                chunk("1972-08-31/3_1", 84067200000000L, 65042), chunk("1972-09-01/3_1", 84153600000000L, 65109),
                chunk("1972-09-02/3_1", 84240000000000L, 65176), chunk("1972-09-03/3_1", 84326400000000L, 65244),
                chunk("1972-09-04/3_1", 84412800000000L, 65311), chunk("1972-09-05/3_1", 84499200000000L, 65378),
                chunk("1972-09-06/3_1", 84585600000000L, 65445), chunk("1972-09-07/3_1", 84672000000000L, 65512),
                chunk("1972-09-08/3_1", 84758400000000L, 65579), chunk("1972-09-09/3_1", 84844800000000L, 65646),
                chunk("1972-09-10/3_1", 84931200000000L, 65714), chunk("1972-09-11/3_1", 85017600000000L, 65781),
                chunk("1972-09-12/3_1", 85104000000000L, 65848), chunk("1972-09-13/3_1", 85190400000000L, 65915),
                chunk("1972-09-14/3_1", 85276800000000L, 65982), chunk("1972-09-15/3_1", 85363200000000L, 66049),
                chunk("1972-09-16/3_1", 85449600000000L, 66116), chunk("1972-09-17/3_1", 85536000000000L, 66183),
                chunk("1972-09-18/3_1", 85622400000000L, 66250), chunk("1972-09-19/3_1", 85708800000000L, 66317),
                chunk("1972-09-20/3_1", 85795200000000L, 66384), chunk("1972-09-21/3_1", 85881600000000L, 66452),
                chunk("1972-09-22/3_1", 85968000000000L, 66519), chunk("1972-09-23/3_1", 86054400000000L, 66586),
                chunk("1972-09-24/3_1", 86140800000000L, 66653), chunk("1972-09-25/3_1", 86227200000000L, 66720),
                chunk("1972-09-26/3_1", 86313600000000L, 66787), chunk("1972-09-27/3_1", 86400000000000L, 66854)
        );
    }

    @Test
    public void testIndexChunksInBigCsvByYear() throws Exception { //buffer = 93
        assertIndexChunks(4, "yyyy-MM-ddTHH:mm:ss.SSSUUUZ", PartitionBy.YEAR, "test-quotes-big.csv",
                chunk("1970/0_1", 86400000000L, 31L, 172800000000L, 94L, 259200000000L, 157L, 345600000000L, 220L, 432000000000L, 283L, 518400000000L, 346L, 604800000000L, 409L, 691200000000L, 472L, 777600000000L, 535L, 864000000000L, 598L, 950400000000L, 663L, 1036800000000L, 728L, 1123200000000L, 794L, 1209600000000L, 859L, 1296000000000L, 924L, 1382400000000L, 989L, 1468800000000L, 1054L, 1555200000000L, 1119L, 1641600000000L, 1184L, 1728000000000L, 1249L, 1814400000000L, 1315L, 1900800000000L, 1380L, 1987200000000L, 1445L, 2073600000000L, 1510L, 2160000000000L, 1575L, 2246400000000L, 1640L, 2332800000000L, 1705L, 2419200000000L, 1771L, 2505600000000L, 1836L, 2592000000000L, 1902L, 2678400000000L, 1972L, 2764800000000L, 2037L, 2851200000000L, 2102L, 2937600000000L, 2168L, 3024000000000L, 2233L, 3110400000000L, 2298L, 3196800000000L, 2363L, 3283200000000L, 2428L, 3369600000000L, 2493L, 3456000000000L, 2558L, 3542400000000L, 2623L, 3628800000000L, 2688L, 3715200000000L, 2753L, 3801600000000L, 2818L, 3888000000000L, 2883L, 3974400000000L, 2948L, 4060800000000L, 3013L, 4147200000000L, 3078L, 4233600000000L, 3143L, 4320000000000L, 3208L, 4406400000000L, 3274L, 4492800000000L, 3339L, 4579200000000L, 3404L, 4665600000000L, 3469L, 4752000000000L, 3534L, 4838400000000L, 3599L, 4924800000000L, 3664L, 5011200000000L, 3729L, 5097600000000L, 3794L, 5184000000000L, 3860L, 5270400000000L, 3925L, 5356800000000L, 3990L, 5443200000000L, 4055L, 5529600000000L, 4120L, 5616000000000L, 4185L, 5702400000000L, 4250L, 5788800000000L, 4315L, 5875200000000L, 4380L, 5961600000000L, 4445L, 6048000000000L, 4510L, 6134400000000L, 4575L, 6220800000000L, 4640L, 6307200000000L, 4705L, 6393600000000L, 4770L, 6480000000000L, 4835L, 6566400000000L, 4900L, 6652800000000L, 4965L, 6739200000000L, 5031L, 6825600000000L, 5096L, 6912000000000L, 5161L, 6998400000000L, 5226L, 7084800000000L, 5291L, 7171200000000L, 5356L, 7257600000000L, 5421L, 7344000000000L, 5486L, 7430400000000L, 5551L, 7516800000000L, 5616L, 7603200000000L, 5681L, 7689600000000L, 5746L, 7776000000000L, 5811L, 7862400000000L, 5876L, 7948800000000L, 5941L, 8035200000000L, 6006L, 8121600000000L, 6071L, 8208000000000L, 6136L, 8294400000000L, 6201L, 8380800000000L, 6266L, 8467200000000L, 6331L, 8553600000000L, 6396L, 8640000000000L, 6461L, 8726400000000L, 6528L, 8812800000000L, 6595L, 8899200000000L, 6662L, 8985600000000L, 6729L, 9072000000000L, 6796L, 9158400000000L, 6863L, 9244800000000L, 6930L, 9331200000000L, 6997L, 9417600000000L, 7064L, 9504000000000L, 7131L, 9590400000000L, 7198L, 9676800000000L, 7265L, 9763200000000L, 7332L, 9849600000000L, 7399L, 9936000000000L, 7466L, 10022400000000L, 7534L, 10108800000000L, 7601L, 10195200000000L, 7668L, 10281600000000L, 7735L, 10368000000000L, 7802L, 10454400000000L, 7869L, 10540800000000L, 7936L, 10627200000000L, 8003L, 10713600000000L, 8070L, 10800000000000L, 8137L, 10886400000000L, 8204L, 10972800000000L, 8271L, 11059200000000L, 8339L, 11145600000000L, 8406L, 11232000000000L, 8473L, 11318400000000L, 8540L, 11404800000000L, 8607L, 11491200000000L, 8674L, 11577600000000L, 8741L, 11664000000000L, 8808L, 11750400000000L, 8875L, 11836800000000L, 8942L, 11923200000000L, 9009L, 12009600000000L, 9076L, 12096000000000L, 9143L, 12182400000000L, 9210L, 12268800000000L, 9278L, 12355200000000L, 9345L, 12441600000000L, 9412L, 12528000000000L, 9480L, 12614400000000L, 9547L, 12700800000000L, 9614L, 12787200000000L, 9681L, 12873600000000L, 9748L, 12960000000000L, 9815L, 13046400000000L, 9882L, 13132800000000L, 9949L, 13219200000000L, 10017L, 13305600000000L, 10084L, 13392000000000L, 10151L, 13478400000000L, 10218L, 13564800000000L, 10287L, 13651200000000L, 10354L, 13737600000000L, 10421L, 13824000000000L, 10488L, 13910400000000L, 10555L, 13996800000000L, 10622L, 14083200000000L, 10689L, 14169600000000L, 10756L, 14256000000000L, 10823L, 14342400000000L, 10890L, 14428800000000L, 10957L, 14515200000000L, 11024L, 14601600000000L, 11091L, 14688000000000L, 11158L, 14774400000000L, 11226L, 14860800000000L, 11293L, 14947200000000L, 11360L, 15033600000000L, 11427L, 15120000000000L, 11494L, 15206400000000L, 11561L, 15292800000000L, 11628L, 15379200000000L, 11695L, 15465600000000L, 11762L, 15552000000000L, 11829L, 15638400000000L, 11896L, 15724800000000L, 11963L, 15811200000000L, 12030L, 15897600000000L, 12097L, 15984000000000L, 12164L, 16070400000000L, 12231L, 16156800000000L, 12299L, 16243200000000L, 12366L, 16329600000000L, 12434L, 16416000000000L, 12501L, 16502400000000L, 12568L, 16588800000000L, 12635L, 16675200000000L, 12702L, 16761600000000L, 12769L, 16848000000000L, 12836L, 16934400000000L, 12903L, 17020800000000L, 12970L, 17107200000000L, 13037L, 17193600000000L, 13104L, 17280000000000L, 13172L, 17366400000000L, 13240L, 17452800000000L, 13307L, 17539200000000L, 13374L, 17625600000000L, 13441L, 17712000000000L, 13508L, 17798400000000L, 13575L, 17884800000000L, 13642L, 17971200000000L, 13710L, 18057600000000L, 13777L, 18144000000000L, 13844L, 18230400000000L, 13911L, 18316800000000L, 13978L, 18403200000000L, 14045L, 18489600000000L, 14112L, 18576000000000L, 14179L, 18662400000000L, 14246L, 18748800000000L, 14313L, 18835200000000L, 14380L, 18921600000000L, 14447L, 19008000000000L, 14514L, 19094400000000L, 14581L, 19180800000000L, 14649L, 19267200000000L, 14716L, 19353600000000L, 14783L, 19440000000000L, 14851L, 19526400000000L, 14918L, 19612800000000L, 14985L, 19699200000000L, 15052L, 19785600000000L, 15120L, 19872000000000L, 15187L, 19958400000000L, 15254L, 20044800000000L, 15321L, 20131200000000L, 15388L, 20217600000000L, 15455L, 20304000000000L, 15523L, 20390400000000L, 15590L, 20476800000000L, 15657L, 20563200000000L, 15725L, 20649600000000L, 15792L, 20736000000000L, 15859L, 20822400000000L, 15926L, 20908800000000L, 15993L, 20995200000000L, 16060L, 21081600000000L, 16127L, 21168000000000L, 16194L, 21254400000000L, 16261L, 21340800000000L, 16328L, 21427200000000L, 16395L, 21513600000000L, 16462L, 21600000000000L, 16529L, 21686400000000L, 16596L, 21772800000000L, 16663L, 21859200000000L, 16730),
                chunk("1970/1_1", 21945600000000L, 16797L, 22032000000000L, 16864L, 22118400000000L, 16931L, 22204800000000L, 16999L, 22291200000000L, 17066L, 22377600000000L, 17133L, 22464000000000L, 17200L, 22550400000000L, 17267L, 22636800000000L, 17334L, 22723200000000L, 17401L, 22809600000000L, 17468L, 22896000000000L, 17535L, 22982400000000L, 17602L, 23068800000000L, 17669L, 23155200000000L, 17736L, 23241600000000L, 17803L, 23328000000000L, 17870L, 23414400000000L, 17937L, 23500800000000L, 18004L, 23587200000000L, 18071L, 23673600000000L, 18138L, 23760000000000L, 18207L, 23846400000000L, 18274L, 23932800000000L, 18341L, 24019200000000L, 18408L, 24105600000000L, 18475L, 24192000000000L, 18542L, 24278400000000L, 18609L, 24364800000000L, 18676L, 24451200000000L, 18743L, 24537600000000L, 18810L, 24624000000000L, 18878L, 24710400000000L, 18945L, 24796800000000L, 19012L, 24883200000000L, 19079L, 24969600000000L, 19146L, 25056000000000L, 19213L, 25142400000000L, 19280L, 25228800000000L, 19347L, 25315200000000L, 19414L, 25401600000000L, 19481L, 25488000000000L, 19548L, 25574400000000L, 19615L, 25660800000000L, 19682L, 25747200000000L, 19749L, 25833600000000L, 19816L, 25920000000000L, 19883L, 26006400000000L, 19950L, 26092800000000L, 20017L, 26179200000000L, 20084L, 26265600000000L, 20151L, 26352000000000L, 20218L, 26438400000000L, 20285L, 26524800000000L, 20352L, 26611200000000L, 20420L, 26697600000000L, 20487L, 26784000000000L, 20554L, 26870400000000L, 20621L, 26956800000000L, 20688L, 27043200000000L, 20755L, 27129600000000L, 20822L, 27216000000000L, 20889L, 27302400000000L, 20956L, 27388800000000L, 21023L, 27475200000000L, 21090L, 27561600000000L, 21157L, 27648000000000L, 21224L, 27734400000000L, 21291L, 27820800000000L, 21358L, 27907200000000L, 21426L, 27993600000000L, 21493L, 28080000000000L, 21560L, 28166400000000L, 21629L, 28252800000000L, 21696L, 28339200000000L, 21763L, 28425600000000L, 21830L, 28512000000000L, 21897L, 28598400000000L, 21964L, 28684800000000L, 22031L, 28771200000000L, 22100L, 28857600000000L, 22167L, 28944000000000L, 22234L, 29030400000000L, 22301L, 29116800000000L, 22368L, 29203200000000L, 22435L, 29289600000000L, 22502L, 29376000000000L, 22569L, 29462400000000L, 22636L, 29548800000000L, 22703L, 29635200000000L, 22770L, 29721600000000L, 22837L, 29808000000000L, 22904L, 29894400000000L, 22971L, 29980800000000L, 23038L, 30067200000000L, 23105L, 30153600000000L, 23172L, 30240000000000L, 23240L, 30326400000000L, 23307L, 30412800000000L, 23374L, 30499200000000L, 23441L, 30585600000000L, 23508L, 30672000000000L, 23575L, 30758400000000L, 23643L, 30844800000000L, 23711L, 30931200000000L, 23778L, 31017600000000L, 23845L, 31104000000000L, 23913L, 31190400000000L, 23980L, 31276800000000L, 24047L, 31363200000000L, 24115L, 31449600000000L, 24182),
                chunk("1971/1_1", 31536000000000L, 24249L, 31622400000000L, 24316L, 31708800000000L, 24383L, 31795200000000L, 24450L, 31881600000000L, 24517L, 31968000000000L, 24584L, 32054400000000L, 24651L, 32140800000000L, 24718L, 32227200000000L, 24786L, 32313600000000L, 24853L, 32400000000000L, 24920L, 32486400000000L, 24987L, 32572800000000L, 25054L, 32659200000000L, 25122L, 32745600000000L, 25189L, 32832000000000L, 25256L, 32918400000000L, 25323L, 33004800000000L, 25390L, 33091200000000L, 25457L, 33177600000000L, 25524L, 33264000000000L, 25591L, 33350400000000L, 25658L, 33436800000000L, 25725L, 33523200000000L, 25792L, 33609600000000L, 25859L, 33696000000000L, 25927L, 33782400000000L, 25994L, 33868800000000L, 26062L, 33955200000000L, 26129L, 34041600000000L, 26196L, 34128000000000L, 26263L, 34214400000000L, 26330L, 34300800000000L, 26397L, 34387200000000L, 26464L, 34473600000000L, 26531L, 34560000000000L, 26598L, 34646400000000L, 26665L, 34732800000000L, 26733L, 34819200000000L, 26800L, 34905600000000L, 26867L, 34992000000000L, 26934L, 35078400000000L, 27001L, 35164800000000L, 27069L, 35251200000000L, 27136L, 35337600000000L, 27203L, 35424000000000L, 27270L, 35510400000000L, 27337L, 35596800000000L, 27405L, 35683200000000L, 27472L, 35769600000000L, 27539L, 35856000000000L, 27607L, 35942400000000L, 27674L, 36028800000000L, 27741L, 36115200000000L, 27808L, 36201600000000L, 27875L, 36288000000000L, 27942L, 36374400000000L, 28009L, 36460800000000L, 28076L, 36547200000000L, 28143L, 36633600000000L, 28210L, 36720000000000L, 28278L, 36806400000000L, 28347L, 36892800000000L, 28414L, 36979200000000L, 28482L, 37065600000000L, 28549L, 37152000000000L, 28616L, 37238400000000L, 28683L, 37324800000000L, 28750L, 37411200000000L, 28817L, 37497600000000L, 28884L, 37584000000000L, 28951L, 37670400000000L, 29018L, 37756800000000L, 29085L, 37843200000000L, 29152L, 37929600000000L, 29219L, 38016000000000L, 29286L, 38102400000000L, 29353L, 38188800000000L, 29421L, 38275200000000L, 29488L, 38361600000000L, 29555L, 38448000000000L, 29622L, 38534400000000L, 29690L, 38620800000000L, 29758L, 38707200000000L, 29825L, 38793600000000L, 29892L, 38880000000000L, 29959L, 38966400000000L, 30026L, 39052800000000L, 30093L, 39139200000000L, 30160L, 39225600000000L, 30229L, 39312000000000L, 30296L, 39398400000000L, 30363L, 39484800000000L, 30430L, 39571200000000L, 30497L, 39657600000000L, 30564L, 39744000000000L, 30631L, 39830400000000L, 30698L, 39916800000000L, 30765L, 40003200000000L, 30832L, 40089600000000L, 30899L, 40176000000000L, 30966L, 40262400000000L, 31033L, 40348800000000L, 31100L, 40435200000000L, 31167L, 40521600000000L, 31234L, 40608000000000L, 31301L, 40694400000000L, 31368L, 40780800000000L, 31435L, 40867200000000L, 31502L, 40953600000000L, 31569L, 41040000000000L, 31636L, 41126400000000L, 31703L, 41212800000000L, 31770L, 41299200000000L, 31838L, 41385600000000L, 31905L, 41472000000000L, 31972L, 41558400000000L, 32039L, 41644800000000L, 32106L, 41731200000000L, 32173L, 41817600000000L, 32240L, 41904000000000L, 32307L, 41990400000000L, 32374L, 42076800000000L, 32441L, 42163200000000L, 32508L, 42249600000000L, 32575L, 42336000000000L, 32643L, 42422400000000L, 32710L, 42508800000000L, 32777L, 42595200000000L, 32844L, 42681600000000L, 32911L, 42768000000000L, 32978L, 42854400000000L, 33045L, 42940800000000L, 33112L, 43027200000000L, 33179L, 43113600000000L, 33246L, 43200000000000L, 33313L, 43286400000000L, 33380L, 43372800000000L, 33447),
                chunk("1971/2_1", 43459200000000L, 33514L, 43545600000000L, 33581L, 43632000000000L, 33648L, 43718400000000L, 33715L, 43804800000000L, 33782L, 43891200000000L, 33849L, 43977600000000L, 33916L, 44064000000000L, 33983L, 44150400000000L, 34050L, 44236800000000L, 34117L, 44323200000000L, 34184L, 44409600000000L, 34251L, 44496000000000L, 34318L, 44582400000000L, 34385L, 44668800000000L, 34452L, 44755200000000L, 34519L, 44841600000000L, 34586L, 44928000000000L, 34653L, 45014400000000L, 34720L, 45100800000000L, 34787L, 45187200000000L, 34854L, 45273600000000L, 34921L, 45360000000000L, 34989L, 45446400000000L, 35056L, 45532800000000L, 35123L, 45619200000000L, 35190L, 45705600000000L, 35257L, 45792000000000L, 35324L, 45878400000000L, 35391L, 45964800000000L, 35458L, 46051200000000L, 35525L, 46137600000000L, 35592L, 46224000000000L, 35659L, 46310400000000L, 35726L, 46396800000000L, 35793L, 46483200000000L, 35860L, 46569600000000L, 35928L, 46656000000000L, 35995L, 46742400000000L, 36062L, 46828800000000L, 36129L, 46915200000000L, 36196L, 47001600000000L, 36263L, 47088000000000L, 36330L, 47174400000000L, 36397L, 47260800000000L, 36464L, 47347200000000L, 36531L, 47433600000000L, 36599L, 47520000000000L, 36666L, 47606400000000L, 36733L, 47692800000000L, 36801L, 47779200000000L, 36868L, 47865600000000L, 36935L, 47952000000000L, 37002L, 48038400000000L, 37069L, 48124800000000L, 37137L, 48211200000000L, 37205L, 48297600000000L, 37272L, 48384000000000L, 37339L, 48470400000000L, 37406L, 48556800000000L, 37473L, 48643200000000L, 37540L, 48729600000000L, 37607L, 48816000000000L, 37674L, 48902400000000L, 37741L, 48988800000000L, 37808L, 49075200000000L, 37875L, 49161600000000L, 37942L, 49248000000000L, 38009L, 49334400000000L, 38076L, 49420800000000L, 38143L, 49507200000000L, 38210L, 49593600000000L, 38277L, 49680000000000L, 38344L, 49766400000000L, 38411L, 49852800000000L, 38478L, 49939200000000L, 38545L, 50025600000000L, 38613L, 50112000000000L, 38680L, 50198400000000L, 38747L, 50284800000000L, 38814L, 50371200000000L, 38881L, 50457600000000L, 38948L, 50544000000000L, 39016L, 50630400000000L, 39083L, 50716800000000L, 39150L, 50803200000000L, 39217L, 50889600000000L, 39284L, 50976000000000L, 39351L, 51062400000000L, 39418L, 51148800000000L, 39485L, 51235200000000L, 39552L, 51321600000000L, 39619L, 51408000000000L, 39687L, 51494400000000L, 39754L, 51580800000000L, 39821L, 51667200000000L, 39888L, 51753600000000L, 39956L, 51840000000000L, 40023L, 51926400000000L, 40090L, 52012800000000L, 40157L, 52099200000000L, 40224L, 52185600000000L, 40291L, 52272000000000L, 40358L, 52358400000000L, 40425L, 52444800000000L, 40492L, 52531200000000L, 40559L, 52617600000000L, 40626L, 52704000000000L, 40693L, 52790400000000L, 40760L, 52876800000000L, 40827L, 52963200000000L, 40894L, 53049600000000L, 40962L, 53136000000000L, 41029L, 53222400000000L, 41096L, 53308800000000L, 41163L, 53395200000000L, 41230L, 53481600000000L, 41297L, 53568000000000L, 41364L, 53654400000000L, 41431L, 53740800000000L, 41498L, 53827200000000L, 41565L, 53913600000000L, 41632L, 54000000000000L, 41699L, 54086400000000L, 41767L, 54172800000000L, 41834L, 54259200000000L, 41901L, 54345600000000L, 41968L, 54432000000000L, 42035L, 54518400000000L, 42102L, 54604800000000L, 42169L, 54691200000000L, 42236L, 54777600000000L, 42303L, 54864000000000L, 42370L, 54950400000000L, 42437L, 55036800000000L, 42504L, 55123200000000L, 42571L, 55209600000000L, 42638L, 55296000000000L, 42705L, 55382400000000L, 42772L, 55468800000000L, 42839L, 55555200000000L, 42906L, 55641600000000L, 42973L, 55728000000000L, 43040L, 55814400000000L, 43107L, 55900800000000L, 43174L, 55987200000000L, 43241L, 56073600000000L, 43308L, 56160000000000L, 43375L, 56246400000000L, 43442L, 56332800000000L, 43509L, 56419200000000L, 43576L, 56505600000000L, 43643L, 56592000000000L, 43710L, 56678400000000L, 43777L, 56764800000000L, 43844L, 56851200000000L, 43911L, 56937600000000L, 43978L, 57024000000000L, 44046L, 57110400000000L, 44113L, 57196800000000L, 44180L, 57283200000000L, 44247L, 57369600000000L, 44314L, 57456000000000L, 44381L, 57542400000000L, 44448L, 57628800000000L, 44516L, 57715200000000L, 44583L, 57801600000000L, 44650L, 57888000000000L, 44717L, 57974400000000L, 44784L, 58060800000000L, 44851L, 58147200000000L, 44918L, 58233600000000L, 44985L, 58320000000000L, 45052L, 58406400000000L, 45119L, 58492800000000L, 45186L, 58579200000000L, 45253L, 58665600000000L, 45320L, 58752000000000L, 45387L, 58838400000000L, 45454L, 58924800000000L, 45521L, 59011200000000L, 45588L, 59097600000000L, 45655L, 59184000000000L, 45722L, 59270400000000L, 45789L, 59356800000000L, 45856L, 59443200000000L, 45923L, 59529600000000L, 45990L, 59616000000000L, 46058L, 59702400000000L, 46125L, 59788800000000L, 46192L, 59875200000000L, 46259L, 59961600000000L, 46326L, 60048000000000L, 46393L, 60134400000000L, 46460L, 60220800000000L, 46527L, 60307200000000L, 46594L, 60393600000000L, 46661L, 60480000000000L, 46728L, 60566400000000L, 46795L, 60652800000000L, 46862L, 60739200000000L, 46929L, 60825600000000L, 46996L, 60912000000000L, 47063L, 60998400000000L, 47130L, 61084800000000L, 47197L, 61171200000000L, 47264L, 61257600000000L, 47331L, 61344000000000L, 47398L, 61430400000000L, 47465L, 61516800000000L, 47532L, 61603200000000L, 47599L, 61689600000000L, 47666L, 61776000000000L, 47733L, 61862400000000L, 47800L, 61948800000000L, 47867L, 62035200000000L, 47934L, 62121600000000L, 48001L, 62208000000000L, 48068L, 62294400000000L, 48135L, 62380800000000L, 48202L, 62467200000000L, 48269L, 62553600000000L, 48336L, 62640000000000L, 48403L, 62726400000000L, 48470L, 62812800000000L, 48537L, 62899200000000L, 48604L, 62985600000000L, 48671),
                chunk("1972/2_1", 63072000000000L, 48738L, 63158400000000L, 48806L, 63244800000000L, 48873L, 63331200000000L, 48940L, 63417600000000L, 49007L, 63504000000000L, 49074L, 63590400000000L, 49142L, 63676800000000L, 49209L, 63763200000000L, 49276L, 63849600000000L, 49344L, 63936000000000L, 49411L, 64022400000000L, 49478L, 64108800000000L, 49545L, 64195200000000L, 49612L, 64281600000000L, 49679L, 64368000000000L, 49746L, 64454400000000L, 49813L, 64540800000000L, 49881L, 64627200000000L, 49948L, 64713600000000L, 50015L, 64800000000000L, 50082L, 64886400000000L, 50149),
                chunk("1972/3_1", 64972800000000L, 50216L, 65059200000000L, 50283L, 65145600000000L, 50350L, 65232000000000L, 50417L, 65318400000000L, 50484L, 65404800000000L, 50551L, 65491200000000L, 50618L, 65577600000000L, 50685L, 65664000000000L, 50752L, 65750400000000L, 50819L, 65836800000000L, 50886L, 65923200000000L, 50953L, 66009600000000L, 51020L, 66096000000000L, 51087L, 66182400000000L, 51154L, 66268800000000L, 51221L, 66355200000000L, 51288L, 66441600000000L, 51355L, 66528000000000L, 51422L, 66614400000000L, 51489L, 66700800000000L, 51556L, 66787200000000L, 51623L, 66873600000000L, 51691L, 66960000000000L, 51758L, 67046400000000L, 51825L, 67132800000000L, 51892L, 67219200000000L, 51959L, 67305600000000L, 52026L, 67392000000000L, 52093L, 67478400000000L, 52160L, 67564800000000L, 52227L, 67651200000000L, 52294L, 67737600000000L, 52361L, 67824000000000L, 52429L, 67910400000000L, 52497L, 67996800000000L, 52564L, 68083200000000L, 52631L, 68169600000000L, 52698L, 68256000000000L, 52765L, 68342400000000L, 52832L, 68428800000000L, 52899L, 68515200000000L, 52966L, 68601600000000L, 53033L, 68688000000000L, 53100L, 68774400000000L, 53167L, 68860800000000L, 53234L, 68947200000000L, 53301L, 69033600000000L, 53368L, 69120000000000L, 53435L, 69206400000000L, 53502L, 69292800000000L, 53569L, 69379200000000L, 53636L, 69465600000000L, 53703L, 69552000000000L, 53770L, 69638400000000L, 53837L, 69724800000000L, 53904L, 69811200000000L, 53972L, 69897600000000L, 54039L, 69984000000000L, 54106L, 70070400000000L, 54173L, 70156800000000L, 54240L, 70243200000000L, 54307L, 70329600000000L, 54374L, 70416000000000L, 54441L, 70502400000000L, 54508L, 70588800000000L, 54575L, 70675200000000L, 54642L, 70761600000000L, 54709L, 70848000000000L, 54776L, 70934400000000L, 54843L, 71020800000000L, 54910L, 71107200000000L, 54977L, 71193600000000L, 55044L, 71280000000000L, 55111L, 71366400000000L, 55178L, 71452800000000L, 55246L, 71539200000000L, 55313L, 71625600000000L, 55380L, 71712000000000L, 55447L, 71798400000000L, 55514L, 71884800000000L, 55581L, 71971200000000L, 55648L, 72057600000000L, 55715L, 72144000000000L, 55782L, 72230400000000L, 55849L, 72316800000000L, 55916L, 72403200000000L, 55983L, 72489600000000L, 56050L, 72576000000000L, 56117L, 72662400000000L, 56184L, 72748800000000L, 56251L, 72835200000000L, 56318L, 72921600000000L, 56385L, 73008000000000L, 56452L, 73094400000000L, 56519L, 73180800000000L, 56586L, 73267200000000L, 56653L, 73353600000000L, 56720L, 73440000000000L, 56787L, 73526400000000L, 56854L, 73612800000000L, 56921L, 73699200000000L, 56988L, 73785600000000L, 57055L, 73872000000000L, 57122L, 73958400000000L, 57189L, 74044800000000L, 57256L, 74131200000000L, 57323L, 74217600000000L, 57390L, 74304000000000L, 57457L, 74390400000000L, 57524L, 74476800000000L, 57591L, 74563200000000L, 57658L, 74649600000000L, 57725L, 74736000000000L, 57792L, 74822400000000L, 57859L, 74908800000000L, 57926L, 74995200000000L, 57993L, 75081600000000L, 58060L, 75168000000000L, 58127L, 75254400000000L, 58194L, 75340800000000L, 58261L, 75427200000000L, 58328L, 75513600000000L, 58395L, 75600000000000L, 58462L, 75686400000000L, 58529L, 75772800000000L, 58596L, 75859200000000L, 58663L, 75945600000000L, 58731L, 76032000000000L, 58798L, 76118400000000L, 58865L, 76204800000000L, 58933L, 76291200000000L, 59000L, 76377600000000L, 59068L, 76464000000000L, 59135L, 76550400000000L, 59202L, 76636800000000L, 59269L, 76723200000000L, 59336L, 76809600000000L, 59403L, 76896000000000L, 59470L, 76982400000000L, 59537L, 77068800000000L, 59604L, 77155200000000L, 59671L, 77241600000000L, 59738L, 77328000000000L, 59805L, 77414400000000L, 59872L, 77500800000000L, 59939L, 77587200000000L, 60007L, 77673600000000L, 60074L, 77760000000000L, 60142L, 77846400000000L, 60209L, 77932800000000L, 60276L, 78019200000000L, 60343L, 78105600000000L, 60410L, 78192000000000L, 60477L, 78278400000000L, 60544L, 78364800000000L, 60611L, 78451200000000L, 60678L, 78537600000000L, 60745L, 78624000000000L, 60812L, 78710400000000L, 60879L, 78796800000000L, 60946L, 78883200000000L, 61013L, 78969600000000L, 61080L, 79056000000000L, 61147L, 79142400000000L, 61215L, 79228800000000L, 61282L, 79315200000000L, 61349L, 79401600000000L, 61416L, 79488000000000L, 61483L, 79574400000000L, 61550L, 79660800000000L, 61617L, 79747200000000L, 61684L, 79833600000000L, 61751L, 79920000000000L, 61818L, 80006400000000L, 61885L, 80092800000000L, 61952L, 80179200000000L, 62019L, 80265600000000L, 62086L, 80352000000000L, 62153L, 80438400000000L, 62220L, 80524800000000L, 62287L, 80611200000000L, 62354L, 80697600000000L, 62421L, 80784000000000L, 62489L, 80870400000000L, 62556L, 80956800000000L, 62625L, 81043200000000L, 62692L, 81129600000000L, 62759L, 81216000000000L, 62826L, 81302400000000L, 62893L, 81388800000000L, 62960L, 81475200000000L, 63027L, 81561600000000L, 63094L, 81648000000000L, 63161L, 81734400000000L, 63228L, 81820800000000L, 63295L, 81907200000000L, 63362L, 81993600000000L, 63429L, 82080000000000L, 63496L, 82166400000000L, 63563L, 82252800000000L, 63630L, 82339200000000L, 63699L, 82425600000000L, 63766L, 82512000000000L, 63833L, 82598400000000L, 63900L, 82684800000000L, 63967L, 82771200000000L, 64034L, 82857600000000L, 64101L, 82944000000000L, 64168L, 83030400000000L, 64236L, 83116800000000L, 64303L, 83203200000000L, 64371L, 83289600000000L, 64438L, 83376000000000L, 64505L, 83462400000000L, 64572L, 83548800000000L, 64639L, 83635200000000L, 64706L, 83721600000000L, 64774L, 83808000000000L, 64841L, 83894400000000L, 64908L, 83980800000000L, 64975L, 84067200000000L, 65042L, 84153600000000L, 65109L, 84240000000000L, 65176L, 84326400000000L, 65244L, 84412800000000L, 65311L, 84499200000000L, 65378L, 84585600000000L, 65445L, 84672000000000L, 65512L, 84758400000000L, 65579L, 84844800000000L, 65646L, 84931200000000L, 65714L, 85017600000000L, 65781L, 85104000000000L, 65848L, 85190400000000L, 65915L, 85276800000000L, 65982L, 85363200000000L, 66049L, 85449600000000L, 66116L, 85536000000000L, 66183L, 85622400000000L, 66250L, 85708800000000L, 66317L, 85795200000000L, 66384L, 85881600000000L, 66452L, 85968000000000L, 66519L, 86054400000000L, 66586L, 86140800000000L, 66653L, 86227200000000L, 66720L, 86313600000000L, 66787L, 86400000000000L, 66854)
        );
    }

    @Test
    public void testIndexChunksInReverseOrderBigCsvByYear() throws Exception {
        assertIndexChunks(4, "yyyy-MM-ddTHH:mm:ss.SSSUUUZ", PartitionBy.YEAR, "test-quotes-big-reverseorder.csv",
                chunk("1970/2_1", 21600000000000L, 50149, 21686400000000L, 50082, 21772800000000L, 50015, 21859200000000L, 49948, 21945600000000L, 49881, 22032000000000L, 49813, 22118400000000L, 49746, 22204800000000L, 49679, 22291200000000L, 49612, 22377600000000L, 49545, 22464000000000L, 49478, 22550400000000L, 49411, 22636800000000L, 49344, 22723200000000L, 49276, 22809600000000L, 49209, 22896000000000L, 49142, 22982400000000L, 49074, 23068800000000L, 49007, 23155200000000L, 48940, 23241600000000L, 48873, 23328000000000L, 48806, 23414400000000L, 48738, 23500800000000L, 48671, 23587200000000L, 48604, 23673600000000L, 48537, 23760000000000L, 48470, 23846400000000L, 48403, 23932800000000L, 48336, 24019200000000L, 48269, 24105600000000L, 48202, 24192000000000L, 48135, 24278400000000L, 48068, 24364800000000L, 48001, 24451200000000L, 47934, 24537600000000L, 47867, 24624000000000L, 47800, 24710400000000L, 47733, 24796800000000L, 47666, 24883200000000L, 47599, 24969600000000L, 47532, 25056000000000L, 47465, 25142400000000L, 47398, 25228800000000L, 47331, 25315200000000L, 47264, 25401600000000L, 47197, 25488000000000L, 47130, 25574400000000L, 47063, 25660800000000L, 46996, 25747200000000L, 46929, 25833600000000L, 46862, 25920000000000L, 46795, 26006400000000L, 46728, 26092800000000L, 46661, 26179200000000L, 46594, 26265600000000L, 46527, 26352000000000L, 46460, 26438400000000L, 46393, 26524800000000L, 46326, 26611200000000L, 46259, 26697600000000L, 46192, 26784000000000L, 46125, 26870400000000L, 46058, 26956800000000L, 45990, 27043200000000L, 45923, 27129600000000L, 45856, 27216000000000L, 45789, 27302400000000L, 45722, 27388800000000L, 45655, 27475200000000L, 45588, 27561600000000L, 45521, 27648000000000L, 45454, 27734400000000L, 45387, 27820800000000L, 45320, 27907200000000L, 45253, 27993600000000L, 45186, 28080000000000L, 45119, 28166400000000L, 45052, 28252800000000L, 44985, 28339200000000L, 44918, 28425600000000L, 44851, 28512000000000L, 44784, 28598400000000L, 44717, 28684800000000L, 44650, 28771200000000L, 44583, 28857600000000L, 44516, 28944000000000L, 44448, 29030400000000L, 44381, 29116800000000L, 44314, 29203200000000L, 44247, 29289600000000L, 44180, 29376000000000L, 44113, 29462400000000L, 44046, 29548800000000L, 43978, 29635200000000L, 43911, 29721600000000L, 43844, 29808000000000L, 43777, 29894400000000L, 43710, 29980800000000L, 43643, 30067200000000L, 43576, 30153600000000L, 43509, 30240000000000L, 43442, 30326400000000L, 43375, 30412800000000L, 43308, 30499200000000L, 43241, 30585600000000L, 43174, 30672000000000L, 43107, 30758400000000L, 43040, 30844800000000L, 42973, 30931200000000L, 42906, 31017600000000L, 42839, 31104000000000L, 42772, 31190400000000L, 42705, 31276800000000L, 42638, 31363200000000L, 42571, 31449600000000L, 42504),
                chunk("1970/3_1", 86400000000L, 66854, 172800000000L, 66787, 259200000000L, 66720, 345600000000L, 66653, 432000000000L, 66586, 518400000000L, 66519, 604800000000L, 66452, 691200000000L, 66384, 777600000000L, 66317, 864000000000L, 66250, 950400000000L, 66183, 1036800000000L, 66116, 1123200000000L, 66049, 1209600000000L, 65982, 1296000000000L, 65915, 1382400000000L, 65848, 1468800000000L, 65781, 1555200000000L, 65714, 1641600000000L, 65646, 1728000000000L, 65579, 1814400000000L, 65512, 1900800000000L, 65445, 1987200000000L, 65378, 2073600000000L, 65311, 2160000000000L, 65244, 2246400000000L, 65176, 2332800000000L, 65109, 2419200000000L, 65042, 2505600000000L, 64975, 2592000000000L, 64908, 2678400000000L, 64841, 2764800000000L, 64774, 2851200000000L, 64706, 2937600000000L, 64639, 3024000000000L, 64572, 3110400000000L, 64505, 3196800000000L, 64438, 3283200000000L, 64371, 3369600000000L, 64303, 3456000000000L, 64236, 3542400000000L, 64168, 3628800000000L, 64101, 3715200000000L, 64034, 3801600000000L, 63967, 3888000000000L, 63900, 3974400000000L, 63833, 4060800000000L, 63766, 4147200000000L, 63699, 4233600000000L, 63630, 4320000000000L, 63563, 4406400000000L, 63496, 4492800000000L, 63429, 4579200000000L, 63362, 4665600000000L, 63295, 4752000000000L, 63228, 4838400000000L, 63161, 4924800000000L, 63094, 5011200000000L, 63027, 5097600000000L, 62960, 5184000000000L, 62893, 5270400000000L, 62826, 5356800000000L, 62759, 5443200000000L, 62692, 5529600000000L, 62625, 5616000000000L, 62556, 5702400000000L, 62489, 5788800000000L, 62421, 5875200000000L, 62354, 5961600000000L, 62287, 6048000000000L, 62220, 6134400000000L, 62153, 6220800000000L, 62086, 6307200000000L, 62019, 6393600000000L, 61952, 6480000000000L, 61885, 6566400000000L, 61818, 6652800000000L, 61751, 6739200000000L, 61684, 6825600000000L, 61617, 6912000000000L, 61550, 6998400000000L, 61483, 7084800000000L, 61416, 7171200000000L, 61349, 7257600000000L, 61282, 7344000000000L, 61215, 7430400000000L, 61147, 7516800000000L, 61080, 7603200000000L, 61013, 7689600000000L, 60946, 7776000000000L, 60879, 7862400000000L, 60812, 7948800000000L, 60745, 8035200000000L, 60678, 8121600000000L, 60611, 8208000000000L, 60544, 8294400000000L, 60477, 8380800000000L, 60410, 8467200000000L, 60343, 8553600000000L, 60276, 8640000000000L, 60209, 8726400000000L, 60142, 8812800000000L, 60074, 8899200000000L, 60007, 8985600000000L, 59939, 9072000000000L, 59872, 9158400000000L, 59805, 9244800000000L, 59738, 9331200000000L, 59671, 9417600000000L, 59604, 9504000000000L, 59537, 9590400000000L, 59470, 9676800000000L, 59403, 9763200000000L, 59336, 9849600000000L, 59269, 9936000000000L, 59202, 10022400000000L, 59135, 10108800000000L, 59068, 10195200000000L, 59000L, 10281600000000L, 58933, 10368000000000L, 58865, 10454400000000L, 58798, 10540800000000L, 58731, 10627200000000L, 58663, 10713600000000L, 58596, 10800000000000L, 58529, 10886400000000L, 58462, 10972800000000L, 58395, 11059200000000L, 58328, 11145600000000L, 58261, 11232000000000L, 58194, 11318400000000L, 58127, 11404800000000L, 58060, 11491200000000L, 57993, 11577600000000L, 57926, 11664000000000L, 57859, 11750400000000L, 57792, 11836800000000L, 57725, 11923200000000L, 57658, 12009600000000L, 57591, 12096000000000L, 57524, 12182400000000L, 57457, 12268800000000L, 57390, 12355200000000L, 57323, 12441600000000L, 57256, 12528000000000L, 57189, 12614400000000L, 57122, 12700800000000L, 57055, 12787200000000L, 56988, 12873600000000L, 56921, 12960000000000L, 56854, 13046400000000L, 56787, 13132800000000L, 56720, 13219200000000L, 56653, 13305600000000L, 56586, 13392000000000L, 56519, 13478400000000L, 56452, 13564800000000L, 56385, 13651200000000L, 56318, 13737600000000L, 56251, 13824000000000L, 56184, 13910400000000L, 56117, 13996800000000L, 56050, 14083200000000L, 55983, 14169600000000L, 55916, 14256000000000L, 55849, 14342400000000L, 55782, 14428800000000L, 55715, 14515200000000L, 55648, 14601600000000L, 55581, 14688000000000L, 55514, 14774400000000L, 55447, 14860800000000L, 55380, 14947200000000L, 55313, 15033600000000L, 55246, 15120000000000L, 55178, 15206400000000L, 55111, 15292800000000L, 55044, 15379200000000L, 54977, 15465600000000L, 54910, 15552000000000L, 54843, 15638400000000L, 54776, 15724800000000L, 54709, 15811200000000L, 54642, 15897600000000L, 54575, 15984000000000L, 54508, 16070400000000L, 54441, 16156800000000L, 54374, 16243200000000L, 54307, 16329600000000L, 54240, 16416000000000L, 54173, 16502400000000L, 54106, 16588800000000L, 54039, 16675200000000L, 53972, 16761600000000L, 53904, 16848000000000L, 53837, 16934400000000L, 53770, 17020800000000L, 53703, 17107200000000L, 53636, 17193600000000L, 53569, 17280000000000L, 53502, 17366400000000L, 53435, 17452800000000L, 53368, 17539200000000L, 53301, 17625600000000L, 53234, 17712000000000L, 53167, 17798400000000L, 53100, 17884800000000L, 53033, 17971200000000L, 52966, 18057600000000L, 52899, 18144000000000L, 52832, 18230400000000L, 52765, 18316800000000L, 52698, 18403200000000L, 52631, 18489600000000L, 52564, 18576000000000L, 52497, 18662400000000L, 52429, 18748800000000L, 52361, 18835200000000L, 52294, 18921600000000L, 52227, 19008000000000L, 52160, 19094400000000L, 52093, 19180800000000L, 52026, 19267200000000L, 51959, 19353600000000L, 51892, 19440000000000L, 51825, 19526400000000L, 51758, 19612800000000L, 51691, 19699200000000L, 51623, 19785600000000L, 51556, 19872000000000L, 51489, 19958400000000L, 51422, 20044800000000L, 51355, 20131200000000L, 51288, 20217600000000L, 51221, 20304000000000L, 51154, 20390400000000L, 51087, 20476800000000L, 51020, 20563200000000L, 50953, 20649600000000L, 50886, 20736000000000L, 50819, 20822400000000L, 50752, 20908800000000L, 50685, 20995200000000L, 50618, 21081600000000L, 50551, 21168000000000L, 50484, 21254400000000L, 50417, 21340800000000L, 50350, 21427200000000L, 50283, 21513600000000L, 50216),
                chunk("1971/1_1", 43113600000000L, 33447, 43200000000000L, 33380, 43286400000000L, 33313, 43372800000000L, 33246, 43459200000000L, 33179, 43545600000000L, 33112, 43632000000000L, 33045, 43718400000000L, 32978, 43804800000000L, 32911, 43891200000000L, 32844, 43977600000000L, 32777, 44064000000000L, 32710, 44150400000000L, 32643, 44236800000000L, 32575, 44323200000000L, 32508, 44409600000000L, 32441, 44496000000000L, 32374, 44582400000000L, 32307, 44668800000000L, 32240, 44755200000000L, 32173, 44841600000000L, 32106, 44928000000000L, 32039, 45014400000000L, 31972, 45100800000000L, 31905, 45187200000000L, 31838, 45273600000000L, 31770, 45360000000000L, 31703, 45446400000000L, 31636, 45532800000000L, 31569, 45619200000000L, 31502, 45705600000000L, 31435, 45792000000000L, 31368, 45878400000000L, 31301, 45964800000000L, 31234, 46051200000000L, 31167, 46137600000000L, 31100, 46224000000000L, 31033, 46310400000000L, 30966, 46396800000000L, 30899, 46483200000000L, 30832, 46569600000000L, 30765, 46656000000000L, 30698, 46742400000000L, 30631, 46828800000000L, 30564, 46915200000000L, 30497, 47001600000000L, 30430, 47088000000000L, 30363, 47174400000000L, 30296, 47260800000000L, 30229, 47347200000000L, 30160, 47433600000000L, 30093, 47520000000000L, 30026, 47606400000000L, 29959, 47692800000000L, 29892, 47779200000000L, 29825, 47865600000000L, 29758, 47952000000000L, 29690, 48038400000000L, 29622, 48124800000000L, 29555, 48211200000000L, 29488, 48297600000000L, 29421, 48384000000000L, 29353, 48470400000000L, 29286, 48556800000000L, 29219, 48643200000000L, 29152, 48729600000000L, 29085, 48816000000000L, 29018, 48902400000000L, 28951, 48988800000000L, 28884, 49075200000000L, 28817, 49161600000000L, 28750, 49248000000000L, 28683, 49334400000000L, 28616, 49420800000000L, 28549, 49507200000000L, 28482, 49593600000000L, 28414, 49680000000000L, 28347, 49766400000000L, 28278, 49852800000000L, 28210, 49939200000000L, 28143, 50025600000000L, 28076, 50112000000000L, 28009, 50198400000000L, 27942, 50284800000000L, 27875, 50371200000000L, 27808, 50457600000000L, 27741, 50544000000000L, 27674, 50630400000000L, 27607, 50716800000000L, 27539, 50803200000000L, 27472, 50889600000000L, 27405, 50976000000000L, 27337, 51062400000000L, 27270, 51148800000000L, 27203, 51235200000000L, 27136, 51321600000000L, 27069, 51408000000000L, 27001, 51494400000000L, 26934, 51580800000000L, 26867, 51667200000000L, 26800, 51753600000000L, 26733, 51840000000000L, 26665, 51926400000000L, 26598, 52012800000000L, 26531, 52099200000000L, 26464, 52185600000000L, 26397, 52272000000000L, 26330, 52358400000000L, 26263, 52444800000000L, 26196, 52531200000000L, 26129, 52617600000000L, 26062, 52704000000000L, 25994, 52790400000000L, 25927, 52876800000000L, 25859, 52963200000000L, 25792, 53049600000000L, 25725, 53136000000000L, 25658, 53222400000000L, 25591, 53308800000000L, 25524, 53395200000000L, 25457, 53481600000000L, 25390, 53568000000000L, 25323, 53654400000000L, 25256, 53740800000000L, 25189, 53827200000000L, 25122, 53913600000000L, 25054, 54000000000000L, 24987, 54086400000000L, 24920, 54172800000000L, 24853, 54259200000000L, 24786, 54345600000000L, 24718, 54432000000000L, 24651, 54518400000000L, 24584, 54604800000000L, 24517, 54691200000000L, 24450, 54777600000000L, 24383, 54864000000000L, 24316, 54950400000000L, 24249, 55036800000000L, 24182, 55123200000000L, 24115, 55209600000000L, 24047, 55296000000000L, 23980, 55382400000000L, 23913, 55468800000000L, 23845, 55555200000000L, 23778, 55641600000000L, 23711, 55728000000000L, 23643, 55814400000000L, 23575, 55900800000000L, 23508, 55987200000000L, 23441, 56073600000000L, 23374, 56160000000000L, 23307, 56246400000000L, 23240, 56332800000000L, 23172, 56419200000000L, 23105, 56505600000000L, 23038, 56592000000000L, 22971, 56678400000000L, 22904, 56764800000000L, 22837, 56851200000000L, 22770, 56937600000000L, 22703, 57024000000000L, 22636, 57110400000000L, 22569, 57196800000000L, 22502, 57283200000000L, 22435, 57369600000000L, 22368, 57456000000000L, 22301, 57542400000000L, 22234, 57628800000000L, 22167, 57715200000000L, 22100, 57801600000000L, 22031, 57888000000000L, 21964, 57974400000000L, 21897, 58060800000000L, 21830, 58147200000000L, 21763, 58233600000000L, 21696, 58320000000000L, 21629, 58406400000000L, 21560, 58492800000000L, 21493, 58579200000000L, 21426, 58665600000000L, 21358, 58752000000000L, 21291, 58838400000000L, 21224, 58924800000000L, 21157, 59011200000000L, 21090, 59097600000000L, 21023, 59184000000000L, 20956, 59270400000000L, 20889, 59356800000000L, 20822, 59443200000000L, 20755, 59529600000000L, 20688, 59616000000000L, 20621, 59702400000000L, 20554, 59788800000000L, 20487, 59875200000000L, 20420, 59961600000000L, 20352, 60048000000000L, 20285, 60134400000000L, 20218, 60220800000000L, 20151, 60307200000000L, 20084, 60393600000000L, 20017, 60480000000000L, 19950, 60566400000000L, 19883, 60652800000000L, 19816, 60739200000000L, 19749, 60825600000000L, 19682, 60912000000000L, 19615, 60998400000000L, 19548, 61084800000000L, 19481, 61171200000000L, 19414, 61257600000000L, 19347, 61344000000000L, 19280, 61430400000000L, 19213, 61516800000000L, 19146, 61603200000000L, 19079, 61689600000000L, 19012, 61776000000000L, 18945, 61862400000000L, 18878, 61948800000000L, 18810, 62035200000000L, 18743, 62121600000000L, 18676, 62208000000000L, 18609, 62294400000000L, 18542, 62380800000000L, 18475, 62467200000000L, 18408, 62553600000000L, 18341, 62640000000000L, 18274, 62726400000000L, 18207, 62812800000000L, 18138, 62899200000000L, 18071, 62985600000000L, 18004),
                chunk("1971/2_1", 31536000000000L, 42437, 31622400000000L, 42370, 31708800000000L, 42303, 31795200000000L, 42236, 31881600000000L, 42169, 31968000000000L, 42102, 32054400000000L, 42035, 32140800000000L, 41968, 32227200000000L, 41901, 32313600000000L, 41834, 32400000000000L, 41767, 32486400000000L, 41699, 32572800000000L, 41632, 32659200000000L, 41565, 32745600000000L, 41498, 32832000000000L, 41431, 32918400000000L, 41364, 33004800000000L, 41297, 33091200000000L, 41230, 33177600000000L, 41163, 33264000000000L, 41096, 33350400000000L, 41029, 33436800000000L, 40962, 33523200000000L, 40894, 33609600000000L, 40827, 33696000000000L, 40760, 33782400000000L, 40693, 33868800000000L, 40626, 33955200000000L, 40559, 34041600000000L, 40492, 34128000000000L, 40425, 34214400000000L, 40358, 34300800000000L, 40291, 34387200000000L, 40224, 34473600000000L, 40157, 34560000000000L, 40090, 34646400000000L, 40023, 34732800000000L, 39956, 34819200000000L, 39888, 34905600000000L, 39821, 34992000000000L, 39754, 35078400000000L, 39687, 35164800000000L, 39619, 35251200000000L, 39552, 35337600000000L, 39485, 35424000000000L, 39418, 35510400000000L, 39351, 35596800000000L, 39284, 35683200000000L, 39217, 35769600000000L, 39150, 35856000000000L, 39083, 35942400000000L, 39016, 36028800000000L, 38948, 36115200000000L, 38881, 36201600000000L, 38814, 36288000000000L, 38747, 36374400000000L, 38680, 36460800000000L, 38613, 36547200000000L, 38545, 36633600000000L, 38478, 36720000000000L, 38411, 36806400000000L, 38344, 36892800000000L, 38277, 36979200000000L, 38210, 37065600000000L, 38143, 37152000000000L, 38076, 37238400000000L, 38009, 37324800000000L, 37942, 37411200000000L, 37875, 37497600000000L, 37808, 37584000000000L, 37741, 37670400000000L, 37674, 37756800000000L, 37607, 37843200000000L, 37540, 37929600000000L, 37473, 38016000000000L, 37406, 38102400000000L, 37339, 38188800000000L, 37272, 38275200000000L, 37205, 38361600000000L, 37137, 38448000000000L, 37069, 38534400000000L, 37002, 38620800000000L, 36935, 38707200000000L, 36868, 38793600000000L, 36801, 38880000000000L, 36733, 38966400000000L, 36666, 39052800000000L, 36599, 39139200000000L, 36531, 39225600000000L, 36464, 39312000000000L, 36397, 39398400000000L, 36330, 39484800000000L, 36263, 39571200000000L, 36196, 39657600000000L, 36129, 39744000000000L, 36062, 39830400000000L, 35995, 39916800000000L, 35928, 40003200000000L, 35860, 40089600000000L, 35793, 40176000000000L, 35726, 40262400000000L, 35659, 40348800000000L, 35592, 40435200000000L, 35525, 40521600000000L, 35458, 40608000000000L, 35391, 40694400000000L, 35324, 40780800000000L, 35257, 40867200000000L, 35190, 40953600000000L, 35123, 41040000000000L, 35056, 41126400000000L, 34989, 41212800000000L, 34921, 41299200000000L, 34854, 41385600000000L, 34787, 41472000000000L, 34720, 41558400000000L, 34653, 41644800000000L, 34586, 41731200000000L, 34519, 41817600000000L, 34452, 41904000000000L, 34385, 41990400000000L, 34318, 42076800000000L, 34251, 42163200000000L, 34184, 42249600000000L, 34117, 42336000000000L, 34050, 42422400000000L, 33983, 42508800000000L, 33916, 42595200000000L, 33849, 42681600000000L, 33782, 42768000000000L, 33715, 42854400000000L, 33648, 42940800000000L, 33581, 43027200000000L, 33514),
                chunk("1972/0_1", 64627200000000L, 16730, 64713600000000L, 16663, 64800000000000L, 16596, 64886400000000L, 16529, 64972800000000L, 16462, 65059200000000L, 16395, 65145600000000L, 16328, 65232000000000L, 16261, 65318400000000L, 16194, 65404800000000L, 16127, 65491200000000L, 16060, 65577600000000L, 15993, 65664000000000L, 15926, 65750400000000L, 15859, 65836800000000L, 15792, 65923200000000L, 15725, 66009600000000L, 15657, 66096000000000L, 15590, 66182400000000L, 15523, 66268800000000L, 15455, 66355200000000L, 15388, 66441600000000L, 15321, 66528000000000L, 15254, 66614400000000L, 15187, 66700800000000L, 15120, 66787200000000L, 15052, 66873600000000L, 14985, 66960000000000L, 14918, 67046400000000L, 14851, 67132800000000L, 14783, 67219200000000L, 14716, 67305600000000L, 14649, 67392000000000L, 14581, 67478400000000L, 14514, 67564800000000L, 14447, 67651200000000L, 14380, 67737600000000L, 14313, 67824000000000L, 14246, 67910400000000L, 14179, 67996800000000L, 14112, 68083200000000L, 14045, 68169600000000L, 13978, 68256000000000L, 13911, 68342400000000L, 13844, 68428800000000L, 13777, 68515200000000L, 13710, 68601600000000L, 13642, 68688000000000L, 13575, 68774400000000L, 13508, 68860800000000L, 13441, 68947200000000L, 13374, 69033600000000L, 13307, 69120000000000L, 13240, 69206400000000L, 13172, 69292800000000L, 13104, 69379200000000L, 13037, 69465600000000L, 12970, 69552000000000L, 12903, 69638400000000L, 12836, 69724800000000L, 12769, 69811200000000L, 12702, 69897600000000L, 12635, 69984000000000L, 12568, 70070400000000L, 12501, 70156800000000L, 12434, 70243200000000L, 12366, 70329600000000L, 12299, 70416000000000L, 12231, 70502400000000L, 12164, 70588800000000L, 12097, 70675200000000L, 12030, 70761600000000L, 11963, 70848000000000L, 11896, 70934400000000L, 11829, 71020800000000L, 11762, 71107200000000L, 11695, 71193600000000L, 11628, 71280000000000L, 11561, 71366400000000L, 11494, 71452800000000L, 11427, 71539200000000L, 11360, 71625600000000L, 11293, 71712000000000L, 11226, 71798400000000L, 11158, 71884800000000L, 11091, 71971200000000L, 11024, 72057600000000L, 10957, 72144000000000L, 10890, 72230400000000L, 10823, 72316800000000L, 10756, 72403200000000L, 10689, 72489600000000L, 10622, 72576000000000L, 10555, 72662400000000L, 10488, 72748800000000L, 10421, 72835200000000L, 10354, 72921600000000L, 10287, 73008000000000L, 10218, 73094400000000L, 10151, 73180800000000L, 10084, 73267200000000L, 10017, 73353600000000L, 9949, 73440000000000L, 9882, 73526400000000L, 9815, 73612800000000L, 9748, 73699200000000L, 9681, 73785600000000L, 9614, 73872000000000L, 9547, 73958400000000L, 9480, 74044800000000L, 9412, 74131200000000L, 9345, 74217600000000L, 9278, 74304000000000L, 9210, 74390400000000L, 9143, 74476800000000L, 9076, 74563200000000L, 9009, 74649600000000L, 8942, 74736000000000L, 8875, 74822400000000L, 8808, 74908800000000L, 8741, 74995200000000L, 8674, 75081600000000L, 8607, 75168000000000L, 8540, 75254400000000L, 8473, 75340800000000L, 8406, 75427200000000L, 8339, 75513600000000L, 8271, 75600000000000L, 8204, 75686400000000L, 8137, 75772800000000L, 8070, 75859200000000L, 8003, 75945600000000L, 7936, 76032000000000L, 7869, 76118400000000L, 7802, 76204800000000L, 7735, 76291200000000L, 7668, 76377600000000L, 7601, 76464000000000L, 7534, 76550400000000L, 7466, 76636800000000L, 7399, 76723200000000L, 7332, 76809600000000L, 7265, 76896000000000L, 7198, 76982400000000L, 7131, 77068800000000L, 7064, 77155200000000L, 6997, 77241600000000L, 6930, 77328000000000L, 6863, 77414400000000L, 6796, 77500800000000L, 6729, 77587200000000L, 6662, 77673600000000L, 6595, 77760000000000L, 6528, 77846400000000L, 6461, 77932800000000L, 6396, 78019200000000L, 6331, 78105600000000L, 6266, 78192000000000L, 6201, 78278400000000L, 6136, 78364800000000L, 6071, 78451200000000L, 6006, 78537600000000L, 5941, 78624000000000L, 5876, 78710400000000L, 5811, 78796800000000L, 5746, 78883200000000L, 5681, 78969600000000L, 5616, 79056000000000L, 5551, 79142400000000L, 5486, 79228800000000L, 5421, 79315200000000L, 5356, 79401600000000L, 5291, 79488000000000L, 5226, 79574400000000L, 5161, 79660800000000L, 5096, 79747200000000L, 5031, 79833600000000L, 4965, 79920000000000L, 4900, 80006400000000L, 4835, 80092800000000L, 4770, 80179200000000L, 4705, 80265600000000L, 4640, 80352000000000L, 4575, 80438400000000L, 4510, 80524800000000L, 4445, 80611200000000L, 4380, 80697600000000L, 4315, 80784000000000L, 4250, 80870400000000L, 4185, 80956800000000L, 4120, 81043200000000L, 4055, 81129600000000L, 3990, 81216000000000L, 3925, 81302400000000L, 3860, 81388800000000L, 3794, 81475200000000L, 3729, 81561600000000L, 3664, 81648000000000L, 3599, 81734400000000L, 3534, 81820800000000L, 3469, 81907200000000L, 3404, 81993600000000L, 3339, 82080000000000L, 3274, 82166400000000L, 3208, 82252800000000L, 3143, 82339200000000L, 3078, 82425600000000L, 3013, 82512000000000L, 2948, 82598400000000L, 2883, 82684800000000L, 2818, 82771200000000L, 2753, 82857600000000L, 2688, 82944000000000L, 2623, 83030400000000L, 2558, 83116800000000L, 2493, 83203200000000L, 2428, 83289600000000L, 2363, 83376000000000L, 2298, 83462400000000L, 2233, 83548800000000L, 2168, 83635200000000L, 2102, 83721600000000L, 2037, 83808000000000L, 1972, 83894400000000L, 1902, 83980800000000L, 1836, 84067200000000L, 1771, 84153600000000L, 1705, 84240000000000L, 1640, 84326400000000L, 1575, 84412800000000L, 1510, 84499200000000L, 1445, 84585600000000L, 1380, 84672000000000L, 1315, 84758400000000L, 1249, 84844800000000L, 1184, 84931200000000L, 1119, 85017600000000L, 1054, 85104000000000L, 989, 85190400000000L, 924, 85276800000000L, 859, 85363200000000L, 794, 85449600000000L, 728, 85536000000000L, 663, 85622400000000L, 598, 85708800000000L, 535, 85795200000000L, 472, 85881600000000L, 409, 85968000000000L, 346, 86054400000000L, 283, 86140800000000L, 220, 86227200000000L, 157, 86313600000000L, 94, 86400000000000L, 31),
                chunk("1972/1_1", 63072000000000L, 17937, 63158400000000L, 17870, 63244800000000L, 17803, 63331200000000L, 17736, 63417600000000L, 17669, 63504000000000L, 17602, 63590400000000L, 17535, 63676800000000L, 17468, 63763200000000L, 17401, 63849600000000L, 17334, 63936000000000L, 17267, 64022400000000L, 17200, 64108800000000L, 17133, 64195200000000L, 17066, 64281600000000L, 16999, 64368000000000L, 16931, 64454400000000L, 16864, 64540800000000L, 16797)
        );
    }

    @Test
    public void testIndexChunksInSingleLineCsvWithPool() throws Exception {
        assertIndexChunks(4, "test-quotes-oneline.csv",
                chunk("2022-05-14/0_1", 1652529121000000L, 18L));
    }

    @Test
    public void testIndexChunksInSmallCsvWith1Worker() throws Exception {
        assertIndexChunks(1, "test-quotes-small.csv",
                chunk("2022-05-10/0_1", 1652183520000000L, 15L),
                chunk("2022-05-11/0_1", 1652269920000000L, 90L, 1652269920001000L, 185L));
    }

    @Test
    public void testIndexChunksInSmallCsvWith2Workers() throws Exception {
        assertIndexChunks(2, "test-quotes-small.csv",
                chunk("2022-05-10/0_1", 1652183520000000L, 15L),
                chunk("2022-05-11/0_1", 1652269920000000L, 90L),
                chunk("2022-05-11/1_1", 1652269920001000L, 185L));
    }

    @Test
    public void testIndexChunksInSmallCsvWith3Workers() throws Exception {
        assertIndexChunks(3, "test-quotes-small.csv",
                chunk("2022-05-10/0_1", 1652183520000000L, 15L),
                chunk("2022-05-11/1_1", 1652269920000000L, 90L),
                chunk("2022-05-11/2_1", 1652269920001000L, 185L));
    }

    @Test
    public void testIndexChunksInSmallCsvWith4Workers() throws Exception {
        assertIndexChunks(4, "test-quotes-small.csv",
                chunk("2022-05-10/0_1", 1652183520000000L, 15L),
                chunk("2022-05-11/1_1", 1652269920000000L, 90L),
                chunk("2022-05-11/2_1", 1652269920001000L, 185L));
    }

    @Test
    public void testParallelCopyProcessingQueueCapacityZero() throws Exception {
        executeWithPool(1, 0, FilesFacadeImpl.INSTANCE, (CairoEngine engine, SqlCompiler compiler, SqlExecutionContext sqlExecutionContext) -> {
            try {
                executeCopy(compiler, sqlExecutionContext);
                engine.getTextImportExecutionContext().resetActiveImportId();
                executeCopy(compiler, sqlExecutionContext);
                Assert.fail();
            } catch (Exception e) {
                MatcherAssert.assertThat(e.getMessage(), CoreMatchers.containsString("Unable to process the import request. Another import request may be in progress."));
            }
        });
    }

    @Test
    public void testRunManyImportsSequentially() throws Exception {
        int run = 0;

        for (int workers = 2; workers < 3; workers++) {
            for (int queueSize = 1; queueSize < 9; queueSize <<= 1) {
                LOG.info().$("run [no=").$(run++).$(",workers=").$(workers).$(",queueSize=").$(queueSize).I$();

                executeWithPool(workers, queueSize, (CairoEngine engine, SqlCompiler compiler, SqlExecutionContext context) -> {
                    try (ParallelCsvFileImporter importer = new ParallelCsvFileImporter(engine, context.getWorkerCount())) {
                        importer.setMinChunkSize(1);

                        importAndCleanupTable(
                                importer,
                                context,
                                compiler,
                                "tab17",
                                "test-quotes-big.csv",
                                PartitionBy.YEAR,
                                "ts",
                                "yyyy-MM-ddTHH:mm:ss.SSSSSSZ",
                                true,
                                1000
                        );

                        importAndCleanupTable(
                                importer,
                                context,
                                compiler,
                                "alltypes",
                                "test-alltypes-with-gaps.csv",
                                PartitionBy.MONTH,
                                "tstmp",
                                "yyyy-MM-ddTHH:mm:ss.SSSUUUZ",
                                true,
                                10
                        );

                        importAndCleanupTable(
                                importer,
                                context,
                                compiler,
                                "alltypes_errors",
                                "test-errors.csv",
                                PartitionBy.HOUR,
                                "tstmp",
                                "yyyy-MM-ddTHH:mm:ss.SSSSSSZ",
                                true,
                                13
                        );

                        compiler.compile("create table testimport (StrSym symbol index,Int symbol,Int_Col int,DoubleCol double,IsoDate timestamp,Fmt1Date timestamp,Fmt2Date date,Phone string,boolean boolean,long long) timestamp(IsoDate) partition by DAY;", sqlExecutionContext);

                        importAndCleanupTable(
                                importer,
                                context,
                                compiler,
                                "testimport",
                                "test-import.csv",
                                PartitionBy.DAY,
                                "IsoDate",
                                "yyyy-MM-ddTHH:mm:ss.SSSZ",
                                false,
                                128
                        );
                    }
                });
            }
        }
    }

    @Test
    public void testWhenImportFailsWhenAttachingPartitionsThenPreExistingTableIsStillEmpty() throws Exception {
        FilesFacade brokenFf = new FilesFacadeImpl() {
            @Override
            public long openRO(LPSZ path) {
                if (Chars.endsWith(path, "1972-09" + configuration.getAttachPartitionSuffix() + File.separator + "ts.d")) {
                    return -1;
                }
                return super.openRO(path);
            }
        };

        executeWithPool(4, 8, brokenFf, (CairoEngine engine, SqlCompiler compiler, SqlExecutionContext sqlExecutionContext) -> {
            compiler.compile("create table tab21 ( line symbol, ts timestamp, d double, description string) timestamp(ts) partition by MONTH;", sqlExecutionContext);

            try (ParallelCsvFileImporter importer = new ParallelCsvFileImporter(engine, sqlExecutionContext.getWorkerCount())) {
                importer.setMinChunkSize(1);
                importer.of("tab21", "test-quotes-big.csv", 1, PartitionBy.MONTH, (byte) ',', "ts", "yyyy-MM-ddTHH:mm:ss.SSSSSSZ", true);
                importer.process();
                Assert.fail();
            } catch (Exception e) {
                MatcherAssert.assertThat(e.getMessage(), containsString("could not attach [partition='1972-09'"));
            }

            assertQuery("cnt\n0\n", "select count(*) cnt from tab21", null, false, false, true);
        });
    }

    @Test
    public void testWhenImportFailsWhenMovingPartitionsThenPreExistingTableIsStillEmpty() throws Exception {
        FilesFacade brokenFf = new FilesFacadeImpl() {
            @Override
            public int copy(LPSZ from, LPSZ to) {
                return -1;
            }

            @Override
            public int rename(LPSZ from, LPSZ to) {
                if (Chars.endsWith(from, "1972-09" + File.separator)) {
                    return Files.FILES_RENAME_ERR_OTHER;
                }
                return super.rename(from, to);
            }
        };

        executeWithPool(4, 8, brokenFf, (CairoEngine engine, SqlCompiler compiler, SqlExecutionContext sqlExecutionContext) -> {
            compiler.compile("create table tab20 ( line symbol, ts timestamp, d double, description string) timestamp(ts) partition by MONTH;", sqlExecutionContext);

            try (ParallelCsvFileImporter importer = new ParallelCsvFileImporter(engine, sqlExecutionContext.getWorkerCount())) {
                importer.setMinChunkSize(1);
                importer.of("tab20", "test-quotes-big.csv", 1, PartitionBy.MONTH, (byte) ',', "ts", "yyyy-MM-ddTHH:mm:ss.SSSSSSZ", true);
                importer.process();
                Assert.fail();
            } catch (Exception e) {
                MatcherAssert.assertThat(e.getMessage(), containsString("could not copy partition file"));
            }

            assertQuery("cnt\n0\n", "select count(*) cnt from tab20", null, false, false, true);
        });
    }

    @Test
    public void testWhenImportFailsWhileAttachingPartitionThenNewlyCreatedTableIsRemoved() throws Exception {
        FilesFacade brokenFf = new FilesFacadeImpl() {
            @Override
            public long openRO(LPSZ path) {
                if (Chars.endsWith(path, "1972-09" + configuration.getAttachPartitionSuffix() + File.separator + "ts.d")) {
                    return -1;
                }
                return super.openRO(path);
            }
        };

        assertImportFailsWith("tab19", brokenFf, "could not attach [partition='1972-09'");
    }

    @Test
    public void testWhenImportFailsWhileMovingPartitionThenNewlyCreatedTableIsRemoved() throws Exception {
        FilesFacade brokenFf = new FilesFacadeImpl() {
            @Override
            public int copy(LPSZ from, LPSZ to) {
                return -1;
            }

            @Override
            public int rename(LPSZ from, LPSZ to) {
                if (Chars.endsWith(from, "1972-09" + File.separator)) {
                    return Files.FILES_RENAME_ERR_OTHER;
                }
                return super.rename(from, to);
            }
        };

        assertImportFailsWith("tab18", brokenFf, "could not copy partition fil");
    }

    @Test
    public void testWhenRenameBreaksBecauseTempFilesAreOnDifferentFSThanDbDirThenImportStillWorks() throws Exception {
        AtomicInteger counter = new AtomicInteger(0);
        FilesFacade brokenRename = new FilesFacadeImpl() {
            @Override
            public int rename(LPSZ from, LPSZ to) {
                if (counter.incrementAndGet() < 11) {
                    return Files.FILES_RENAME_ERR_EXDEV;
                }
                return super.rename(from, to);
            }
        };
        executeWithPool(4, 8, brokenRename, this::importAllIntoNew);
=======
    static IndexChunk chunk(String path, long... data) {
        return new IndexChunk(path, data);
    }

    private static boolean stackContains(String klass) {
        return Arrays.stream(new Exception().getStackTrace())
                .anyMatch(stackTraceElement -> stackTraceElement.getClassName().endsWith(klass));
    }

    static ObjList<IndexChunk> readIndexChunks(File root) {
        List<File> indexChunks = findAllFilesIn(root);
        indexChunks.sort(Comparator.comparing(File::getAbsolutePath));

        Path p = new Path();
        MemoryCMARWImpl memory = new MemoryCMARWImpl();
        ObjList<IndexChunk> result = new ObjList<>();

        try {
            long MASK = ~((255L) << 56 | (255L) << 48);

            for (File chunk : indexChunks) {
                p.of(chunk.getAbsolutePath()).$();
                memory.smallFile(engine.getConfiguration().getFilesFacade(), p, MemoryTag.NATIVE_DEFAULT);
                long[] data = new long[(int) chunk.length() / Long.BYTES];

                for (int i = 0; i < data.length; i++) {
                    long val = memory.getLong(i * Long.BYTES);
                    if ((i & 1) == 1) {
                        val = val & MASK; // ignore length packed in offset for time being
                    }
                    data[i] = val;
                }

                // we use '/' as the path separator on all OSes to simply test code
                result.add(new IndexChunk(chunk.getParentFile().getName() + "/" + chunk.getName(), data));
            }
        } finally {
            p.close();
            memory.close(false);
        }

        return result;
    }

    static List<File> findAllFilesIn(File root) {
        List<File> result = new ArrayList<>();
        File[] files = root.listFiles();
        if (files == null) {
            return result;
        }
        for (File f : files) {
            if (f.isDirectory()) {
                result.addAll(findAllFilesIn(f));
            } else if (f.isFile()) {
                result.add(f);
            }
        }

        return result;
    }

    static ObjList<IndexChunk> list(IndexChunk... chunks) {
        ObjList<IndexChunk> result = new ObjList<>(chunks.length);
        for (IndexChunk chunk : chunks) {
            result.add(chunk);
        }
        return result;
    }

    protected static void execute(
            @Nullable WorkerPool pool,
            TextImportRunnable runnable,
            CairoConfiguration configuration
    ) throws Exception {
        final int workerCount = pool == null ? 1 : pool.getWorkerCount();
        try (final CairoEngine engine = new CairoEngine(configuration);
             final SqlCompiler compiler = new SqlCompiler(engine)) {

            try (final SqlExecutionContext sqlExecutionContext = new SqlExecutionContextImpl(engine, workerCount)) {
                try {
                    if (pool != null) {
                        TextImportJob.assignToPool(engine.getMessageBus(), pool);
                        pool.start(LOG);
                    }

                    runnable.run(engine, compiler, sqlExecutionContext);
                    Assert.assertEquals("busy writer", 0, engine.getBusyWriterCount());
                    Assert.assertEquals("busy reader", 0, engine.getBusyReaderCount());
                } finally {
                    if (pool != null) {
                        pool.halt();
                    }
                }
            }
        }
    }

    private void assertChunkBoundariesFor(String fileName, LongList expectedBoundaries, SqlExecutionContext sqlExecutionContext) throws TextImportException {
        FilesFacade ff = engine.getConfiguration().getFilesFacade();
        try (Path path = new Path().of(inputRoot).slash().concat(fileName).$();
             ParallelCsvFileImporter importer = new ParallelCsvFileImporter(engine, sqlExecutionContext.getWorkerCount())) {
            importer.setMinChunkSize(1);
            importer.of("table", fileName, 1, PartitionBy.DAY, (byte) ',', "unknown", null, false);

            long fd = ff.openRO(path);
            long length = ff.length(fd);
            Assert.assertTrue(fd > -1);

            try {
                LongList actualBoundaries = importer.phaseBoundaryCheck(length);
                Assert.assertEquals(expectedBoundaries, actualBoundaries);
            } finally {
                ff.close(fd);
            }
        }
    }

    private void assertColumnNameException(String fileName, boolean forceHeader, String message) throws Exception {
        executeWithPool(4, 8, (CairoEngine engine, SqlCompiler compiler, SqlExecutionContext sqlExecutionContext) -> {
            try (ParallelCsvFileImporter importer = new ParallelCsvFileImporter(engine, sqlExecutionContext.getWorkerCount())) {
                importer.of("tab60", fileName, 1, PartitionBy.DAY, (byte) ',', "ts", null, forceHeader);
                importer.process();
                Assert.fail();
            } catch (TextImportException e) {
                assertThat(e.getMessage(), containsString(message));
            }
        });
    }

    private void assertImportFailsInPhase(String tableName, FilesFacade brokenFf, String phase) throws Exception {
        executeWithPool(4, 8, brokenFf, (CairoEngine engine, SqlCompiler compiler, SqlExecutionContext sqlExecutionContext) -> {
            compiler.compile("create table " + tableName + " ( line symbol index, ts timestamp, d double, description string) timestamp(ts) partition by YEAR;", sqlExecutionContext);
            try (ParallelCsvFileImporter importer = new ParallelCsvFileImporter(engine, sqlExecutionContext.getWorkerCount())) {
                importer.setMinChunkSize(1);
                importer.of(tableName, "test-quotes-big.csv", 1, PartitionBy.YEAR, (byte) ',', "ts", "yyyy-MM-ddTHH:mm:ss.SSSSSSZ", true);
                importer.process();
                Assert.fail();
            } catch (Exception e) {
                MatcherAssert.assertThat(e.getMessage(), containsString("import failed [phase=" + phase));
            }
        });
    }

    private void assertImportFailsWith(String tableName, FilesFacade brokenFf, String expectedError) throws Exception {
        executeWithPool(4, 8, brokenFf, (CairoEngine engine, SqlCompiler compiler, SqlExecutionContext sqlExecutionContext) -> {
            try (ParallelCsvFileImporter importer = new ParallelCsvFileImporter(engine, sqlExecutionContext.getWorkerCount())) {
                importer.setMinChunkSize(1);
                importer.of(tableName, "test-quotes-big.csv", 1, PartitionBy.MONTH, (byte) ',', "ts", "yyyy-MM-ddTHH:mm:ss.SSSSSSZ", true);
                importer.process();
                Assert.fail();
            } catch (Exception e) {
                MatcherAssert.assertThat(e.getMessage(), containsString(expectedError));
            }

            try {
                compiler.compile("select count(*) from " + tableName + ";", sqlExecutionContext);
                Assert.fail();
            } catch (SqlException e) {
                MatcherAssert.assertThat(e.getMessage(), containsString("table does not exist"));
            }
        });
    }

    private void assertIndexChunks(int workerCount, String fileName, IndexChunk... expectedChunks) throws Exception {
        assertIndexChunks(workerCount, "yyyy-MM-ddTHH:mm:ss.SSSZ", PartitionBy.DAY, fileName, expectedChunks);
    }

    private void assertIndexChunks(int workerCount, String dateFormat, int partitionBy, String fileName, IndexChunk... expectedChunks) throws Exception {
        executeWithPool(workerCount, 8,
                (CairoEngine engine, SqlCompiler compiler, SqlExecutionContext sqlExecutionContext) ->
                        assertIndexChunksFor(sqlExecutionContext, dateFormat, partitionBy, fileName, expectedChunks));
    }

    private void assertIndexChunksFor(SqlExecutionContext sqlExecutionContext, String format, int partitionBy,
                                      String fileName, IndexChunk... expectedChunks) {
        FilesFacade ff = engine.getConfiguration().getFilesFacade();
        inputRoot = TestUtils.getCsvRoot();

        try (Path path = new Path().of(inputRoot).concat(fileName).$();
             ParallelCsvFileImporter importer = new ParallelCsvFileImporter(engine, sqlExecutionContext.getWorkerCount())) {
            importer.setMinChunkSize(1);
            importer.of("tableName", fileName, 1, partitionBy, (byte) ',', "ts", format, false);

            long fd = TableUtils.openRO(ff, path, LOG);
            try (TableWriter ignored = importer.parseStructure(fd)) {
                long length = ff.length(fd);
                importer.phaseBoundaryCheck(length);
                importer.phaseIndexing();
            } finally {
                ff.close(fd);
            }
        }

        ObjList<IndexChunk> actualChunks = readIndexChunks(new File(inputWorkRoot, "tableName"));
        Assert.assertEquals(list(expectedChunks), actualChunks);
    }

    private void executeCopy(SqlCompiler compiler, SqlExecutionContext sqlExecutionContext) throws SqlException {
        CompiledQuery cq = compiler.compile(
                "copy xy from 'test-quotes-big.csv' with header true timestamp 'ts' delimiter ',' format 'yyyy-MM-ddTHH:mm:ss.SSSUUUZ' partition by MONTH on error ABORT; ",
                sqlExecutionContext
        );
        try (RecordCursor cursor = cq.getRecordCursorFactory().getCursor(sqlExecutionContext)) {
            Assert.assertTrue(cursor.hasNext());
        }
    }

    protected void executeWithPool(
            int workerCount,
            int queueCapacity,
            TextImportRunnable runnable
    ) throws Exception {
        executeWithPool(workerCount, queueCapacity, FilesFacadeImpl.INSTANCE, runnable);
    }

    protected void executeWithPool(
            int workerCount,
            int queueCapacity,
            FilesFacade ff,
            TextImportRunnable runnable
    ) throws Exception {
        // we need to create entire engine
        assertMemoryLeak(() -> {
            if (workerCount > 0) {
                WorkerPool pool = new WorkerPool(() -> workerCount);

                final CairoConfiguration configuration1 = new DefaultCairoConfiguration(root) {
                    @Override
                    public FilesFacade getFilesFacade() {
                        return ff;
                    }

                    @Override
                    public int getSqlCopyBufferSize() {
                        return sqlCopyBufferSize;
                    }

                    @Override
                    public CharSequence getSqlCopyInputRoot() {
                        return ParallelCsvFileImporterTest.inputRoot;
                    }

                    @Override
                    public CharSequence getSqlCopyInputWorkRoot() {
                        return ParallelCsvFileImporterTest.inputWorkRoot;
                    }

                    @Override
                    public int getSqlCopyQueueCapacity() {
                        return queueCapacity;
                    }

                    @Override
                    public IOURingFacade getIOURingFacade() {
                        return ioURingFacade;
                    }
                };

                execute(pool, runnable, configuration1);
            } else {
                // we need to create entire engine
                final CairoConfiguration configuration1 = new DefaultCairoConfiguration(root) {
                    @Override
                    public FilesFacade getFilesFacade() {
                        return ff;
                    }

                    @Override
                    public int getSqlCopyBufferSize() {
                        return sqlCopyBufferSize;
                    }

                    @Override
                    public int getSqlCopyQueueCapacity() {
                        return queueCapacity;
                    }

                    @Override
                    public IOURingFacade getIOURingFacade() {
                        return ioURingFacade;
                    }
                };
                execute(null, runnable, configuration1);
            }
        });
>>>>>>> 23bc095b
    }

    static IndexChunk chunk(String path, long... data) {
        return new IndexChunk(path, data);
    }

    private static boolean stackContains(String klass) {
        return Arrays.stream(new Exception().getStackTrace())
                .anyMatch(stackTraceElement -> stackTraceElement.getClassName().endsWith(klass));
    }

    static ObjList<IndexChunk> readIndexChunks(File root) {
        List<File> indexChunks = findAllFilesIn(root);
        indexChunks.sort(Comparator.comparing(File::getAbsolutePath));

        Path p = new Path();
        MemoryCMARWImpl memory = new MemoryCMARWImpl();
        ObjList<IndexChunk> result = new ObjList<>();

        try {
            long MASK = ~((255L) << 56 | (255L) << 48);

            for (File chunk : indexChunks) {
                p.of(chunk.getAbsolutePath()).$();
                memory.smallFile(engine.getConfiguration().getFilesFacade(), p, MemoryTag.NATIVE_DEFAULT);
                long[] data = new long[(int) chunk.length() / Long.BYTES];

                for (int i = 0; i < data.length; i++) {
                    long val = memory.getLong(i * Long.BYTES);
                    if ((i & 1) == 1) {
                        val = val & MASK; // ignore length packed in offset for time being
                    }
                    data[i] = val;
                }

                // we use '/' as the path separator on all OSes to simply test code
                result.add(new IndexChunk(chunk.getParentFile().getName() + "/" + chunk.getName(), data));
            }
        } finally {
            p.close();
            memory.close(false);
        }

        return result;
    }

<<<<<<< HEAD
    static List<File> findAllFilesIn(File root) {
        List<File> result = new ArrayList<>();
        File[] files = root.listFiles();
        if (files == null) {
            return result;
        }
        for (File f : files) {
            if (f.isDirectory()) {
                result.addAll(findAllFilesIn(f));
            } else if (f.isFile()) {
                result.add(f);
            }
        }

        return result;
    }

    static ObjList<IndexChunk> list(IndexChunk... chunks) {
        ObjList<IndexChunk> result = new ObjList<>(chunks.length);
        for (IndexChunk chunk : chunks) {
            result.add(chunk);
        }
        return result;
    }

    protected static void execute(
            @Nullable WorkerPool pool,
            TextImportRunnable runnable,
            CairoConfiguration configuration
    ) throws Exception {
        final int workerCount = pool == null ? 1 : pool.getWorkerCount();
        try (final CairoEngine engine = new CairoEngine(configuration);
             final SqlCompiler compiler = new SqlCompiler(engine)) {

            try (final SqlExecutionContext sqlExecutionContext = new SqlExecutionContextImpl(engine, workerCount)) {
                try {
                    if (pool != null) {
                        TextImportJob.assignToPool(engine.getMessageBus(), pool);
                        pool.start(LOG);
                    }

                    runnable.run(engine, compiler, sqlExecutionContext);
                    Assert.assertEquals("busy writer", 0, engine.getBusyWriterCount());
                    Assert.assertEquals("busy reader", 0, engine.getBusyReaderCount());
                } finally {
                    if (pool != null) {
                        pool.halt();
                    }
                }
            }
        }
    }

    private void assertChunkBoundariesFor(String fileName, LongList expectedBoundaries, SqlExecutionContext sqlExecutionContext) throws TextImportException {
        FilesFacade ff = engine.getConfiguration().getFilesFacade();
        try (Path path = new Path().of(inputRoot).slash().concat(fileName).$();
             ParallelCsvFileImporter importer = new ParallelCsvFileImporter(engine, sqlExecutionContext.getWorkerCount())) {
            importer.setMinChunkSize(1);
            importer.of("table", fileName, 1, PartitionBy.DAY, (byte) ',', "unknown", null, false);

            long fd = ff.openRO(path);
            long length = ff.length(fd);
            Assert.assertTrue(fd > -1);

            try {
                LongList actualBoundaries = importer.phaseBoundaryCheck(length);
                Assert.assertEquals(expectedBoundaries, actualBoundaries);
            } finally {
                ff.close(fd);
            }
        }
    }

    private void assertColumnNameException(String fileName, boolean forceHeader, String message) throws Exception {
        executeWithPool(4, 8, (CairoEngine engine, SqlCompiler compiler, SqlExecutionContext sqlExecutionContext) -> {
            try (ParallelCsvFileImporter importer = new ParallelCsvFileImporter(engine, sqlExecutionContext.getWorkerCount())) {
                importer.of("tab60", fileName, 1, PartitionBy.DAY, (byte) ',', "ts", null, forceHeader);
                importer.process();
                Assert.fail();
            } catch (TextImportException e) {
                assertThat(e.getMessage(), containsString(message));
            }
        });
    }

    private void assertImportFailsInPhase(String tableName, FilesFacade brokenFf, String phase) throws Exception {
        executeWithPool(4, 8, brokenFf, (CairoEngine engine, SqlCompiler compiler, SqlExecutionContext sqlExecutionContext) -> {
            compiler.compile("create table " + tableName + " ( line symbol index, ts timestamp, d double, description string) timestamp(ts) partition by YEAR;", sqlExecutionContext);
=======
    private void importAllIntoNew(CairoEngine engine, SqlCompiler compiler, SqlExecutionContext sqlExecutionContext) throws SqlException, TextImportException {
        try (ParallelCsvFileImporter importer = new ParallelCsvFileImporter(engine, sqlExecutionContext.getWorkerCount())) {
            importer.of("alltypes", "test-alltypes.csv", 1, PartitionBy.DAY, (byte) ',', "tstmp", "yyyy-MM-ddTHH:mm:ss.SSSUUUZ", true);
            importer.process();
        }

        assertQuery("bo\tby\tsh\tch\tin_\tlo\tdat\ttstmp\tft\tdb\tstr\tsym\tl256\tge\n" +
                        "false\t106\t22716\tG\t1\t1\t1970-01-02T00:00:00.000Z\t1970-01-02T00:00:00.000000Z\t1.1\t1.2\ts1\tsy1\t0x0adaa43b7700522b82f4e8d8d7b8c41a985127d17ca3926940533c477c927a33\tu33d\n" +
                        "false\t29\t8654\tS\t2\t2\t1970-01-03T00:00:00.000Z\t1970-01-03T00:00:00.000000Z\t2.1\t2.2\ts2\tsy2\t0x593c9b7507c60ec943cd1e308a29ac9e645f3f4104fa76983c50b65784d51e37\tu33d\n" +
                        "false\t104\t11600\tT\t3\t3\t1970-01-04T00:00:00.000Z\t1970-01-04T00:00:00.000000Z\t3.1\t3.2\ts3\tsy3\t0x30cb58d11566e857a87063d9dba8961195ddd1458f633b7f285307c11a7072d1\tu33d\n" +
                        "false\t105\t31772\tC\t4\t4\t1970-01-05T00:00:00.000Z\t1970-01-05T00:00:00.000000Z\t4.1\t4.2\ts4\tsy4\t0x64ad74a1e1e5e5897c61daeff695e8be6ab8ea52090049faa3306e2d2440176e\tu33d\n" +
                        "false\t123\t8110\tE\t5\t5\t1970-01-06T00:00:00.000Z\t1970-01-06T00:00:00.000000Z\t5.1\t5.2\ts5\tsy5\t0x5a86aaa24c707fff785191c8901fd7a16ffa1093e392dc537967b0fb8165c161\tu33d\n" +
                        "false\t98\t25729\tM\t6\t6\t1970-01-07T00:00:00.000Z\t1970-01-07T00:00:00.000000Z\t6.1\t6.2\ts6\tsy6\t0x8fbdd90a38ecfaa89b71e0b7a1d088ada82ff4bad36b72c47056f3fabd4cfeed\tu33d\n" +
                        "false\t44\t-19823\tU\t7\t7\t1970-01-08T00:00:00.000Z\t1970-01-08T00:00:00.000000Z\t7.1\t7.2\ts7\tsy7\t0xfb87e052526d72b5faf2f76f0f4bd855bc983a6991a2e7c78c671857b35a8755\tu33d\n" +
                        "true\t102\t5672\tS\t8\t8\t1970-01-09T00:00:00.000Z\t1970-01-09T00:00:00.000000Z\t8.1\t8.2\ts8\tsy8\t0x6df9f4797b131d69aa4f08d320dde2dc72cb5a65911401598a73264e80123440\tu33d\n" +
                        "false\t73\t-5962\tE\t9\t9\t1970-01-10T00:00:00.000Z\t1970-01-10T00:00:00.000000Z\t9.1\t9.2\ts9\tsy9\t0xdc33dd2e6ea8cc86a6ef5e562486cceb67886eea99b9dd07ba84e3fba7f66cd6\tu33d\n" +
                        "true\t61\t-17553\tD\t10\t10\t1970-01-11T00:00:00.000Z\t1970-01-11T00:00:00.000000Z\t10.1\t10.2\ts10\tsy10\t0x83e9d33db60120e69ba3fb676e3280ed6a6e16373be3139063343d28d3738449\tu33d\n",
                "select * from alltypes", "tstmp", true, sqlExecutionContext, false, true);

        assertQuery("column\ttype\tindexed\tindexBlockCapacity\tsymbolCached\tsymbolCapacity\tdesignated\n" +
                "bo\tBOOLEAN\tfalse\t256\tfalse\t0\tfalse\n" +
                "by\tINT\tfalse\t256\tfalse\t0\tfalse\n" +
                "sh\tINT\tfalse\t256\tfalse\t0\tfalse\n" +
                "ch\tCHAR\tfalse\t256\tfalse\t0\tfalse\n" +
                "in_\tINT\tfalse\t256\tfalse\t0\tfalse\n" +
                "lo\tINT\tfalse\t256\tfalse\t0\tfalse\n" +
                "dat\tDATE\tfalse\t256\tfalse\t0\tfalse\n" +
                "tstmp\tTIMESTAMP\tfalse\t256\tfalse\t0\ttrue\n" +
                "ft\tDOUBLE\tfalse\t256\tfalse\t0\tfalse\n" +
                "db\tDOUBLE\tfalse\t256\tfalse\t0\tfalse\n" +
                "str\tSTRING\tfalse\t256\tfalse\t0\tfalse\n" +
                "sym\tSTRING\tfalse\t256\tfalse\t0\tfalse\n" +
                "l256\tLONG256\tfalse\t256\tfalse\t0\tfalse\n" +
                "ge\tSTRING\tfalse\t256\tfalse\t0\tfalse\n", "show columns from alltypes", null, false, sqlExecutionContext, false, false);
    }

    private void importAndCleanupTable(
            ParallelCsvFileImporter importer,
            SqlExecutionContext context,
            SqlCompiler compiler,
            CharSequence tableName,
            CharSequence inputFileName,
            int partitionBy,
            CharSequence timestampColumn,
            CharSequence timestampFormat,
            boolean forceHeader,
            int expectedCount
    ) throws Exception {
        importer.of(
                tableName,
                inputFileName,
                1,
                partitionBy,
                (byte) ',',
                timestampColumn,
                timestampFormat,
                forceHeader,
                null,
                Atomicity.SKIP_COL
        );
        importer.process();
        importer.clear();
        assertQuery(
                compiler,
                "cnt\n" + expectedCount + "\n",
                "select count(*) cnt from " + tableName,
                null,
                false,
                context,
                true
        );
        compiler.compile("drop table " + tableName, context);
    }

    private LongList list(long... values) {
        LongList result = new LongList();
        for (long l : values) {
            result.add(l);
        }
        return result;
    }

    private void testImportCsvIntoNewTable0(String tableName) throws Exception {
        executeWithPool(16, 16, (CairoEngine engine, SqlCompiler compiler, SqlExecutionContext sqlExecutionContext) -> {
>>>>>>> 23bc095b
            try (ParallelCsvFileImporter importer = new ParallelCsvFileImporter(engine, sqlExecutionContext.getWorkerCount())) {
                importer.setMinChunkSize(1);
                importer.of(tableName, "test-quotes-big.csv", 1, PartitionBy.YEAR, (byte) ',', "ts", "yyyy-MM-ddTHH:mm:ss.SSSSSSZ", true);
                importer.process();
                Assert.fail();
            } catch (Exception e) {
                MatcherAssert.assertThat(e.getMessage(), containsString("import failed [phase=" + phase));
            }
<<<<<<< HEAD
        });
    }

    private void assertImportFailsWith(String tableName, FilesFacade brokenFf, String expectedError) throws Exception {
        executeWithPool(4, 8, brokenFf, (CairoEngine engine, SqlCompiler compiler, SqlExecutionContext sqlExecutionContext) -> {
            try (ParallelCsvFileImporter importer = new ParallelCsvFileImporter(engine, sqlExecutionContext.getWorkerCount())) {
                importer.setMinChunkSize(1);
                importer.of(tableName, "test-quotes-big.csv", 1, PartitionBy.MONTH, (byte) ',', "ts", "yyyy-MM-ddTHH:mm:ss.SSSSSSZ", true);
                importer.process();
                Assert.fail();
            } catch (Exception e) {
                MatcherAssert.assertThat(e.getMessage(), containsString(expectedError));
            }

            try {
                compiler.compile("select count(*) from " + tableName + ";", sqlExecutionContext);
                Assert.fail();
            } catch (SqlException e) {
                MatcherAssert.assertThat(e.getMessage(), containsString("table does not exist"));
            }
        });
    }

    private void assertIndexChunks(int workerCount, String fileName, IndexChunk... expectedChunks) throws Exception {
        assertIndexChunks(workerCount, "yyyy-MM-ddTHH:mm:ss.SSSZ", PartitionBy.DAY, fileName, expectedChunks);
    }

    private void assertIndexChunks(int workerCount, String dateFormat, int partitionBy, String fileName, IndexChunk... expectedChunks) throws Exception {
        executeWithPool(workerCount, 8,
                (CairoEngine engine, SqlCompiler compiler, SqlExecutionContext sqlExecutionContext) ->
                        assertIndexChunksFor(sqlExecutionContext, dateFormat, partitionBy, fileName, expectedChunks));
    }

    private void assertIndexChunksFor(SqlExecutionContext sqlExecutionContext, String format, int partitionBy,
                                      String fileName, IndexChunk... expectedChunks) {
        FilesFacade ff = engine.getConfiguration().getFilesFacade();
        inputRoot = TestUtils.getCsvRoot();

        try (Path path = new Path().of(inputRoot).concat(fileName).$();
             ParallelCsvFileImporter importer = new ParallelCsvFileImporter(engine, sqlExecutionContext.getWorkerCount())) {
            importer.setMinChunkSize(1);
            importer.of("tableName", fileName, 1, partitionBy, (byte) ',', "ts", format, false);

            long fd = TableUtils.openRO(ff, path, LOG);
            try (TableWriter ignored = importer.parseStructure(fd)) {
                long length = ff.length(fd);
                importer.phaseBoundaryCheck(length);
                importer.phaseIndexing();
            } finally {
                ff.close(fd);
=======
            assertQuery("cnt\n" +
                            "1000\n",
                    "select count(*) cnt from " + tableName,
                    null, false, true);
            assertQuery("line\tts\td\tdescription\n" +
                            "line991\t1972-09-18T00:00:00.000000Z\t0.744582123075\tdesc 991\n" +
                            "line992\t1972-09-19T00:00:00.000000Z\t0.107142280151\tdesc 992\n" +
                            "line993\t1972-09-20T00:00:00.000000Z\t0.0974353165713\tdesc 993\n" +
                            "line994\t1972-09-21T00:00:00.000000Z\t0.81272025622\tdesc 994\n" +
                            "line995\t1972-09-22T00:00:00.000000Z\t0.566736320714\tdesc 995\n" +
                            "line996\t1972-09-23T00:00:00.000000Z\t0.415739766699\tdesc 996\n" +
                            "line997\t1972-09-24T00:00:00.000000Z\t0.378956184893\tdesc 997\n" +
                            "line998\t1972-09-25T00:00:00.000000Z\t0.736755687844\tdesc 998\n" +
                            "line999\t1972-09-26T00:00:00.000000Z\t0.910141500002\tdesc 999\n" +
                            "line1000\t1972-09-27T00:00:00.000000Z\t0.918270255022\tdesc 1000\n",
                    "select * from " + tableName + " limit -10",
                    "ts", true, false, true);
        });
    }

    private void testImportThrowsException(String tableName, String fileName, int partitionBy, String tsCol, String tsFormat, String expectedError) throws Exception {
        testImportThrowsException(FilesFacadeImpl.INSTANCE, tableName, fileName, partitionBy, tsCol, tsFormat, expectedError);
    }

    private void testImportThrowsException(FilesFacade ff, String tableName, String fileName, int partitionBy, String tsCol, String tsFormat, String expectedError) throws Exception {
        executeWithPool(4, 8, ff, (CairoEngine engine1, SqlCompiler compiler1, SqlExecutionContext sqlExecutionContext1) -> {
            try (ParallelCsvFileImporter importer = new ParallelCsvFileImporter(engine1, sqlExecutionContext1.getWorkerCount())) {
                importer.of(tableName, fileName, 1, partitionBy, (byte) ',', tsCol, tsFormat, true);
                importer.process();
                Assert.fail("exception expected");
            } catch (Exception e) {
                MatcherAssert.assertThat(e.getMessage(), containsString(expectedError));
>>>>>>> 23bc095b
            }
        }
        CharSequence systemTableName = engine.getSystemTableName("tableName");
        ObjList<IndexChunk> actualChunks = readIndexChunks(new File(inputWorkRoot, Chars.toString(systemTableName)));
        Assert.assertEquals(list(expectedChunks), actualChunks);
    }

<<<<<<< HEAD
    protected void assertQueryCompiledQuery(
            SqlCompiler compiler,
            SqlExecutionContext sqlExecutionContext,
            String expected,
            String query,
            String expectedTimestamp,
            boolean supportsRandomAccess,
            boolean expectSize,
            boolean sizeCanBeVariable
    ) throws SqlException {
        assertQuery(
                compiler,
                expected,
                query,
                expectedTimestamp,
                sqlExecutionContext,
                supportsRandomAccess,
                true,
                expectSize,
                sizeCanBeVariable);
    }

    protected void assertQueryCompiledQuery(
            SqlCompiler compiler,
            SqlExecutionContext sqlExecutionContext,
            String expected,
            String query,
            String expectedTimestamp,
            boolean supportsRandomAccess,
            boolean expectSize
    ) throws SqlException {
        assertQuery(
                compiler,
                expected,
                query,
                expectedTimestamp,
                sqlExecutionContext,
                supportsRandomAccess,
                true,
                expectSize);
    }

    private void executeCopy(SqlCompiler compiler, SqlExecutionContext sqlExecutionContext) throws SqlException {
        CompiledQuery cq = compiler.compile(
                "copy xy from 'test-quotes-big.csv' with header true timestamp 'ts' delimiter ',' format 'yyyy-MM-ddTHH:mm:ss.SSSUUUZ' partition by MONTH on error ABORT; ",
                sqlExecutionContext
=======
    private void testImportTooSmallFileBuffer0(String tableName) throws Exception {
        sqlCopyBufferSize = 50;
        executeWithPool(
                2,
                2,
                (CairoEngine engine, SqlCompiler compiler, SqlExecutionContext sqlExecutionContext) -> {
                    try (ParallelCsvFileImporter importer = new ParallelCsvFileImporter(engine, sqlExecutionContext.getWorkerCount())) {
                        importer.setMinChunkSize(10);
                        importer.of(tableName, "test-quotes-big.csv", 1, PartitionBy.MONTH, (byte) ',', "ts", "yyyy-MM-ddTHH:mm:ss.SSSSSSZ", true);
                        importer.process();
                        Assert.fail();
                    } catch (TextImportException e) {
                        TestUtils.assertContains(e.getMessage(), "buffer overflow");
                    }
                }
>>>>>>> 23bc095b
        );
    }

<<<<<<< HEAD
    protected void executeWithPool(
            int workerCount,
            int queueCapacity,
            TextImportRunnable runnable
    ) throws Exception {
        executeWithPool(workerCount, queueCapacity, FilesFacadeImpl.INSTANCE, runnable);
    }

    protected void executeWithPool(
            int workerCount,
            int queueCapacity,
            FilesFacade ff,
            TextImportRunnable runnable
    ) throws Exception {
        // we need to create entire engine
        assertMemoryLeak(() -> {
            if (workerCount > 0) {
                WorkerPool pool = new WorkerPool(() -> workerCount);

                final CairoConfiguration configuration1 = new DefaultCairoConfiguration(root) {
                    @Override
                    public FilesFacade getFilesFacade() {
                        return ff;
                    }

                    @Override
                    public IOURingFacade getIOURingFacade() {
                        return ioURingFacade;
                    }

                    @Override
                    public CharSequence getSqlCopyInputRoot() {
                        return ParallelCsvFileImporterTest.inputRoot;
                    }

                    @Override
                    public CharSequence getSqlCopyInputWorkRoot() {
                        return ParallelCsvFileImporterTest.inputWorkRoot;
                    }

                    @Override
                    public int getSqlCopyBufferSize() {
                        return sqlCopyBufferSize;
                    }

                    @Override
                    public boolean mangleTableSystemNames() {
                        return AbstractGriffinTest.configuration.mangleTableSystemNames();
                    }

                    @Override
                    public int getSqlCopyQueueCapacity() {
                        return queueCapacity;
                    }
                };

                execute(pool, runnable, configuration1);
            } else {
                // we need to create entire engine
                final CairoConfiguration configuration1 = new DefaultCairoConfiguration(root) {
                    @Override
                    public FilesFacade getFilesFacade() {
                        return ff;
                    }

                    @Override
                    public int getSqlCopyBufferSize() {
                        return sqlCopyBufferSize;
                    }

                    @Override
                    public int getSqlCopyQueueCapacity() {
                        return queueCapacity;
                    }

                    @Override
                    public boolean mangleTableSystemNames() {
                        return AbstractGriffinTest.configuration.mangleTableSystemNames();
                    }

                    @Override
                    public IOURingFacade getIOURingFacade() {
                        return ioURingFacade;
                    }
                };
                execute(null, runnable, configuration1);
            }
        });
    }

    private void importAllIntoExisting(CairoEngine engine, SqlCompiler compiler, SqlExecutionContext sqlExecutionContext) throws SqlException, TextImportException {
        compiler.compile("create table alltypes (\n" +
                "  bo boolean,\n" +
                "  by byte,\n" +
                "  sh short,\n" +
                "  ch char,\n" +
                "  in_ int,\n" +
                "  lo long,\n" +
                "  dat date, \n" +
                "  tstmp timestamp, \n" +
                "  ft float,\n" +
                "  db double,\n" +
                "  str string,\n" +
                "  sym symbol,\n" +
                "  l256 long256," +
                "  ge geohash(20b)" +
                ") timestamp(tstmp) partition by DAY;", sqlExecutionContext);
        try (ParallelCsvFileImporter importer = new ParallelCsvFileImporter(engine, sqlExecutionContext.getWorkerCount())) {
            importer.of("alltypes", "test-alltypes.csv", 1, PartitionBy.DAY, (byte) ',', "tstmp", "yyyy-MM-ddTHH:mm:ss.SSSUUUZ", true);
            importer.process();
        }

        assertQueryCompiledQuery(compiler, sqlExecutionContext,
                "bo\tby\tsh\tch\tin_\tlo\tdat\ttstmp\tft\tdb\tstr\tsym\tl256\tge\n" +
                        "false\t106\t22716\tG\t1\t1\t1970-01-02T00:00:00.000Z\t1970-01-02T00:00:00.000000Z\t1.1000\t1.2\ts1\tsy1\t0x0adaa43b7700522b82f4e8d8d7b8c41a985127d17ca3926940533c477c927a33\tu33d\n" +
                        "false\t29\t8654\tS\t2\t2\t1970-01-03T00:00:00.000Z\t1970-01-03T00:00:00.000000Z\t2.1000\t2.2\ts2\tsy2\t0x593c9b7507c60ec943cd1e308a29ac9e645f3f4104fa76983c50b65784d51e37\tu33d\n" +
                        "false\t104\t11600\tT\t3\t3\t1970-01-04T00:00:00.000Z\t1970-01-04T00:00:00.000000Z\t3.1000\t3.2\ts3\tsy3\t0x30cb58d11566e857a87063d9dba8961195ddd1458f633b7f285307c11a7072d1\tu33d\n" +
                        "false\t105\t31772\tC\t4\t4\t1970-01-05T00:00:00.000Z\t1970-01-05T00:00:00.000000Z\t4.1000\t4.2\ts4\tsy4\t0x64ad74a1e1e5e5897c61daeff695e8be6ab8ea52090049faa3306e2d2440176e\tu33d\n" +
                        "false\t123\t8110\tE\t5\t5\t1970-01-06T00:00:00.000Z\t1970-01-06T00:00:00.000000Z\t5.1000\t5.2\ts5\tsy5\t0x5a86aaa24c707fff785191c8901fd7a16ffa1093e392dc537967b0fb8165c161\tu33d\n" +
                        "false\t98\t25729\tM\t6\t6\t1970-01-07T00:00:00.000Z\t1970-01-07T00:00:00.000000Z\t6.1000\t6.2\ts6\tsy6\t0x8fbdd90a38ecfaa89b71e0b7a1d088ada82ff4bad36b72c47056f3fabd4cfeed\tu33d\n" +
                        "false\t44\t-19823\tU\t7\t7\t1970-01-08T00:00:00.000Z\t1970-01-08T00:00:00.000000Z\t7.1000\t7.2\ts7\tsy7\t0xfb87e052526d72b5faf2f76f0f4bd855bc983a6991a2e7c78c671857b35a8755\tu33d\n" +
                        "true\t102\t5672\tS\t8\t8\t1970-01-09T00:00:00.000Z\t1970-01-09T00:00:00.000000Z\t8.1000\t8.2\ts8\tsy8\t0x6df9f4797b131d69aa4f08d320dde2dc72cb5a65911401598a73264e80123440\tu33d\n" +
                        "false\t73\t-5962\tE\t9\t9\t1970-01-10T00:00:00.000Z\t1970-01-10T00:00:00.000000Z\t9.1000\t9.2\ts9\tsy9\t0xdc33dd2e6ea8cc86a6ef5e562486cceb67886eea99b9dd07ba84e3fba7f66cd6\tu33d\n" +
                        "true\t61\t-17553\tD\t10\t10\t1970-01-11T00:00:00.000Z\t1970-01-11T00:00:00.000000Z\t10.1000\t10.2\ts10\tsy10\t0x83e9d33db60120e69ba3fb676e3280ed6a6e16373be3139063343d28d3738449\tu33d\n",
                "select * from alltypes", "tstmp", true, false, true);
    }

    private void importAllIntoNew(CairoEngine engine, SqlCompiler compiler, SqlExecutionContext sqlExecutionContext) throws SqlException, TextImportException {
        try (ParallelCsvFileImporter importer = new ParallelCsvFileImporter(engine, sqlExecutionContext.getWorkerCount())) {
            importer.of("alltypes", "test-alltypes.csv", 1, PartitionBy.DAY, (byte) ',', "tstmp", "yyyy-MM-ddTHH:mm:ss.SSSUUUZ", true);
            importer.process();
        }

        assertQuery("bo\tby\tsh\tch\tin_\tlo\tdat\ttstmp\tft\tdb\tstr\tsym\tl256\tge\n" +
                        "false\t106\t22716\tG\t1\t1\t1970-01-02T00:00:00.000Z\t1970-01-02T00:00:00.000000Z\t1.1\t1.2\ts1\tsy1\t0x0adaa43b7700522b82f4e8d8d7b8c41a985127d17ca3926940533c477c927a33\tu33d\n" +
                        "false\t29\t8654\tS\t2\t2\t1970-01-03T00:00:00.000Z\t1970-01-03T00:00:00.000000Z\t2.1\t2.2\ts2\tsy2\t0x593c9b7507c60ec943cd1e308a29ac9e645f3f4104fa76983c50b65784d51e37\tu33d\n" +
                        "false\t104\t11600\tT\t3\t3\t1970-01-04T00:00:00.000Z\t1970-01-04T00:00:00.000000Z\t3.1\t3.2\ts3\tsy3\t0x30cb58d11566e857a87063d9dba8961195ddd1458f633b7f285307c11a7072d1\tu33d\n" +
                        "false\t105\t31772\tC\t4\t4\t1970-01-05T00:00:00.000Z\t1970-01-05T00:00:00.000000Z\t4.1\t4.2\ts4\tsy4\t0x64ad74a1e1e5e5897c61daeff695e8be6ab8ea52090049faa3306e2d2440176e\tu33d\n" +
                        "false\t123\t8110\tE\t5\t5\t1970-01-06T00:00:00.000Z\t1970-01-06T00:00:00.000000Z\t5.1\t5.2\ts5\tsy5\t0x5a86aaa24c707fff785191c8901fd7a16ffa1093e392dc537967b0fb8165c161\tu33d\n" +
                        "false\t98\t25729\tM\t6\t6\t1970-01-07T00:00:00.000Z\t1970-01-07T00:00:00.000000Z\t6.1\t6.2\ts6\tsy6\t0x8fbdd90a38ecfaa89b71e0b7a1d088ada82ff4bad36b72c47056f3fabd4cfeed\tu33d\n" +
                        "false\t44\t-19823\tU\t7\t7\t1970-01-08T00:00:00.000Z\t1970-01-08T00:00:00.000000Z\t7.1\t7.2\ts7\tsy7\t0xfb87e052526d72b5faf2f76f0f4bd855bc983a6991a2e7c78c671857b35a8755\tu33d\n" +
                        "true\t102\t5672\tS\t8\t8\t1970-01-09T00:00:00.000Z\t1970-01-09T00:00:00.000000Z\t8.1\t8.2\ts8\tsy8\t0x6df9f4797b131d69aa4f08d320dde2dc72cb5a65911401598a73264e80123440\tu33d\n" +
                        "false\t73\t-5962\tE\t9\t9\t1970-01-10T00:00:00.000Z\t1970-01-10T00:00:00.000000Z\t9.1\t9.2\ts9\tsy9\t0xdc33dd2e6ea8cc86a6ef5e562486cceb67886eea99b9dd07ba84e3fba7f66cd6\tu33d\n" +
                        "true\t61\t-17553\tD\t10\t10\t1970-01-11T00:00:00.000Z\t1970-01-11T00:00:00.000000Z\t10.1\t10.2\ts10\tsy10\t0x83e9d33db60120e69ba3fb676e3280ed6a6e16373be3139063343d28d3738449\tu33d\n",
                "select * from alltypes", "tstmp", true, sqlExecutionContext, false, true);

        assertQuery("column\ttype\tindexed\tindexBlockCapacity\tsymbolCached\tsymbolCapacity\tdesignated\n" +
                "bo\tBOOLEAN\tfalse\t256\tfalse\t0\tfalse\n" +
                "by\tINT\tfalse\t256\tfalse\t0\tfalse\n" +
                "sh\tINT\tfalse\t256\tfalse\t0\tfalse\n" +
                "ch\tCHAR\tfalse\t256\tfalse\t0\tfalse\n" +
                "in_\tINT\tfalse\t256\tfalse\t0\tfalse\n" +
                "lo\tINT\tfalse\t256\tfalse\t0\tfalse\n" +
                "dat\tDATE\tfalse\t256\tfalse\t0\tfalse\n" +
                "tstmp\tTIMESTAMP\tfalse\t256\tfalse\t0\ttrue\n" +
                "ft\tDOUBLE\tfalse\t256\tfalse\t0\tfalse\n" +
                "db\tDOUBLE\tfalse\t256\tfalse\t0\tfalse\n" +
                "str\tSTRING\tfalse\t256\tfalse\t0\tfalse\n" +
                "sym\tSTRING\tfalse\t256\tfalse\t0\tfalse\n" +
                "l256\tLONG256\tfalse\t256\tfalse\t0\tfalse\n" +
                "ge\tSTRING\tfalse\t256\tfalse\t0\tfalse\n", "show columns from alltypes", null, false, sqlExecutionContext, false, false);
    }

    private void importAndCleanupTable(
            ParallelCsvFileImporter importer,
            SqlExecutionContext context,
            SqlCompiler compiler,
            CharSequence tableName,
            CharSequence inputFileName,
            int partitionBy,
            CharSequence timestampColumn,
            CharSequence timestampFormat,
            boolean forceHeader,
            int expectedCount
    ) throws Exception {
        importer.of(
                tableName,
                inputFileName,
                1,
                partitionBy,
                (byte) ',',
                timestampColumn,
                timestampFormat,
                forceHeader,
                null,
                Atomicity.SKIP_COL
        );
        importer.process();
        importer.clear();
        assertQuery(
                compiler,
                "cnt\n" + expectedCount + "\n",
                "select count(*) cnt from " + tableName,
                null,
                false,
                context,
                true
        );
        compiler.compile("drop table " + tableName, context);
    }

    private LongList list(long... values) {
        LongList result = new LongList();
        for (long l : values) {
            result.add(l);
        }
        return result;
    }

    private void testImportCsvIntoNewTable0(String tableName) throws Exception {
        executeWithPool(16, 16, (CairoEngine engine, SqlCompiler compiler, SqlExecutionContext sqlExecutionContext) -> {
            try (ParallelCsvFileImporter importer = new ParallelCsvFileImporter(engine, sqlExecutionContext.getWorkerCount())) {
                importer.setMinChunkSize(10);
                importer.of(tableName, "test-quotes-big.csv", 1, PartitionBy.MONTH, (byte) ',', "ts", "yyyy-MM-ddTHH:mm:ss.SSSSSSZ", true);
                importer.process();
            }
            assertQueryCompiledQuery(
                    compiler,
                    sqlExecutionContext,
                    "cnt\n" +
                            "1000\n",
                    "select count(*) cnt from " + tableName,
                    null, false, true);
            assertQueryCompiledQuery(
                    compiler,
                    sqlExecutionContext,
                    "line\tts\td\tdescription\n" +
                            "line991\t1972-09-18T00:00:00.000000Z\t0.744582123075\tdesc 991\n" +
                            "line992\t1972-09-19T00:00:00.000000Z\t0.107142280151\tdesc 992\n" +
                            "line993\t1972-09-20T00:00:00.000000Z\t0.0974353165713\tdesc 993\n" +
                            "line994\t1972-09-21T00:00:00.000000Z\t0.81272025622\tdesc 994\n" +
                            "line995\t1972-09-22T00:00:00.000000Z\t0.566736320714\tdesc 995\n" +
                            "line996\t1972-09-23T00:00:00.000000Z\t0.415739766699\tdesc 996\n" +
                            "line997\t1972-09-24T00:00:00.000000Z\t0.378956184893\tdesc 997\n" +
                            "line998\t1972-09-25T00:00:00.000000Z\t0.736755687844\tdesc 998\n" +
                            "line999\t1972-09-26T00:00:00.000000Z\t0.910141500002\tdesc 999\n" +
                            "line1000\t1972-09-27T00:00:00.000000Z\t0.918270255022\tdesc 1000\n",
                    "select * from " + tableName + " limit -10",
                    "ts", true, false, true);
        });
    }

    private void testImportThrowsException(String tableName, String fileName, int partitionBy, String tsCol, String tsFormat, String expectedError) throws Exception {
        testImportThrowsException(FilesFacadeImpl.INSTANCE, tableName, fileName, partitionBy, tsCol, tsFormat, expectedError);
    }

    private void testImportThrowsException(FilesFacade ff, String tableName, String fileName, int partitionBy, String tsCol, String tsFormat, String expectedError) throws Exception {
        executeWithPool(4, 8, ff, (CairoEngine engine1, SqlCompiler compiler1, SqlExecutionContext sqlExecutionContext1) -> {
            try (ParallelCsvFileImporter importer = new ParallelCsvFileImporter(engine1, sqlExecutionContext1.getWorkerCount())) {
                importer.of(tableName, fileName, 1, partitionBy, (byte) ',', tsCol, tsFormat, true);
                importer.process();
                Assert.fail("exception expected");
            } catch (Exception e) {
                MatcherAssert.assertThat(e.getMessage(), containsString(expectedError));
            }
        });
    }

    private void testImportTooSmallFileBuffer0(String tableName) throws Exception {
        sqlCopyBufferSize = 50;
        executeWithPool(
                2,
                2,
                (CairoEngine engine, SqlCompiler compiler, SqlExecutionContext sqlExecutionContext) -> {
                    try (ParallelCsvFileImporter importer = new ParallelCsvFileImporter(engine, sqlExecutionContext.getWorkerCount())) {
                        importer.setMinChunkSize(10);
                        importer.of(tableName, "test-quotes-big.csv", 1, PartitionBy.MONTH, (byte) ',', "ts", "yyyy-MM-ddTHH:mm:ss.SSSSSSZ", true);
                        importer.process();
                        Assert.fail();
                    } catch (TextImportException e) {
                        TestUtils.assertContains(e.getMessage(), "buffer overflow");
                    }
                }
        );
    }

    private void testStatusLogCleanup(int daysToKeep) throws SqlException, IOException {
        String backlogTableName = configuration.getSystemTableNamePrefix() + "text_import_log";
        compiler.compile("create table " + backlogTableName + " as " +
                "(" +
                "select" +
                " timestamp_sequence(0, 100000000000) ts," +
                " rnd_symbol(5,4,4,3) table," +
                " rnd_symbol(5,4,4,3) file," +
                " rnd_symbol(5,4,4,3) phase," +
                " rnd_symbol(5,4,4,3) status," +
                " rnd_str(5,4,4,3) message," +
                " rnd_long() rows_handled," +
                " rnd_long() rows_imported," +
                " rnd_long() errors" +
                " from" +
                " long_sequence(5)" +
                ") timestamp(ts) partition by DAY", sqlExecutionContext);

        parallelImportStatusLogKeepNDays = daysToKeep;
        new TextImportRequestJob(engine, 1, null).close();
        assertQuery("count\n" + daysToKeep + "\n",
                "select count() from " + backlogTableName,
                null,
                false,
                true
        );
        compiler.compile("drop table " + backlogTableName, sqlExecutionContext);
    }
=======
    private void testStatusLogCleanup(int daysToKeep) throws SqlException, IOException {
        String backlogTableName = configuration.getSystemTableNamePrefix() + "text_import_log";
        compiler.compile("create table " + backlogTableName + " as " +
                "(" +
                "select" +
                " timestamp_sequence(0, 100000000000) ts," +
                " rnd_symbol(5,4,4,3) table," +
                " rnd_symbol(5,4,4,3) file," +
                " rnd_symbol(5,4,4,3) phase," +
                " rnd_symbol(5,4,4,3) status," +
                " rnd_str(5,4,4,3) message," +
                " rnd_long() rows_handled," +
                " rnd_long() rows_imported," +
                " rnd_long() errors" +
                " from" +
                " long_sequence(5)" +
                ") timestamp(ts) partition by DAY", sqlExecutionContext);

        parallelImportStatusLogKeepNDays = daysToKeep;
        new TextImportRequestJob(engine, 1, null).close();
        assertQuery("count\n" + daysToKeep + "\n",
                "select count() from " + backlogTableName,
                null,
                false,
                true
        );
        compiler.compile("drop table " + backlogTableName, sqlExecutionContext);
    }

    @FunctionalInterface
    interface TextImportRunnable {
        void run(CairoEngine engine, SqlCompiler compiler, SqlExecutionContext sqlExecutionContext) throws Exception;
    }

    static class IndexChunk {
        String path;
        long[] data; // timestamp+offset pairs

        IndexChunk(String path, long... data) {
            this.path = path;
            this.data = data;
        }

        @Override
        public int hashCode() {
            int result = Objects.hash(path);
            result = 31 * result + Arrays.hashCode(data);
            return result;
        }

        @Override
        public boolean equals(Object o) {
            if (this == o) return true;
            if (o == null || getClass() != o.getClass()) return false;
            IndexChunk that = (IndexChunk) o;
            return path.equals(that.path) && Arrays.equals(data, that.data);
        }
>>>>>>> 23bc095b

        @Override
        public String toString() {
            return "{" +
                    "path='" + path + '\'' +
                    ", data=" + Arrays.toString(data) +
                    '}';
        }
    }

    static class IndexChunk {
        String path;
        long[] data; // timestamp+offset pairs

        IndexChunk(String path, long... data) {
            this.path = path;
            this.data = data;
        }

        @Override
        public int hashCode() {
            int result = Objects.hash(path);
            result = 31 * result + Arrays.hashCode(data);
            return result;
        }

        @Override
        public boolean equals(Object o) {
            if (this == o) return true;
            if (o == null || getClass() != o.getClass()) return false;
            IndexChunk that = (IndexChunk) o;
            return path.equals(that.path) && Arrays.equals(data, that.data);
        }

        @Override
        public String toString() {
            return "{" +
                    "path='" + path + '\'' +
                    ", data=" + Arrays.toString(data) +
                    '}';
        }
    }
}<|MERGE_RESOLUTION|>--- conflicted
+++ resolved
@@ -217,14 +217,10 @@
                 importer.process();
             }
 
-<<<<<<< HEAD
             assertQueryCompiledQuery(
                     compiler,
                     sqlExecutionContext,
                     "bo\tby\tsh\tch\tin_\tlo\tdat\ttstmp\tft\tdb\tstr\tsym\tl256\tge\n" +
-=======
-            assertQuery("bo\tby\tsh\tch\tin_\tlo\tdat\ttstmp\tft\tdb\tstr\tsym\tl256\tge\n" +
->>>>>>> 23bc095b
                             "false\t106\t22716\tG\t1\t1\t1970-01-02T00:00:00.000Z\t1970-01-02T00:00:00.000000Z\t1.1000\t1.2\ts1\tsy1\t0x0adaa43b7700522b82f4e8d8d7b8c41a985127d17ca3926940533c477c927a33\tu33d\n" +
                             "false\t0\t8654\tS\t2\t2\t1970-01-03T00:00:00.000Z\t1970-01-03T00:00:00.000000Z\t2.1000\t2.2\ts2\tsy2\t0x593c9b7507c60ec943cd1e308a29ac9e645f3f4104fa76983c50b65784d51e37\tu33d\n" +
                             "false\t104\t0\tT\t3\t3\t1970-01-04T00:00:00.000Z\t1970-01-04T00:00:00.000000Z\t3.1000\t3.2\ts3\tsy3\t0x30cb58d11566e857a87063d9dba8961195ddd1458f633b7f285307c11a7072d1\tu33d\n" +
@@ -235,12 +231,8 @@
                             "true\t102\t5672\tS\t8\t8\t\t1970-01-09T00:00:00.000000Z\t8.1000\t8.2\ts8\tsy8\t0x6df9f4797b131d69aa4f08d320dde2dc72cb5a65911401598a73264e80123440\tu33d\n" +
                             "false\t73\t-5962\tE\t9\t9\t1970-01-10T00:00:00.000Z\t1970-01-10T00:00:00.000000Z\t9.1000\t9.2\t\tsy9\t0xdc33dd2e6ea8cc86a6ef5e562486cceb67886eea99b9dd07ba84e3fba7f66cd6\tu33d\n" +
                             "true\t61\t-17553\tD\t10\t10\t1970-01-11T00:00:00.000Z\t1970-01-11T00:00:00.000000Z\t10.1000\t10.2\ts10\t\t0x83e9d33db60120e69ba3fb676e3280ed6a6e16373be3139063343d28d3738449\tu33d\n",
-<<<<<<< HEAD
                     "select * from alltypes", "tstmp", true, false, true
             );
-=======
-                    "select * from alltypes", "tstmp", true, false, true);
->>>>>>> 23bc095b
         });
     }
 
@@ -287,7 +279,6 @@
     @Test
     public void testImportCsvFromFileWithBadColumnNamesInHeaderIntoNewTableFiltersOutBadCharacters() throws Exception {
         executeWithPool(4, 16, (CairoEngine engine, SqlCompiler compiler, SqlExecutionContext sqlExecutionContext) -> {
-<<<<<<< HEAD
             try (ParallelCsvFileImporter importer = new ParallelCsvFileImporter(engine, sqlExecutionContext.getWorkerCount())) {
                 importer.setMinChunkSize(10);
                 importer.of("tab24", "test-badheadernames.csv", 1, PartitionBy.MONTH, (byte) ',', "Ts", "yyyy-MM-ddTHH:mm:ss.SSSSSSZ", true);
@@ -430,6 +421,28 @@
     }
 
     @Test
+    public void testImportCsvWithLongTsIntoExistingTable() throws Exception {
+        executeWithPool(3, 16, (CairoEngine engine, SqlCompiler compiler, SqlExecutionContext sqlExecutionContext) -> {
+            compiler.compile("CREATE TABLE reading (\n" +
+                    "  readingTypeId SYMBOL,\n" +
+                    "  value FLOAT,\n" +
+                    "  readingDate TIMESTAMP\n" +
+                    ") timestamp (readingDate) PARTITION BY DAY;", sqlExecutionContext);
+
+            try (ParallelCsvFileImporter importer = new ParallelCsvFileImporter(engine, sqlExecutionContext.getWorkerCount())) {
+                importer.of("reading", "test-quotes-rawts.csv", 1, -1, (byte) ',', null, null, true, null);
+                importer.process();
+            }
+            assertQuery("readingTypeId\tvalue\treadingDate\n" +
+                            "electricity.gbp.saving\t3600.0000\t2020-01-01T00:00:00.000001Z\n" +
+                            "electricity.gbp.saving\t3600.0000\t2020-01-01T00:00:00.000002Z\n" +
+                            "electricity.power.hour\t0.1010\t2020-01-01T00:00:00.000003Z\n",
+                    "select * from reading",
+                    "readingDate", true, false, true);
+        });
+    }
+
+    @Test
     //missing symbols column is filled with nulls
     public void testImportCsvWithMissingAndReorderedSymbolColumns() throws Exception {
         executeWithPool(8, 4, (CairoEngine engine, SqlCompiler compiler, SqlExecutionContext sqlExecutionContext) -> {
@@ -625,18 +638,6 @@
         };
 
         assertImportFailsInPhase("tab13", brokenFf, "update_symbol_keys");
-=======
-            try (ParallelCsvFileImporter importer = new ParallelCsvFileImporter(engine, sqlExecutionContext.getWorkerCount())) {
-                importer.setMinChunkSize(10);
-                importer.of("tab24", "test-badheadernames.csv", 1, PartitionBy.MONTH, (byte) ',', "Ts", "yyyy-MM-ddTHH:mm:ss.SSSSSSZ", true);
-                importer.process();
-            }
-            assertQuery("Line\tTs\tD\tDescRipTION\n" +
-                            "line1\t1970-01-02T00:00:00.000000Z\t0.490933692472\tdesc 1\n" +
-                            "line2\t1970-01-03T00:00:00.000000Z\t0.105484410855\tdesc 2\n",
-                    "select * from tab24", "ts", true, false, true);
-        });
->>>>>>> 23bc095b
     }
 
     @Test
@@ -655,7 +656,6 @@
     }
 
     @Test
-<<<<<<< HEAD
     public void testImportFailsOnFileSortingInIndexingPhase() throws Exception {
         FilesFacade brokenFf = new FilesFacadeImpl() {
             @Override
@@ -693,120 +693,24 @@
             } catch (Exception e) {
                 MatcherAssert.assertThat(e.getMessage(), containsString("import failed [phase=indexing, msg=`could not read file"));
             }
-=======
-    public void testImportCsvIntoExistingTableWithSymbol() throws Exception {
-        executeWithPool(8, 4, (CairoEngine engine, SqlCompiler compiler, SqlExecutionContext sqlExecutionContext) -> {
-            compiler.compile("create table tab1 ( line symbol, ts timestamp, d double, description string) timestamp(ts) partition by MONTH;", sqlExecutionContext);
-
-            try (ParallelCsvFileImporter importer = new ParallelCsvFileImporter(engine, sqlExecutionContext.getWorkerCount())) {
-                importer.setMinChunkSize(10);
-                importer.of("tab1", "test-quotes-big.csv", 1, PartitionBy.MONTH, (byte) ',', "ts", "yyyy-MM-ddTHH:mm:ss.SSSSSSZ", true);
-                importer.process();
-            }
-            assertQuery("line\tts\td\tdescription\n" +
-                            "line991\t1972-09-18T00:00:00.000000Z\t0.744582123075\tdesc 991\n" +
-                            "line992\t1972-09-19T00:00:00.000000Z\t0.107142280151\tdesc 992\n" +
-                            "line993\t1972-09-20T00:00:00.000000Z\t0.0974353165713\tdesc 993\n" +
-                            "line994\t1972-09-21T00:00:00.000000Z\t0.81272025622\tdesc 994\n" +
-                            "line995\t1972-09-22T00:00:00.000000Z\t0.566736320714\tdesc 995\n" +
-                            "line996\t1972-09-23T00:00:00.000000Z\t0.415739766699\tdesc 996\n" +
-                            "line997\t1972-09-24T00:00:00.000000Z\t0.378956184893\tdesc 997\n" +
-                            "line998\t1972-09-25T00:00:00.000000Z\t0.736755687844\tdesc 998\n" +
-                            "line999\t1972-09-26T00:00:00.000000Z\t0.910141500002\tdesc 999\n" +
-                            "line1000\t1972-09-27T00:00:00.000000Z\t0.918270255022\tdesc 1000\n",
-                    "select line, ts, d, description from tab1 limit -10",
-                    "ts", true, false, true);
-        });
-    }
-
-    @Test
-    public void testImportCsvIntoExistingTableWithSymbolsReordered() throws Exception {
-        executeWithPool(8, 4, (CairoEngine engine, SqlCompiler compiler, SqlExecutionContext sqlExecutionContext) -> {
-
-            final String tableName = "tableName";
-            compiler.compile("create table " + tableName + " ( ts timestamp, line symbol, d double, description symbol) timestamp(ts) partition by MONTH;", sqlExecutionContext);
-
-            try (ParallelCsvFileImporter importer = new ParallelCsvFileImporter(engine, sqlExecutionContext.getWorkerCount())) {
-                importer.setMinChunkSize(10);
-                importer.of(tableName, "test-quotes-big.csv", 1, PartitionBy.MONTH, (byte) ',', "ts", "yyyy-MM-ddTHH:mm:ss.SSSSSSZ", true);
-                importer.process();
-            }
-            assertQuery("line\tts\td\tdescription\n" +
-                            "line991\t1972-09-18T00:00:00.000000Z\t0.744582123075\tdesc 991\n" +
-                            "line992\t1972-09-19T00:00:00.000000Z\t0.107142280151\tdesc 992\n" +
-                            "line993\t1972-09-20T00:00:00.000000Z\t0.0974353165713\tdesc 993\n" +
-                            "line994\t1972-09-21T00:00:00.000000Z\t0.81272025622\tdesc 994\n" +
-                            "line995\t1972-09-22T00:00:00.000000Z\t0.566736320714\tdesc 995\n" +
-                            "line996\t1972-09-23T00:00:00.000000Z\t0.415739766699\tdesc 996\n" +
-                            "line997\t1972-09-24T00:00:00.000000Z\t0.378956184893\tdesc 997\n" +
-                            "line998\t1972-09-25T00:00:00.000000Z\t0.736755687844\tdesc 998\n" +
-                            "line999\t1972-09-26T00:00:00.000000Z\t0.910141500002\tdesc 999\n" +
-                            "line1000\t1972-09-27T00:00:00.000000Z\t0.918270255022\tdesc 1000\n",
-                    "select line, ts, d, description from " + tableName + " limit -10",
-                    "ts", true, false, true);
->>>>>>> 23bc095b
-        });
-    }
-
-    @Test
-<<<<<<< HEAD
+        });
+    }
+
+    @Test
     public void testImportFileFailsWhenImportingTextIntoBinaryColumn() throws Exception {
         executeWithPool(4, 8, (CairoEngine engine, SqlCompiler compiler, SqlExecutionContext sqlExecutionContext) -> {
             compiler.compile("create table tab36 ( ts timestamp, line string, d double, description binary ) timestamp(ts) partition by day;", sqlExecutionContext);
-=======
-    public void testImportCsvIntoNewTable() throws Exception {
-        testImportCsvIntoNewTable0("tab25");
-    }
-
-    @Test
-    public void testImportCsvIntoNewTableVanilla() throws Exception {
-        // this does not use io_uring even on Linux
-        ioURingFacade = new IOURingFacadeImpl() {
-            @Override
-            public boolean isAvailable() {
-                return false;
-            }
-        };
->>>>>>> 23bc095b
-
-        executeWithPool(4, 16, (CairoEngine engine, SqlCompiler compiler, SqlExecutionContext sqlExecutionContext) -> {
-            final String tableName = "tab27";
-            try (ParallelCsvFileImporter importer = new ParallelCsvFileImporter(engine, sqlExecutionContext.getWorkerCount())) {
-<<<<<<< HEAD
+
+            try (ParallelCsvFileImporter importer = new ParallelCsvFileImporter(engine, sqlExecutionContext.getWorkerCount())) {
                 importer.of("tab36", "test-quotes-big.csv", 1, PartitionBy.DAY, (byte) ',', "ts", null, true);
-=======
-                importer.setMinChunkSize(10);
-                importer.of(tableName, "test-quotes-big.csv", 1, PartitionBy.MONTH, (byte) ',', "ts", "yyyy-MM-ddTHH:mm:ss.SSSSSSZ", true);
->>>>>>> 23bc095b
                 importer.process();
             } catch (Exception e) {
                 assertThat(e.getMessage(), containsString("cannot import text into BINARY column [index=3]"));
             }
-<<<<<<< HEAD
-=======
-            assertQuery("cnt\n" +
-                            "1000\n",
-                    "select count(*) cnt from " + tableName,
-                    null, false, true);
-            assertQuery("line\tts\td\tdescription\n" +
-                            "line991\t1972-09-18T00:00:00.000000Z\t0.744582123075\tdesc 991\n" +
-                            "line992\t1972-09-19T00:00:00.000000Z\t0.107142280151\tdesc 992\n" +
-                            "line993\t1972-09-20T00:00:00.000000Z\t0.0974353165713\tdesc 993\n" +
-                            "line994\t1972-09-21T00:00:00.000000Z\t0.81272025622\tdesc 994\n" +
-                            "line995\t1972-09-22T00:00:00.000000Z\t0.566736320714\tdesc 995\n" +
-                            "line996\t1972-09-23T00:00:00.000000Z\t0.415739766699\tdesc 996\n" +
-                            "line997\t1972-09-24T00:00:00.000000Z\t0.378956184893\tdesc 997\n" +
-                            "line998\t1972-09-25T00:00:00.000000Z\t0.736755687844\tdesc 998\n" +
-                            "line999\t1972-09-26T00:00:00.000000Z\t0.910141500002\tdesc 999\n" +
-                            "line1000\t1972-09-27T00:00:00.000000Z\t0.918270255022\tdesc 1000\n",
-                    "select * from " + tableName + " limit -10",
-                    "ts", true, false, true);
->>>>>>> 23bc095b
-        });
-    }
-
-    @Test
-<<<<<<< HEAD
+        });
+    }
+
+    @Test
     public void testImportFileFailsWhenIntermediateFilesCantBeMovedAndTargetDirCantBeCreated() throws Exception {
         String tab41 = "tab41";
         FilesFacadeImpl ff = new FilesFacadeImpl() {
@@ -818,41 +722,6 @@
                 }
                 return super.mkdirs(path, mode);
             }
-=======
-    public void testImportCsvSmallerFileBuffer() throws Exception {
-        // the buffer is enough to fit only a few lines
-        sqlCopyBufferSize = 256;
-        testImportCsvIntoNewTable0("tab26");
-    }
-
-    @Test
-    public void testImportCsvWithLongTsIntoExistingTable() throws Exception {
-        executeWithPool(3, 16, (CairoEngine engine, SqlCompiler compiler, SqlExecutionContext sqlExecutionContext) -> {
-            compiler.compile("CREATE TABLE reading (\n" +
-                    "  readingTypeId SYMBOL,\n" +
-                    "  value FLOAT,\n" +
-                    "  readingDate TIMESTAMP\n" +
-                    ") timestamp (readingDate) PARTITION BY DAY;", sqlExecutionContext);
-
-            try (ParallelCsvFileImporter importer = new ParallelCsvFileImporter(engine, sqlExecutionContext.getWorkerCount())) {
-                importer.of("reading", "test-quotes-rawts.csv", 1, -1, (byte) ',', null, null, true, null);
-                importer.process();
-            }
-            assertQuery("readingTypeId\tvalue\treadingDate\n" +
-                            "electricity.gbp.saving\t3600.0000\t2020-01-01T00:00:00.000001Z\n" +
-                            "electricity.gbp.saving\t3600.0000\t2020-01-01T00:00:00.000002Z\n" +
-                            "electricity.power.hour\t0.1010\t2020-01-01T00:00:00.000003Z\n",
-                    "select * from reading",
-                    "readingDate", true, false, true);
-        });
-    }
-
-    @Test
-    //missing symbols column is filled with nulls
-    public void testImportCsvWithMissingAndReorderedSymbolColumns() throws Exception {
-        executeWithPool(8, 4, (CairoEngine engine, SqlCompiler compiler, SqlExecutionContext sqlExecutionContext) -> {
-            compiler.compile("create table tab2 (other symbol, txt symbol, line symbol, ts timestamp, d symbol) timestamp(ts) partition by MONTH;", sqlExecutionContext);
->>>>>>> 23bc095b
 
             @Override
             public int rename(LPSZ from, LPSZ to) {
@@ -884,7 +753,6 @@
     }
 
     @Test
-<<<<<<< HEAD
     public void testImportFileFailsWhenIntermediateFilesCantBeMovedToTargetDirForUnexpectedReason() throws Exception {
         FilesFacadeImpl ff = new FilesFacadeImpl() {
             @Override
@@ -894,29 +762,6 @@
         };
 
         testImportThrowsException(ff, "tab40", "test-quotes-big.csv", PartitionBy.MONTH, "ts", null, "could not copy partition file");
-=======
-    public void testImportEmptyCsv() throws Exception {
-        executeWithPool(4, 16, (CairoEngine engine, SqlCompiler compiler, SqlExecutionContext sqlExecutionContext) -> {
-            try (ParallelCsvFileImporter importer = new ParallelCsvFileImporter(engine, sqlExecutionContext.getWorkerCount())) {
-                importer.setMinChunkSize(10);
-                importer.of(
-                        "t",
-                        "test-quotes-empty.csv",
-                        1,
-                        PartitionBy.MONTH,
-                        (byte) ',',
-                        "ts",
-                        "yyyy-MM-ddTHH:mm:ss.SSSSSSZ",
-                        true,
-                        null
-                );
-                importer.process();
-                Assert.fail();
-            } catch (TextImportException e) {
-                MatcherAssert.assertThat(e.getMessage(), containsString("ignored empty input file [file='"));
-            }
-        });
->>>>>>> 23bc095b
     }
 
     @Test
@@ -1000,7 +845,6 @@
     }
 
     @Test
-<<<<<<< HEAD
     public void testImportFileFailsWhenWorkDirCantBeCreated() throws Exception {
         FilesFacadeImpl ff = new FilesFacadeImpl() {
             @Override
@@ -1019,9 +863,6 @@
     public void testImportFileFailsWhenWorkDirectoryDoesNotExistAndCantBeCreated() throws Exception {
         FilesFacade ff = new FilesFacadeImpl() {
             final String tempDir = inputWorkRoot + File.separator;
-=======
-    public void testImportFailsOnDataImportIO() throws Exception {
->>>>>>> 23bc095b
 
             @Override
             public boolean exists(LPSZ path) {
@@ -1058,44 +899,6 @@
                 return super.exists(path);
             }
 
-<<<<<<< HEAD
-=======
-    @Test
-    public void testImportFailsOnFileOpenInBuildSymbolIndexPhase() throws Exception {
-        FilesFacade brokenFf = new FilesFacadeImpl() {
-            @Override
-            public long openRW(LPSZ name, long opts) {
-                if (Chars.endsWith(name, "line.v") && stackContains("PhaseBuildSymbolIndex")) {
-                    return -1;
-                }
-
-                return super.openRW(name, opts);
-            }
-        };
-
-        assertImportFailsInPhase("tab14", brokenFf, "build_symbol_index");
-    }
-
-    @Test
-    //"[5] Can't remove import directory path='C:\Users\bolo\AppData\Local\Temp\junit2458364502615821703\imports1181738016629600\tab\1972\2_1' errno=5"
-    public void testImportFailsOnFileOpenInDataImportPhase() throws Exception {
-        FilesFacade brokenFf = new FilesFacadeImpl() {
-            @Override
-            public long openRO(LPSZ name) {
-                if (Chars.endsWith(name, "3_1")) {
-                    return -1;
-                }
-                return super.openRO(name);
-            }
-        };
-
-        assertImportFailsInPhase("tab11", brokenFf, "partition_import");
-    }
-
-    @Test
-    public void testImportFailsOnFileOpenInIndexingPhase() throws Exception {
-        FilesFacade brokenFf = new FilesFacadeImpl() {
->>>>>>> 23bc095b
             @Override
             public int rmdir(Path name) {
                 if (Chars.equals(name, tempDir)) {
@@ -1109,7 +912,6 @@
     }
 
     @Test
-<<<<<<< HEAD
     public void testImportFileSetsDateColumnToNullIfCsvStructureCheckCantDetectACommonFormat() throws Exception {
         executeWithPool(4, 8, (CairoEngine engine, SqlCompiler compiler, SqlExecutionContext sqlExecutionContext) -> {
             compiler.compile("create table tab38 ( line string, ts timestamp, d date, txt string ) timestamp(ts) partition by day;", sqlExecutionContext);
@@ -1117,48 +919,6 @@
             try (ParallelCsvFileImporter importer = new ParallelCsvFileImporter(engine, sqlExecutionContext.getWorkerCount())) {
                 importer.of("tab38", "test-quotes-small.csv", 1, PartitionBy.DAY, (byte) ',', "ts", null, true);
                 importer.process();
-=======
-    public void testImportFailsOnFileOpenInSymbolKeysUpdatePhase() throws Exception {
-        FilesFacade brokenFf = new FilesFacadeImpl() {
-            @Override
-            public long openRW(LPSZ name, long opts) {
-                if (Chars.endsWith(name, "line.r") && stackContains("PhaseUpdateSymbolKeys")) {
-                    return -1;
-                }
-
-                return super.openRW(name, opts);
-            }
-        };
-
-        assertImportFailsInPhase("tab13", brokenFf, "update_symbol_keys");
-    }
-
-    @Test
-    public void testImportFailsOnFileOpenInSymbolMergePhase() throws Exception {
-        FilesFacade brokenFf = new FilesFacadeImpl() {
-            @Override
-            public long openRO(LPSZ name) {
-                if (Chars.endsWith(name, "line.c")) {
-                    return -1;
-                }
-                return super.openRO(name);
-            }
-        };
-
-        assertImportFailsInPhase("tab12", brokenFf, "symbol_table_merge");
-    }
-
-    @Test
-    public void testImportFailsOnFileSortingInIndexingPhase() throws Exception {
-        FilesFacade brokenFf = new FilesFacadeImpl() {
-            @Override
-            public long mmap(long fd, long len, long offset, int flags, int memoryTag) {
-                if (Arrays.stream(new Exception().getStackTrace())
-                        .anyMatch(ste -> ste.getClassName().endsWith("CsvFileIndexer") && ste.getMethodName().equals("sort"))) {
-                    return -1;
-                }
-                return super.mmap(fd, len, offset, flags, memoryTag);
->>>>>>> 23bc095b
             }
 
             assertQuery("line\tts\td\ttxt\n" +
@@ -1170,7 +930,6 @@
     }
 
     @Test
-<<<<<<< HEAD
     public void testImportFileSkipsLinesLongerThan65kChars() throws Exception {
         executeWithPool(8, 4, (CairoEngine engine, SqlCompiler compiler, SqlExecutionContext sqlExecutionContext) -> {
             compiler.compile("create table tab ( ts timestamp, description string) timestamp(ts) partition by MONTH;", sqlExecutionContext);
@@ -1212,122 +971,10 @@
                 Assert.fail();
             } catch (Exception e) {
                 Assert.assertEquals("declared partition by unit doesn't match table's", e.getMessage());
-=======
-    public void testImportFailsOnSourceFileIndexingIO() throws Exception {
-        FilesFacade brokenFf = new FilesFacadeImpl() {
-            @Override
-            public long read(long fd, long buf, long len, long offset) {
-                if (offset == 0 && len == 16797) {
-                    return -1;
-                }
-
-                return super.read(fd, buf, len, offset);
-            }
-        };
-
-        executeWithPool(4, 8, brokenFf, (CairoEngine engine, SqlCompiler compiler, SqlExecutionContext sqlExecutionContext) -> {
-            try (ParallelCsvFileImporter importer = new ParallelCsvFileImporter(engine, sqlExecutionContext.getWorkerCount())) {
-                importer.setMinChunkSize(1);
-                importer.of("tab6", "test-quotes-big.csv", 1, PartitionBy.MONTH, (byte) ',', "ts", "yyyy-MM-ddTHH:mm:ss.SSSSSSZ", true);
-                importer.process();
-                Assert.fail();
-            } catch (Exception e) {
-                MatcherAssert.assertThat(e.getMessage(), containsString("import failed [phase=indexing, msg=`could not read file"));
-            }
-        });
-    }
-
-    @Test
-    public void testImportFileFailsWhenImportingTextIntoBinaryColumn() throws Exception {
-        executeWithPool(4, 8, (CairoEngine engine, SqlCompiler compiler, SqlExecutionContext sqlExecutionContext) -> {
-            compiler.compile("create table tab36 ( ts timestamp, line string, d double, description binary ) timestamp(ts) partition by day;", sqlExecutionContext);
-
-            try (ParallelCsvFileImporter importer = new ParallelCsvFileImporter(engine, sqlExecutionContext.getWorkerCount())) {
-                importer.of("tab36", "test-quotes-big.csv", 1, PartitionBy.DAY, (byte) ',', "ts", null, true);
-                importer.process();
-            } catch (Exception e) {
-                assertThat(e.getMessage(), containsString("cannot import text into BINARY column [index=3]"));
-            }
-        });
-    }
-
-    @Test
-    public void testImportFileFailsWhenIntermediateFilesCantBeMovedAndTargetDirCantBeCreated() throws Exception {
-        FilesFacadeImpl ff = new FilesFacadeImpl() {
-            @Override
-            public int mkdirs(Path path, int mode) {
-                if (Chars.contains(path, File.separator + "tab41" + File.separator + "1970-06" + configuration.getAttachPartitionSuffix())) {
-                    return -1;
-                }
-                return super.mkdirs(path, mode);
-            }
-
-            @Override
-            public int rename(LPSZ from, LPSZ to) {
-                return Files.FILES_RENAME_ERR_EXDEV;
-            }
-        };
-
-        testImportThrowsException(ff, "tab41", "test-quotes-big.csv", PartitionBy.MONTH, "ts", null, "could not create partition directory");
-    }
-
-    @Test
-    public void testImportFileFailsWhenIntermediateFilesCantBeMovedOrCopied() throws Exception {
-        FilesFacadeImpl ff = new FilesFacadeImpl() {
-            @Override
-            public int copy(LPSZ from, LPSZ to) {
-                if (Chars.contains(from, "tab42")) {
-                    return -1;
-                }
-                return super.copy(from, to);
-            }
-
-            @Override
-            public int rename(LPSZ from, LPSZ to) {
-                return Files.FILES_RENAME_ERR_EXDEV;
-            }
-        };
-
-        testImportThrowsException(ff, "tab42", "test-quotes-big.csv", PartitionBy.MONTH, "ts", null, "could not copy partition file");
-    }
-
-    @Test
-    public void testImportFileFailsWhenIntermediateFilesCantBeMovedToTargetDirForUnexpectedReason() throws Exception {
-        FilesFacadeImpl ff = new FilesFacadeImpl() {
-            @Override
-            public int rename(LPSZ from, LPSZ to) {
-                return Files.FILES_RENAME_ERR_OTHER;
-            }
-        };
-
-        testImportThrowsException(ff, "tab40", "test-quotes-big.csv", PartitionBy.MONTH, "ts", null, "could not copy partition file");
-    }
-
-    @Test
-    public void testImportFileFailsWhenIntermediateTableDirectoryExistAndCantBeDeleted() throws Exception {
-        FilesFacade ff = new FilesFacadeImpl() {
-            @Override
-            public boolean exists(LPSZ path) {
-                if (Chars.endsWith(path, "tab34_0")) {
-                    return true;
-                } else if (Chars.endsWith(path, "tab34_0" + File.separator + "_txn")) {
-                    return true;
-                }
-                return super.exists(path);
-            }
-
-            @Override
-            public int rmdir(Path name) {
-                if (Chars.endsWith(name, "tab34_0")) {
-                    return -1;
-                }
-                return super.rmdir(name);
->>>>>>> 23bc095b
-            }
-        });
-    }
-
-<<<<<<< HEAD
+            }
+        });
+    }
+
     @Test
     public void testImportFileWithHeaderButMissingTimestampColumn() throws Exception {
         testImportThrowsException("tabex2", "test-quotes-big.csv", PartitionBy.DAY, "ts1", "yyyy-MM-ddTHH:mm:ss.SSSUUUZ", "timestamp column 'ts1' not found in file header");
@@ -1347,25 +994,10 @@
                 Assert.fail();
             } catch (Exception e) {
                 Assert.assertEquals("partition by unit must be set when importing to new table", e.getMessage());
-=======
-        testImportThrowsException(ff, "tab34", "test-quotes-big.csv", PartitionBy.MONTH, "ts", null, "import failed [phase=partition_import, msg=`[-1] Table remove failed [tableName=tab34_0]`]");
-    }
-
-    @Test
-    public void testImportFileFailsWhenIntermediateTableDirectoryIsMangled() throws Exception {
-        FilesFacade ff = new FilesFacadeImpl() {
-            @Override
-            public boolean exists(LPSZ path) {
-                if (Chars.endsWith(path, "tab33_0")) {
-                    return true;
-                }
-                return super.exists(path);
->>>>>>> 23bc095b
-            }
-        });
-    }
-
-<<<<<<< HEAD
+            }
+        });
+    }
+
     @Test
     public void testImportFileWithHeaderButPartitionByNotSpecifiedAndTargetTableIsNotPartitioned() throws Exception {
         executeWithPool(4, 8, (CairoEngine engine, SqlCompiler compiler, SqlExecutionContext sqlExecutionContext) -> {
@@ -1422,41 +1054,11 @@
                 Assert.fail("exception expected");
             } catch (Exception e) {
                 Assert.assertEquals("column count mismatch [textColumnCount=4, tableColumnCount=3, table=tab59]", e.getMessage());
-=======
-        testImportThrowsException(ff, "tab33", "test-quotes-big.csv", PartitionBy.MONTH, "ts", null, "import failed [phase=partition_import, msg=`name is reserved [tableName=tab33_0]`]");
-    }
-
-    @Test
-    public void testImportFileFailsWhenTargetTableDirectoryIsMangled() throws Exception {
-        try (Path p = Path.getThreadLocal(temp.getRoot().getPath()).concat("dbRoot").concat("tabex3").slash$()) {
-            FilesFacadeImpl.INSTANCE.mkdir(p, configuration.getMkDirMode());
-        }
-
-        testImportThrowsException("tabex3", "test-quotes-big.csv", PartitionBy.MONTH, "ts", null, "name is reserved [table=tabex3]");
-    }
-
-    @Test
-    public void testImportFileFailsWhenTargetTableNameIsInvalid() throws Exception {
-        testImportThrowsException(FilesFacadeImpl.INSTANCE, "../t", "test-quotes-big.csv", PartitionBy.MONTH, "ts", null, "invalid table name [table=../t]");
-    }
-
-    @Test
-    public void testImportFileFailsWhenTimestampColumnIsMissingInInputFile() throws Exception {
-        executeWithPool(4, 8, (CairoEngine engine, SqlCompiler compiler, SqlExecutionContext sqlExecutionContext) -> {
-            compiler.compile("create table tab37 ( tstmp timestamp, line string, d double, description string ) timestamp(tstmp) partition by day;", sqlExecutionContext);
-
-            try (ParallelCsvFileImporter importer = new ParallelCsvFileImporter(engine, sqlExecutionContext.getWorkerCount())) {
-                importer.of("tab37", "test-quotes-big.csv", 1, PartitionBy.DAY, (byte) ',', "ts", null, true);
-                importer.process();
-            } catch (Exception e) {
-                assertThat(e.getMessage(), containsString("invalid timestamp column [name='ts']"));
->>>>>>> 23bc095b
-            }
-        });
-    }
-
-    @Test
-<<<<<<< HEAD
+            }
+        });
+    }
+
+    @Test
     public void testImportFileWithHeaderIntoExistingTableWhenInputColumnCountIsSmallerThanTablesSucceedsAndInsertsNullIntoMissingColumns() throws Exception {
         executeWithPool(4, 8, (CairoEngine engine, SqlCompiler compiler, SqlExecutionContext sqlExecutionContext) -> {
             compiler.compile("create table tab58 ( line string, ts timestamp, d double, description string, i int, l long ) timestamp(ts) partition by MONTH;", sqlExecutionContext);
@@ -1479,24 +1081,11 @@
                 Assert.fail();
             } catch (TextImportException e) {
                 Assert.assertEquals("timestamp column 'ts2' not found in file header", e.getMessage());
-=======
-    public void testImportFileFailsWhenWorkDirCantBeCreated() throws Exception {
-        FilesFacadeImpl ff = new FilesFacadeImpl() {
-            @Override
-            public int mkdir(Path path, int mode) {
-                if (Chars.contains(path, "tab39")) {
-                    return -1;
-                }
-                return super.mkdir(path, mode);
->>>>>>> 23bc095b
-            }
-        };
-
-        testImportThrowsException(ff, "tab39", "test-quotes-big.csv", PartitionBy.MONTH, "ts", null, "could not create temporary import work directory");
-    }
-
-    @Test
-<<<<<<< HEAD
+            }
+        });
+    }
+
+    @Test
     public void testImportFileWithHeaderWhenTargetTableDoesntExistSuccess() throws Exception {
         executeWithPool(4, 8, (CairoEngine engine, SqlCompiler compiler, SqlExecutionContext sqlExecutionContext) -> {
             try (ParallelCsvFileImporter importer = new ParallelCsvFileImporter(engine, sqlExecutionContext.getWorkerCount())) {
@@ -1506,77 +1095,10 @@
                 assertQuery("count\n1000\n",
                         "select count(*) from tab50", null, false, false, true);
             }
-=======
-    public void testImportFileFailsWhenWorkDirectoryDoesNotExistAndCantBeCreated() throws Exception {
-        FilesFacade ff = new FilesFacadeImpl() {
-            final String tempDir = inputWorkRoot + File.separator;
-
-            @Override
-            public boolean exists(LPSZ path) {
-                if (Chars.equals(path, tempDir)) {
-                    return false;
-                }
-                return super.exists(path);
-            }
-
-            @Override
-            public int rmdir(Path name) {
-                if (Chars.equals(name, tempDir)) {
-                    return -1;
-                }
-                return super.rmdir(name);
-            }
-        };
-
-        testImportThrowsException(ff, "tab35", "test-quotes-big.csv", PartitionBy.MONTH, "ts", null, "could not create import work root directory");
-    }
-
-    @Test
-    public void testImportFileFailsWhenWorkDirectoryExistAndCantBeDeleted() throws Exception {
-        FilesFacade ff = new FilesFacadeImpl() {
-            final String tempDir = inputWorkRoot + File.separator + "tab35";
-
-            @Override
-            public boolean exists(LPSZ path) {
-                if (Chars.equals(path, tempDir)) {
-                    return true;
-                }
-                return super.exists(path);
-            }
-
-            @Override
-            public int rmdir(Path name) {
-                if (Chars.equals(name, tempDir)) {
-                    return -1;
-                }
-                return super.rmdir(name);
-            }
-        };
-
-        testImportThrowsException(ff, "tab35", "test-quotes-big.csv", PartitionBy.MONTH, "ts", null, "could not remove import work directory");
-    }
-
-    @Test
-    public void testImportFileSetsDateColumnToNullIfCsvStructureCheckCantDetectACommonFormat() throws Exception {
-        executeWithPool(4, 8, (CairoEngine engine, SqlCompiler compiler, SqlExecutionContext sqlExecutionContext) -> {
-            compiler.compile("create table tab38 ( line string, ts timestamp, d date, txt string ) timestamp(ts) partition by day;", sqlExecutionContext);
-
-            try (ParallelCsvFileImporter importer = new ParallelCsvFileImporter(engine, sqlExecutionContext.getWorkerCount())) {
-                importer.of("tab38", "test-quotes-small.csv", 1, PartitionBy.DAY, (byte) ',', "ts", null, true);
-                importer.process();
-            }
-
-            assertQuery("line\tts\td\ttxt\n" +
-                            "line1\t2022-05-10T11:52:00.000000Z\t\tsome text\r\nspanning two lines\n" +
-                            "line2\t2022-05-11T11:52:00.000000Z\t\tsome text\r\nspanning \r\nmany \r\nmany \r\nmany \r\nlines\n" +
-                            "line3\t2022-05-11T11:52:00.001000Z\t\tsingle line text without quotes\n",
-                    "select * from tab38", null, "ts", true, true, true);
->>>>>>> 23bc095b
-        });
-    }
-
-    @Test
-<<<<<<< HEAD
+        });
+    }
+
+    @Test
     public void testImportFileWithHeaderWithForceHeaderIntoNewTableFailsBecauseColumnNamesRepeat() throws Exception {
         assertColumnNameException("test-header-dupvalues.csv", true, "duplicate column name found [no=4,name=e]");
     }
@@ -1596,119 +1118,11 @@
                 assertQueryCompiledQuery(compiler, sqlExecutionContext, "ts\tf3\tf3_\tf3__\tf4\n" +
                         "1972-09-28T00:00:00.000000Z\ta1\tb1\ta1\te1\n" +
                         "1972-09-28T00:00:00.000000Z\ta2\tb2\ta2\te2\n", "select * from tab61", "ts", true, false, true);
-=======
-    public void testImportFileSkipsLinesLongerThan65kChars() throws Exception {
-        executeWithPool(8, 4, (CairoEngine engine, SqlCompiler compiler, SqlExecutionContext sqlExecutionContext) -> {
-            compiler.compile("create table tab ( ts timestamp, description string) timestamp(ts) partition by MONTH;", sqlExecutionContext);
-
-            try (ParallelCsvFileImporter importer = new ParallelCsvFileImporter(engine, sqlExecutionContext.getWorkerCount())) {
-                importer.setMinChunkSize(10);
-                importer.of("tab", "test-row-over-65k.csv", 1, PartitionBy.MONTH, (byte) ',', "ts", "yyyy-MM-ddTHH:mm:ss.SSSZ", true);
-                importer.process();
-            }
-            assertQuery("ts\tdescription\n" +
-                            "2022-05-11T11:52:00.000000Z\tb\n",
-                    "select * from tab",
-                    "ts", true, false, true);
-        });
-    }
-
-    @Test
-    public void testImportFileWithHeaderButDifferentColumnOrderWhenTargetTableDoesExistSuccess() throws Exception {
-        executeWithPool(4, 8, (CairoEngine engine, SqlCompiler compiler, SqlExecutionContext sqlExecutionContext) -> {
-            compiler.compile("create table tab51 ( ts timestamp, line string, d double, description string ) timestamp(ts) partition by month;", sqlExecutionContext);
-
-            try (ParallelCsvFileImporter importer = new ParallelCsvFileImporter(engine, sqlExecutionContext.getWorkerCount())) {
-                importer.of("tab51", "test-quotes-big.csv", 1, PartitionBy.MONTH, (byte) ',', "ts", null, true);
-                importer.process();
-            }
-
-            assertQuery("count\n1000\n",
-                    "select count(*) from tab51", null, false, false, true);
-        });
-    }
-
-    @Test
-    public void testImportFileWithHeaderButInputPartitionByNotMatchingTargetTables() throws Exception {
-        executeWithPool(4, 8, (CairoEngine engine, SqlCompiler compiler, SqlExecutionContext sqlExecutionContext) -> {
-            compiler.compile("create table tab45 ( ts timestamp, s string, d double, i int ) timestamp(ts) partition by DAY;", sqlExecutionContext);
-            try (ParallelCsvFileImporter importer = new ParallelCsvFileImporter(engine, sqlExecutionContext.getWorkerCount())) {
-                importer.of("tab45", "test-quotes-big.csv", 1, PartitionBy.MONTH, (byte) -1, "ts", "yyyy-MM-ddTHH:mm:ss.SSSUUUZ", true);
-                importer.process();
-                Assert.fail();
-            } catch (Exception e) {
-                Assert.assertEquals("declared partition by unit doesn't match table's", e.getMessage());
-            }
-        });
-    }
-
-    @Test
-    public void testImportFileWithHeaderButMissingTimestampColumn() throws Exception {
-        testImportThrowsException("tabex2", "test-quotes-big.csv", PartitionBy.DAY, "ts1", "yyyy-MM-ddTHH:mm:ss.SSSUUUZ", "timestamp column 'ts1' not found in file header");
-    }
-
-    @Test
-    public void testImportFileWithHeaderButMissingTimestampColumnName() throws Exception {
-        testImportThrowsException("test44", "test-quotes-big.csv", PartitionBy.MONTH, null, "yyyy-MM-ddTHH:mm:ss.SSSUUUZ", "timestamp column must be set when importing to new table");
-    }
-
-    @Test
-    public void testImportFileWithHeaderButPartitionByNotSpecifiedAndTargetTableDoesntExist() throws Exception {
-        executeWithPool(4, 8, (CairoEngine engine, SqlCompiler compiler, SqlExecutionContext sqlExecutionContext) -> {
-            try (ParallelCsvFileImporter importer = new ParallelCsvFileImporter(engine, sqlExecutionContext.getWorkerCount())) {
-                importer.of("tab49", "test-quotes-big.csv", 1, -1, (byte) ',', "ts", "yyyy-MM-ddTHH:mm:ss.SSSUUUZ", true);
-                importer.process();
-                Assert.fail();
-            } catch (Exception e) {
-                Assert.assertEquals("partition by unit must be set when importing to new table", e.getMessage());
-            }
-        });
-    }
-
-    @Test
-    public void testImportFileWithHeaderButPartitionByNotSpecifiedAndTargetTableIsNotPartitioned() throws Exception {
-        executeWithPool(4, 8, (CairoEngine engine, SqlCompiler compiler, SqlExecutionContext sqlExecutionContext) -> {
-            compiler.compile("create table tab46 ( ts timestamp, s string, d double, i int ) timestamp(ts);", sqlExecutionContext);
-            try (ParallelCsvFileImporter importer = new ParallelCsvFileImporter(engine, sqlExecutionContext.getWorkerCount())) {
-                importer.of("tab46", "test-quotes-big.csv", 1, -1, (byte) ',', "ts", "yyyy-MM-ddTHH:mm:ss.SSSUUUZ", true);
-                importer.process();
-                Assert.fail();
-            } catch (Exception e) {
-                Assert.assertEquals("target table is not partitioned", e.getMessage());
-            }
-        });
-    }
-
-    @Test
-    public void testImportFileWithHeaderButPartitionBySetToNone() throws Exception {
-        executeWithPool(4, 8, (CairoEngine engine, SqlCompiler compiler, SqlExecutionContext sqlExecutionContext) -> {
-            try (ParallelCsvFileImporter importer = new ParallelCsvFileImporter(engine, sqlExecutionContext.getWorkerCount())) {
-                importer.of("tab48", "test-quotes-big.csv", 1, PartitionBy.NONE, (byte) ',', "ts", "yyyy-MM-ddTHH:mm:ss.SSSUUUZ", true);
-                importer.process();
-                Assert.fail();
-            } catch (Exception e) {
-                MatcherAssert.assertThat(e.getMessage(), containsString("partition strategy for parallel import cannot be NONE"));
-            }
-        });
-    }
-
-    @Test
-    public void testImportFileWithHeaderButTargetTableIsNotPartitioned2() throws Exception {
-        executeWithPool(4, 8, (CairoEngine engine, SqlCompiler compiler, SqlExecutionContext sqlExecutionContext) -> {
-            compiler.compile("create table tab47 ( ts timestamp, s string, d double, i int ) timestamp(ts);", sqlExecutionContext);
-            try (ParallelCsvFileImporter importer = new ParallelCsvFileImporter(engine, sqlExecutionContext.getWorkerCount())) {
-                importer.of("tab47", "test-quotes-big.csv", 1, -1, (byte) ',', "ts", "yyyy-MM-ddTHH:mm:ss.SSSUUUZ", true);
-                importer.process();
-                Assert.fail();
-            } catch (Exception e) {
-                Assert.assertEquals("target table is not partitioned", e.getMessage());
->>>>>>> 23bc095b
-            }
-        });
-    }
-
-    @Test
-<<<<<<< HEAD
+            }
+        });
+    }
+
+    @Test
     public void testImportFileWithIncompleteHeaderWithForceHeaderIntoNewTableFailesOnUniqueColumnNameGeneration() throws Exception {
         assertColumnNameException("test-header-missing-long.csv", true, "Failed to generate unique name for column [no=22]");
     }
@@ -1724,68 +1138,10 @@
             } catch (TextImportException e) {
                 Assert.assertEquals("column is not a timestamp [no=0, name='']", e.getMessage());
             }
-=======
-    public void testImportFileWithHeaderButWrongTypeOfTimestampColumn() throws Exception {
-        testImportThrowsException("test44", "test-quotes-big.csv", PartitionBy.MONTH, "d", null, "column is not a timestamp [no=2, name='d']");
-    }
-
-    @Test
-    public void testImportFileWithHeaderIntoExistingTableFailsBecauseInputColumnCountIsLargerThanTables() throws Exception {
-        executeWithPool(4, 8, (CairoEngine engine, SqlCompiler compiler, SqlExecutionContext sqlExecutionContext) -> {
-            compiler.compile("create table tab59 ( line string, ts timestamp, d double ) timestamp(ts) partition by MONTH;", sqlExecutionContext);
-            try (ParallelCsvFileImporter importer = new ParallelCsvFileImporter(engine, sqlExecutionContext.getWorkerCount())) {
-                importer.of("tab59", "test-quotes-big.csv", 1, PartitionBy.MONTH, (byte) ',', "ts", "yyyy-MM-ddTHH:mm:ss.SSSUUUZ", true);
-                importer.process();
-                Assert.fail("exception expected");
-            } catch (Exception e) {
-                Assert.assertEquals("column count mismatch [textColumnCount=4, tableColumnCount=3, table=tab59]", e.getMessage());
-            }
-        });
-    }
-
-    @Test
-    public void testImportFileWithHeaderIntoExistingTableWhenInputColumnCountIsSmallerThanTablesSucceedsAndInsertsNullIntoMissingColumns() throws Exception {
-        executeWithPool(4, 8, (CairoEngine engine, SqlCompiler compiler, SqlExecutionContext sqlExecutionContext) -> {
-            compiler.compile("create table tab58 ( line string, ts timestamp, d double, description string, i int, l long ) timestamp(ts) partition by MONTH;", sqlExecutionContext);
-            try (ParallelCsvFileImporter importer = new ParallelCsvFileImporter(engine, sqlExecutionContext.getWorkerCount())) {
-                importer.of("tab58", "test-quotes-big.csv", 1, PartitionBy.MONTH, (byte) ',', "ts", "yyyy-MM-ddTHH:mm:ss.SSSUUUZ", true);
-                importer.process();
-            }
-
-            assertQuery("count\ticount\tlcount\n1000\t1000\t1000\n",
-                    "select count(*), sum( case when i is null then 1 else 0 end) icount, sum( case when l is null then 1 else 0 end) lcount from tab58", null, false, false, true);
-        });
-    }
-
-    @Test//it fails even though ts column name and format are specified
-    public void testImportFileWithHeaderIntoNewTableFailsBecauseTsColCantBeFoundInFileHeader() throws Exception {
-        executeWithPool(4, 8, (CairoEngine engine, SqlCompiler compiler, SqlExecutionContext sqlExecutionContext) -> {
-            try (ParallelCsvFileImporter importer = new ParallelCsvFileImporter(engine, sqlExecutionContext.getWorkerCount())) {
-                importer.of("tab56", "test-quotes-oneline.csv", 1, PartitionBy.DAY, (byte) ',', "ts2", "yyyy-MM-ddTHH:mm:ss.SSSUUUZ", false);
-                importer.process();
-                Assert.fail();
-            } catch (TextImportException e) {
-                Assert.assertEquals("timestamp column 'ts2' not found in file header", e.getMessage());
-            }
-        });
-    }
-
-    @Test
-    public void testImportFileWithHeaderWhenTargetTableDoesntExistSuccess() throws Exception {
-        executeWithPool(4, 8, (CairoEngine engine, SqlCompiler compiler, SqlExecutionContext sqlExecutionContext) -> {
-            try (ParallelCsvFileImporter importer = new ParallelCsvFileImporter(engine, sqlExecutionContext.getWorkerCount())) {
-                importer.of("tab50", "test-quotes-big.csv", 1, PartitionBy.MONTH, (byte) ',', "ts", "yyyy-MM-ddTHH:mm:ss.SSSUUUZ", true);
-                importer.process();
-
-                assertQuery("count\n1000\n",
-                        "select count(*) from tab50", null, false, false, true);
-            }
->>>>>>> 23bc095b
-        });
-    }
-
-    @Test
-<<<<<<< HEAD
+        });
+    }
+
+    @Test
     public void testImportFileWithNoHeaderIntoExistingTableSucceedsBecauseTsPositionInTableIsSameAsInFile() throws Exception {
         executeWithPool(4, 8, (CairoEngine engine, SqlCompiler compiler, SqlExecutionContext sqlExecutionContext) -> {
             compiler.compile("create table tab57 ( s string, ts timestamp, d double, s2 string ) timestamp(ts) partition by day;", sqlExecutionContext);
@@ -1793,58 +1149,6 @@
                 importer.of("tab57", "test-noheader.csv", 1, PartitionBy.DAY, (byte) ',', null, null, false);
                 importer.process();
             }
-=======
-    public void testImportFileWithHeaderWithForceHeaderIntoNewTableFailsBecauseColumnNamesRepeat() throws Exception {
-        assertColumnNameException("test-header-dupvalues.csv", true, "duplicate column name found [no=4,name=e]");
-    }
-
-    @Test
-    public void testImportFileWithHeaderWithoutForceHeaderIntoNewTableFailsBecauseColumnNamesRepeat() throws Exception {
-        assertColumnNameException("test-header-dupvalues.csv", false, "duplicate column name found [no=4,name=e]");
-    }
-
-    @Test
-    public void testImportFileWithIncompleteHeaderWithForceHeaderIntoNewTable() throws Exception {
-        executeWithPool(4, 8, (CairoEngine engine, SqlCompiler compiler, SqlExecutionContext sqlExecutionContext) -> {
-            try (ParallelCsvFileImporter importer = new ParallelCsvFileImporter(engine, sqlExecutionContext.getWorkerCount())) {
-                importer.of("tab61", "test-header-missing.csv", 1, PartitionBy.DAY, (byte) ',', "ts", null, true);
-                importer.process();
-
-                assertQuery("ts\tf3\tf3_\tf3__\tf4\n" +
-                        "1972-09-28T00:00:00.000000Z\ta1\tb1\ta1\te1\n" +
-                        "1972-09-28T00:00:00.000000Z\ta2\tb2\ta2\te2\n", "select * from tab61", "ts", true, false, true);
-            }
-        });
-    }
-
-    @Test
-    public void testImportFileWithIncompleteHeaderWithForceHeaderIntoNewTableFailesOnUniqueColumnNameGeneration() throws Exception {
-        assertColumnNameException("test-header-missing-long.csv", true, "Failed to generate unique name for column [no=22]");
-    }
-
-    @Test
-    public void testImportFileWithNoHeaderIntoExistingTableFailsBecauseTsPositionInTableIsDifferentFromFile() throws Exception {
-        executeWithPool(4, 8, (CairoEngine engine, SqlCompiler compiler, SqlExecutionContext sqlExecutionContext) -> {
-            compiler.compile("create table tab53 ( ts timestamp, s string, d double, i int ) timestamp(ts) partition by day;", sqlExecutionContext);
-            try (ParallelCsvFileImporter importer = new ParallelCsvFileImporter(engine, sqlExecutionContext.getWorkerCount())) {
-                importer.of("tab53", "test-noheader.csv", 1, PartitionBy.DAY, (byte) ',', null, null, false);
-                importer.process();
-                Assert.fail();
-            } catch (TextImportException e) {
-                Assert.assertEquals("column is not a timestamp [no=0, name='']", e.getMessage());
-            }
-        });
-    }
-
-    @Test
-    public void testImportFileWithNoHeaderIntoExistingTableSucceedsBecauseTsPositionInTableIsSameAsInFile() throws Exception {
-        executeWithPool(4, 8, (CairoEngine engine, SqlCompiler compiler, SqlExecutionContext sqlExecutionContext) -> {
-            compiler.compile("create table tab57 ( s string, ts timestamp, d double, s2 string ) timestamp(ts) partition by day;", sqlExecutionContext);
-            try (ParallelCsvFileImporter importer = new ParallelCsvFileImporter(engine, sqlExecutionContext.getWorkerCount())) {
-                importer.of("tab57", "test-noheader.csv", 1, PartitionBy.DAY, (byte) ',', null, null, false);
-                importer.process();
-            }
->>>>>>> 23bc095b
             assertQuery("count\n3\n", "select count(*) from tab57", null, false, false, true);
         });
     }
@@ -1883,7 +1187,6 @@
     public void testImportFileWithoutHeaderWithForceHeaderIntoNewTableFailsBecauseColumnNamesRepeat() throws Exception {
         assertColumnNameException("test-noheader-dupvalues.csv", true, "duplicate column name found [no=3,name=_100i]");
     }
-<<<<<<< HEAD
 
     @Test
     public void testImportFileWithoutHeaderWithoutForceHeaderIntoNewTableFailsBecauseColumnNamesRepeat() throws Exception {
@@ -1912,35 +1215,6 @@
                     ") timestamp(tstmp) partition by DAY;", sqlExecutionContext);
             try (ParallelCsvFileImporter importer = new ParallelCsvFileImporter(engine, sqlExecutionContext.getWorkerCount())) {
                 importer.of("alltypes", "test-alltypes.csv", 1, PartitionBy.DAY, (byte) ',', "tstmp", "yyyy-MM-ddTHH:mm:ss.SSSUUUZ", true);
-=======
-
-    @Test
-    public void testImportFileWithoutHeaderWithoutForceHeaderIntoNewTableFailsBecauseColumnNamesRepeat() throws Exception {
-        assertColumnNameException("test-noheader-dupvalues.csv", false, "duplicate column name found [no=3,name=_100i]");
-    }
-
-    @Test
-    @Ignore("the cursor returns more rows than expected")
-    public void testImportIntoExistingTableWithIndex() throws Exception {
-        executeWithPool(4, 8, (CairoEngine engine, SqlCompiler compiler, SqlExecutionContext sqlExecutionContext) -> {
-            compiler.compile("create table alltypes (\n" +
-                    "  bo boolean,\n" +
-                    "  by byte,\n" +
-                    "  sh short,\n" +
-                    "  ch char,\n" +
-                    "  in_ int,\n" +
-                    "  lo long,\n" +
-                    "  dat date, \n" +
-                    "  tstmp timestamp, \n" +
-                    "  ft float,\n" +
-                    "  db double,\n" +
-                    "  str string,\n" +
-                    "  sym symbol index,\n" +
-                    "  l256 long256," +
-                    "  ge geohash(20b)" +
-                    ") timestamp(tstmp) partition by DAY;", sqlExecutionContext);
-            try (ParallelCsvFileImporter importer = new ParallelCsvFileImporter(engine, sqlExecutionContext.getWorkerCount())) {
-                importer.of("alltypes", "test-alltypes.csv", 1, PartitionBy.DAY, (byte) ',', "tstmp", "yyyy-MM-ddTHH:mm:ss.SSSUUUZ", true);
                 importer.process();
             }
 
@@ -2016,32 +1290,11 @@
                         true,
                         null
                 );
->>>>>>> 23bc095b
                 importer.process();
                 Assert.fail();
             } catch (TextImportException e) {
                 MatcherAssert.assertThat(e.getMessage(), containsString("No rows in input file to import."));
             }
-<<<<<<< HEAD
-
-            // verify that the index is present
-            try (TableReader reader = engine.getReader(sqlExecutionContext.getCairoSecurityContext(), "alltypes")) {
-                TableReaderMetadata metadata = reader.getMetadata();
-                int columnIndex = metadata.getColumnIndex("sym");
-                Assert.assertTrue("Column sym must exist", columnIndex >= 0);
-
-                BitmapIndexReader indexReader = reader.getBitmapIndexReader(0, columnIndex, BitmapIndexReader.DIR_FORWARD);
-                Assert.assertNotNull(indexReader);
-                Assert.assertTrue(indexReader.getKeyCount() > 0);
-                Assert.assertTrue(indexReader.getValueMemorySize() > 0);
-
-                // expect only the very first row in zero partition to have 'sy1' symbol value
-                StaticSymbolTable symbolTable = reader.getSymbolTable(columnIndex);
-                RowCursor ic = indexReader.getCursor(true, TableUtils.toIndexKey(symbolTable.keyOf("sy1")), 0, 1);
-                Assert.assertTrue(ic.hasNext());
-                Assert.assertEquals(0, ic.next());
-                Assert.assertFalse(ic.hasNext());
-=======
         });
     }
 
@@ -2123,16 +1376,9 @@
             @Override
             public IOURing newInstance(int capacity) {
                 return new TestIOURing(this, capacity);
->>>>>>> 23bc095b
-            }
-
-<<<<<<< HEAD
-            // run a query that uses the index
-            assertQuery("bo\tby\tsh\tch\tin_\tlo\tdat\ttstmp\tft\tdb\tstr\tsym\tl256\tge\n" +
-                            "false\t106\t22716\tG\t1\t1\t1970-01-02T00:00:00.000Z\t1970-01-02T00:00:00.000000Z\t1.1000\t1.2\ts1\tsy1\t0x0adaa43b7700522b82f4e8d8d7b8c41a985127d17ca3926940533c477c927a33\tu33d\n" +
-                            "true\t61\t-17553\tD\t10\t10\t1970-01-11T00:00:00.000Z\t1970-01-11T00:00:00.000000Z\t10.1000\t10.2\ts10\tsy10\t0x83e9d33db60120e69ba3fb676e3280ed6a6e16373be3139063343d28d3738449\tu33d\n",
-                    "select * from alltypes where sym in ('sy1','sy10')", "tstmp", true, false, true);
-=======
+            }
+        };
+
         executeWithPool(2, 16, (CairoEngine engine, SqlCompiler compiler, SqlExecutionContext sqlExecutionContext) -> {
             final String tableName = "tab30";
             try (ParallelCsvFileImporter importer = new ParallelCsvFileImporter(engine, sqlExecutionContext.getWorkerCount())) {
@@ -2143,196 +1389,10 @@
             } catch (TextImportException e) {
                 TestUtils.assertContains(e.getFlyweightMessage(), "could not read from file");
             }
->>>>>>> 23bc095b
-        });
-    }
-
-    @Test
-<<<<<<< HEAD
-    public void testImportIntoNonEmptyTableReturnsError() throws Exception {
-        executeWithPool(4, 8, (CairoEngine engine, SqlCompiler compiler, SqlExecutionContext sqlExecutionContext) -> {
-            compiler.compile("create table tab52 ( ts timestamp, s string, d double, i int ) timestamp(ts) partition by day;", sqlExecutionContext);
-            compiler.compile("insert into tab52 select cast(x as timestamp), 'a', x, x from long_sequence(10);", sqlExecutionContext);
-
-            try (ParallelCsvFileImporter importer = new ParallelCsvFileImporter(engine, sqlExecutionContext.getWorkerCount())) {
-                importer.of("tab52", "test-quotes-big.csv", 1, PartitionBy.DAY, (byte) ',', "ts", null, true);
-                importer.process();
-                Assert.fail();
-            } catch (TextImportException e) {
-                TestUtils.assertEquals("target table must be empty [table=tab52]", e.getFlyweightMessage());
-            }
-        });
-    }
-
-    @Test
-    public void testImportIsCancelled() throws Exception {
-        executeWithPool(4, 8, (CairoEngine engine, SqlCompiler compiler1, SqlExecutionContext sqlExecutionContext) -> {
-            try (ParallelCsvFileImporter importer = new ParallelCsvFileImporter(engine, sqlExecutionContext.getWorkerCount())) {
-                importer.of("tab43", "test-quotes-big.csv", 1, PartitionBy.DAY, (byte) ',', "ts", null, true, () -> true);
-                importer.process();
-                Assert.fail();
-            } catch (Exception e) {
-                MatcherAssert.assertThat(e.getMessage(), containsString("import cancelled [phase=boundary_check, msg=`Cancelled`]"));
-=======
-    public void testImportURingShuffleCqe() throws Exception {
-
-        Assume.assumeTrue(configuration.getIOURingFacade().isAvailable());
-
-        class TestIOURing extends IOURingImpl {
-            private final LongList stuff = new LongList();
-            private final Rnd rnd = new Rnd();
-            private int stuffMax = 0;
-            private int stuffIndex = 0;
-
-            public TestIOURing(IOURingFacade facade, int capacity) {
-                super(facade, capacity);
-            }
-
-            @Override
-            public long getCqeId() {
-                int index = stuffIndex;
-                return stuff.getQuick(index * 2);
-            }
-
-            @Override
-            public int getCqeRes() {
-                int index = stuffIndex;
-                return (int) stuff.getQuick(index * 2 + 1);
-            }
-
-            @Override
-            public boolean nextCqe() {
-                if (++stuffIndex < stuffMax) {
-                    return true;
-                }
-
-                boolean next = super.nextCqe();
-                if (!next) {
-                    return false;
-                }
-
-                stuff.clear();
-
-                do {
-                    stuff.add(super.getCqeId(), super.getCqeRes());
-                } while (super.nextCqe());
-
-                stuff.shuffle(rnd, 1);
-
-                stuffIndex = 0;
-                stuffMax = stuff.size() / 2;
-
-                return true;
-            }
-        }
-        ioURingFacade = new IOURingFacadeImpl() {
-            @Override
-            public IOURing newInstance(int capacity) {
-                return new TestIOURing(this, capacity);
->>>>>>> 23bc095b
-            }
-        });
-    }
-
-    @Test
-    public void testImportNoRowsCsv() throws Exception {
-        executeWithPool(4, 16, (CairoEngine engine, SqlCompiler compiler, SqlExecutionContext sqlExecutionContext) -> {
-            try (ParallelCsvFileImporter importer = new ParallelCsvFileImporter(engine, sqlExecutionContext.getWorkerCount())) {
-                importer.setMinChunkSize(10);
-                importer.of(
-                        "t",
-                        "test-quotes-header-only.csv",
-                        1,
-                        PartitionBy.MONTH,
-                        (byte) ',',
-                        "ts",
-                        "yyyy-MM-ddTHH:mm:ss.SSSSSSZ",
-                        true,
-                        null
-                );
-                importer.process();
-                Assert.fail();
-            } catch (TextImportException e) {
-                MatcherAssert.assertThat(e.getMessage(), containsString("No rows in input file to import."));
-            }
-        });
-    }
-
-    @Test
-<<<<<<< HEAD
-    public void testImportTooSmallFileBufferURing() throws Exception {
-        Assume.assumeTrue(configuration.getIOURingFacade().isAvailable());
-        testImportTooSmallFileBuffer0("tab32");
-    }
-
-    @Test
-    public void testImportTooSmallFileBufferVanilla() throws Exception {
-        ioURingFacade = new IOURingFacadeImpl() {
-            @Override
-            public boolean isAvailable() {
-                return false;
-            }
-        };
-        testImportTooSmallFileBuffer0("tab31");
-    }
-
-    @Test
-    public void testImportURingEnqueueFails() throws Exception {
-
-        Assume.assumeTrue(configuration.getIOURingFacade().isAvailable());
-
-        class TestIOURing extends IOURingImpl {
-            private final Rnd rnd = new Rnd();
-
-            public TestIOURing(IOURingFacade facade, int capacity) {
-                super(facade, capacity);
-            }
-
-            @Override
-            public long enqueueRead(long fd, long offset, long bufAddr, int len) {
-                if (rnd.nextBoolean()) {
-                    return super.enqueueRead(fd, offset, bufAddr, len);
-                }
-                return -1;
-            }
-        }
-        ioURingFacade = new IOURingFacadeImpl() {
-            @Override
-            public IOURing newInstance(int capacity) {
-                return new TestIOURing(this, capacity);
-            }
-        };
-=======
-    public void testImportWithSkipAllAtomicityFailsWhenNonTimestampColumnCantBeParsedAtDataImportPhase() throws Exception {
-        executeWithPool(4, 8, (CairoEngine engine, SqlCompiler compiler, SqlExecutionContext sqlExecutionContext) -> {
-            compiler.compile("create table tab ( ts timestamp, line string, description double, d double ) timestamp(ts) partition by MONTH;", sqlExecutionContext);
->>>>>>> 23bc095b
-
-            try (ParallelCsvFileImporter importer = new ParallelCsvFileImporter(engine, sqlExecutionContext.getWorkerCount())) {
-                importer.of("tab", "test-quotes-big.csv", 1, PartitionBy.MONTH, (byte) ',', "ts", "yyyy-MM-ddTHH:mm:ss.SSSSSSZ", true, null, Atomicity.SKIP_ALL);
-                importer.process();
-                Assert.fail();
-            } catch (TextImportException e) {
-                MatcherAssert.assertThat(e.getMessage(), containsString("import failed [phase=partition_import, msg=`bad syntax"));
-            }
-        });
-    }
-
-    @Test
-    public void testImportWithSkipAllAtomicityFailsWhenTimestampCantBeParsedAtIndexingPhase() throws Exception {
-        executeWithPool(4, 8, (CairoEngine engine, SqlCompiler compiler, SqlExecutionContext sqlExecutionContext) -> {
-            try (ParallelCsvFileImporter importer = new ParallelCsvFileImporter(engine, sqlExecutionContext.getWorkerCount())) {
-                importer.of("tab22", "test-quotes-big.csv", 1, PartitionBy.MONTH, (byte) ',', "ts", "yyyy-MM-ddTHH:mm:ss", true, null, Atomicity.SKIP_ALL);
-                importer.process();
-                Assert.fail();
-            } catch (TextImportException e) {
-                MatcherAssert.assertThat(e.getMessage(), containsString("import failed [phase=indexing, msg=`could not parse timestamp [line=0, column=1]`]"));
-            }
-        });
-    }
-
-    @Test
-<<<<<<< HEAD
+        });
+    }
+
+    @Test
     public void testImportURingShuffleCqe() throws Exception {
 
         Assume.assumeTrue(configuration.getIOURingFacade().isAvailable());
@@ -2439,7 +1499,10 @@
             } catch (TextImportException e) {
                 MatcherAssert.assertThat(e.getMessage(), containsString("import failed [phase=indexing, msg=`could not parse timestamp [line=0, column=1]`]"));
             }
-=======
+        });
+    }
+
+    @Test
     public void testImportWithSkipColumnAtomicityImportsAllRowsExceptOneFailingOnTimestamp() throws Exception {
         executeWithPool(4, 8, (CairoEngine engine, SqlCompiler compiler, SqlExecutionContext sqlExecutionContext) -> {
             compiler.compile("create table alltypes (\n" +
@@ -3234,35 +2297,10 @@
             }
 
             assertQuery("cnt\n0\n", "select count(*) cnt from tab21", null, false, false, true);
->>>>>>> 23bc095b
-        });
-    }
-
-    @Test
-<<<<<<< HEAD
-    public void testImportWithSkipColumnAtomicityImportsAllRowsExceptOneFailingOnTimestamp() throws Exception {
-        executeWithPool(4, 8, (CairoEngine engine, SqlCompiler compiler, SqlExecutionContext sqlExecutionContext) -> {
-            compiler.compile("create table alltypes (\n" +
-                    "  bo boolean,\n" +
-                    "  by byte,\n" +
-                    "  sh short,\n" +
-                    "  ch char,\n" +
-                    "  in_ int,\n" +
-                    "  lo long,\n" +
-                    "  dat date, \n" +
-                    "  tstmp timestamp, \n" +
-                    "  ft float,\n" +
-                    "  db double,\n" +
-                    "  str string,\n" +
-                    "  sym symbol,\n" +
-                    "  l256 long256," +
-                    "  ge geohash(20b)" +
-                    ") timestamp(tstmp) partition by DAY;", sqlExecutionContext);
-
-            try (ParallelCsvFileImporter importer = new ParallelCsvFileImporter(engine, sqlExecutionContext.getWorkerCount())) {
-                importer.of("alltypes", "test-errors.csv", 1, PartitionBy.DAY, (byte) ',', "tstmp", "yyyy-MM-ddTHH:mm:ss.SSSSSSZ", true, null, Atomicity.SKIP_COL);
-                importer.process();
-=======
+        });
+    }
+
+    @Test
     public void testWhenImportFailsWhenMovingPartitionsThenPreExistingTableIsStillEmpty() throws Exception {
         FilesFacade brokenFf = new FilesFacadeImpl() {
             @Override
@@ -3276,23 +2314,9 @@
                     return Files.FILES_RENAME_ERR_OTHER;
                 }
                 return super.rename(from, to);
->>>>>>> 23bc095b
-            }
-
-<<<<<<< HEAD
-            assertQuery("cnt\n13\n",
-                    "select count(*) cnt from alltypes", null, false, false, true);
-        });
-    }
-
-    @Test
-    public void testImportWithSkipRowAtomicityImportsNoRowsWhenNonTimestampColumnCantBeParsed() throws Exception {
-        executeWithPool(4, 8, (CairoEngine engine, SqlCompiler compiler, SqlExecutionContext sqlExecutionContext) -> {
-            // the StrSym should be 'symbol' and DoubleCol should be 'double'
-            // we intentionally create these columns with a wrong type so the ParallelCsvFileImporter fails to parse these columns
-            // the subsequent assert checks no row was imported - as the atomicity level is set to SKIP_ROW
-            compiler.compile("create table tab23 (StrSym int, Int symbol,Int_Col int, DoubleCol int,IsoDate timestamp,Fmt1Date timestamp,Fmt2Date date,Phone string,boolean boolean,long long) timestamp(IsoDate) partition by MONTH;", sqlExecutionContext);
-=======
+            }
+        };
+
         executeWithPool(4, 8, brokenFf, (CairoEngine engine, SqlCompiler compiler, SqlExecutionContext sqlExecutionContext) -> {
             compiler.compile("create table tab20 ( line symbol, ts timestamp, d double, description string) timestamp(ts) partition by MONTH;", sqlExecutionContext);
 
@@ -3308,42 +2332,23 @@
             assertQuery("cnt\n0\n", "select count(*) cnt from tab20", null, false, false, true);
         });
     }
->>>>>>> 23bc095b
-
-            try (ParallelCsvFileImporter importer = new ParallelCsvFileImporter(engine, sqlExecutionContext.getWorkerCount())) {
-                importer.of("tab23", "test-import.csv", 1, PartitionBy.MONTH, (byte) ',', "IsoDate", "yyyy-MM-ddTHH:mm:ss.SSSZ", false, null, Atomicity.SKIP_ROW);
-                importer.process();
-            }
-
-            assertQuery("cnt\n0\n", "select count(*) cnt from tab23", null, false, false, true);
-        });
-    }
-
-    @Test
-<<<<<<< HEAD
-    public void testImportWithSkipRowAtomicityImportsOnlyRowsWithNoParseErrors() throws Exception {
-        executeWithPool(4, 8, (CairoEngine engine, SqlCompiler compiler, SqlExecutionContext sqlExecutionContext) -> {
-            compiler.compile("create table alltypes (\n" +
-                    "  bo boolean,\n" +
-                    "  by byte,\n" +
-                    "  sh short,\n" +
-                    "  ch char,\n" +
-                    "  in_ int,\n" +
-                    "  lo long,\n" +
-                    "  dat date, \n" +
-                    "  tstmp timestamp, \n" +
-                    "  ft float,\n" +
-                    "  db double,\n" +
-                    "  str string,\n" +
-                    "  sym symbol,\n" +
-                    "  l256 long256," +
-                    "  ge geohash(20b)" +
-                    ") timestamp(tstmp) partition by DAY;", sqlExecutionContext);
-
-            try (ParallelCsvFileImporter importer = new ParallelCsvFileImporter(engine, sqlExecutionContext.getWorkerCount())) {
-                importer.of("alltypes", "test-errors.csv", 1, PartitionBy.DAY, (byte) ',', "tstmp", "yyyy-MM-ddTHH:mm:ss.SSSSSSZ", true, null, Atomicity.SKIP_ROW);
-                importer.process();
-=======
+
+    @Test
+    public void testWhenImportFailsWhileAttachingPartitionThenNewlyCreatedTableIsRemoved() throws Exception {
+        FilesFacade brokenFf = new FilesFacadeImpl() {
+            @Override
+            public long openRO(LPSZ path) {
+                if (Chars.endsWith(path, "1972-09" + configuration.getAttachPartitionSuffix() + File.separator + "ts.d")) {
+                    return -1;
+                }
+                return super.openRO(path);
+            }
+        };
+
+        assertImportFailsWith("tab19", brokenFf, "could not attach [partition='1972-09'");
+    }
+
+    @Test
     public void testWhenImportFailsWhileMovingPartitionThenNewlyCreatedTableIsRemoved() throws Exception {
         FilesFacade brokenFf = new FilesFacadeImpl() {
             @Override
@@ -3357,32 +2362,9 @@
                     return Files.FILES_RENAME_ERR_OTHER;
                 }
                 return super.rename(from, to);
->>>>>>> 23bc095b
-            }
-
-<<<<<<< HEAD
-            assertQuery("bo\tby\tsh\tch\tin_\tlo\tdat\ttstmp\tft\tdb\tstr\tsym\tl256\tge\n" +
-                            "false\t106\t22716\tG\t1\t1\t1970-01-01T00:00:00.000Z\t1970-01-02T00:00:00.000000Z\t1.1000\t1.2\ts1\tsy1\t0x0adaa43b7700522b82f4e8d8d7b8c41a985127d17ca3926940533c477c927a33\tu33d\n" +
-                            "false\t29\t8654\tS\t2\t2\t1970-01-02T00:00:00.000Z\t1970-01-03T00:00:00.000000Z\t2.1000\t2.2\ts2\tsy2\t0x593c9b7507c60ec943cd1e308a29ac9e645f3f4104fa76983c50b65784d51e37\tu33d\n" + //boolean parses anything other than true as false
-                            "false\t105\t-11072\tC\t4\t4\t1970-01-04T00:00:00.000Z\t1970-01-05T00:00:00.000000Z\t4.1000\t4.2\ts4\tsy4\t0x64ad74a1e1e5e5897c61daeff695e8be6ab8ea52090049faa3306e2d2440176e\tu33d\n" + //short overflow
-                            "false\t123\t8110\tC\t5\t5\t1970-01-04T00:00:00.000Z\t1970-01-06T00:00:00.000000Z\t5.1000\t5.2\ts5\tsy5\t0x5a86aaa24c707fff785191c8901fd7a16ffa1093e392dc537967b0fb8165c161\tu33d\n" + //char adapter ignores anything after first character
-                            "true\t102\t5672\tS\t8\t8\t1970-01-08T00:00:00.000Z\t1970-01-09T00:00:00.000000Z\t8.1000\t8.2\ts8\tsy8\t0x6df9f4797b131d69aa4f08d320dde2dc72cb5a65911401598a73264e80123440\tu33d\n", //date format discovery is flawed
-                    //"false\t31\t-150\tI\t14\t14\t1970-01-14T00:00:00.000Z\t1970-01-15T00:00:00.000000Z\t14.1000\t14.2\ts13\tsy14\t\tu33d\n",//long256 triggers error for bad values
-                    "select * cnt from alltypes", "tstmp", true, false, true);
-        });
-    }
-
-    @Test
-    public void testImportWithZeroLengthQueueReturnsError() throws Exception {
-        executeWithPool(2, 0, (CairoEngine engine, SqlCompiler compiler, SqlExecutionContext sqlExecutionContext) -> {
-            try (ParallelCsvFileImporter importer = new ParallelCsvFileImporter(engine, sqlExecutionContext.getWorkerCount())) {
-                importer.setMinChunkSize(1);
-                importer.of("tab16", "test-quotes-big.csv", 1, PartitionBy.MONTH, (byte) ',', "ts", "yyyy-MM-ddTHH:mm:ss.SSSSSSZ", true);
-                importer.process();
-                Assert.fail();
-            } catch (TextImportException e) {
-                MatcherAssert.assertThat(e.getMessage(), containsString("Parallel import queue size cannot be zero"));
-=======
+            }
+        };
+
         assertImportFailsWith("tab18", brokenFf, "could not copy partition fil");
     }
 
@@ -3396,796 +2378,11 @@
                     return Files.FILES_RENAME_ERR_EXDEV;
                 }
                 return super.rename(from, to);
->>>>>>> 23bc095b
             }
         };
         executeWithPool(4, 8, brokenRename, this::importAllIntoNew);
     }
 
-<<<<<<< HEAD
-    @Test
-    public void testImportWithZeroWorkersFails() throws Exception {
-        executeWithPool(0, 8, (CairoEngine engine, SqlCompiler compiler, SqlExecutionContext sqlExecutionContext) -> {
-            SqlExecutionContextStub context = new SqlExecutionContextStub(engine) {
-                @Override
-                public int getWorkerCount() {
-                    return 0;
-                }
-            };
-
-            try (ParallelCsvFileImporter importer = new ParallelCsvFileImporter(engine, context.getWorkerCount())) {
-                importer.setMinChunkSize(1);
-                importer.of("tab15", "test-quotes-big.csv", 1, PartitionBy.MONTH, (byte) ',', "ts", "yyyy-MM-ddTHH:mm:ss.SSSSSSZ", true);
-                importer.process();
-                Assert.fail();
-            } catch (TextImportException e) {
-                MatcherAssert.assertThat(e.getMessage(), containsString("Invalid worker count set "));
-            }
-        });
-    }
-
-    @Test
-    public void testIndexChunksInBigCsvByDay() throws Exception { //buffer = 93
-        assertIndexChunks(4, "yyyy-MM-ddTHH:mm:ss.SSSUUUZ", PartitionBy.DAY, "test-quotes-big.csv",
-                chunk("1970-01-02/0_1", 86400000000L, 31), chunk("1970-01-03/0_1", 172800000000L, 94),
-                chunk("1970-01-04/0_1", 259200000000L, 157), chunk("1970-01-05/0_1", 345600000000L, 220),
-                chunk("1970-01-06/0_1", 432000000000L, 283), chunk("1970-01-07/0_1", 518400000000L, 346),
-                chunk("1970-01-08/0_1", 604800000000L, 409), chunk("1970-01-09/0_1", 691200000000L, 472),
-                chunk("1970-01-10/0_1", 777600000000L, 535), chunk("1970-01-11/0_1", 864000000000L, 598),
-                chunk("1970-01-12/0_1", 950400000000L, 663), chunk("1970-01-13/0_1", 1036800000000L, 728),
-                chunk("1970-01-14/0_1", 1123200000000L, 794), chunk("1970-01-15/0_1", 1209600000000L, 859),
-                chunk("1970-01-16/0_1", 1296000000000L, 924), chunk("1970-01-17/0_1", 1382400000000L, 989),
-                chunk("1970-01-18/0_1", 1468800000000L, 1054), chunk("1970-01-19/0_1", 1555200000000L, 1119),
-                chunk("1970-01-20/0_1", 1641600000000L, 1184), chunk("1970-01-21/0_1", 1728000000000L, 1249),
-                chunk("1970-01-22/0_1", 1814400000000L, 1315), chunk("1970-01-23/0_1", 1900800000000L, 1380),
-                chunk("1970-01-24/0_1", 1987200000000L, 1445), chunk("1970-01-25/0_1", 2073600000000L, 1510),
-                chunk("1970-01-26/0_1", 2160000000000L, 1575), chunk("1970-01-27/0_1", 2246400000000L, 1640),
-                chunk("1970-01-28/0_1", 2332800000000L, 1705), chunk("1970-01-29/0_1", 2419200000000L, 1771),
-                chunk("1970-01-30/0_1", 2505600000000L, 1836), chunk("1970-01-31/0_1", 2592000000000L, 1902),
-                chunk("1970-02-01/0_1", 2678400000000L, 1972), chunk("1970-02-02/0_1", 2764800000000L, 2037),
-                chunk("1970-02-03/0_1", 2851200000000L, 2102), chunk("1970-02-04/0_1", 2937600000000L, 2168),
-                chunk("1970-02-05/0_1", 3024000000000L, 2233), chunk("1970-02-06/0_1", 3110400000000L, 2298),
-                chunk("1970-02-07/0_1", 3196800000000L, 2363), chunk("1970-02-08/0_1", 3283200000000L, 2428),
-                chunk("1970-02-09/0_1", 3369600000000L, 2493), chunk("1970-02-10/0_1", 3456000000000L, 2558),
-                chunk("1970-02-11/0_1", 3542400000000L, 2623), chunk("1970-02-12/0_1", 3628800000000L, 2688),
-                chunk("1970-02-13/0_1", 3715200000000L, 2753), chunk("1970-02-14/0_1", 3801600000000L, 2818),
-                chunk("1970-02-15/0_1", 3888000000000L, 2883), chunk("1970-02-16/0_1", 3974400000000L, 2948),
-                chunk("1970-02-17/0_1", 4060800000000L, 3013), chunk("1970-02-18/0_1", 4147200000000L, 3078),
-                chunk("1970-02-19/0_1", 4233600000000L, 3143), chunk("1970-02-20/0_1", 4320000000000L, 3208),
-                chunk("1970-02-21/0_1", 4406400000000L, 3274), chunk("1970-02-22/0_1", 4492800000000L, 3339),
-                chunk("1970-02-23/0_1", 4579200000000L, 3404), chunk("1970-02-24/0_1", 4665600000000L, 3469),
-                chunk("1970-02-25/0_1", 4752000000000L, 3534), chunk("1970-02-26/0_1", 4838400000000L, 3599),
-                chunk("1970-02-27/0_1", 4924800000000L, 3664), chunk("1970-02-28/0_1", 5011200000000L, 3729),
-                chunk("1970-03-01/0_1", 5097600000000L, 3794), chunk("1970-03-02/0_1", 5184000000000L, 3860),
-                chunk("1970-03-03/0_1", 5270400000000L, 3925), chunk("1970-03-04/0_1", 5356800000000L, 3990),
-                chunk("1970-03-05/0_1", 5443200000000L, 4055), chunk("1970-03-06/0_1", 5529600000000L, 4120),
-                chunk("1970-03-07/0_1", 5616000000000L, 4185), chunk("1970-03-08/0_1", 5702400000000L, 4250),
-                chunk("1970-03-09/0_1", 5788800000000L, 4315), chunk("1970-03-10/0_1", 5875200000000L, 4380),
-                chunk("1970-03-11/0_1", 5961600000000L, 4445), chunk("1970-03-12/0_1", 6048000000000L, 4510),
-                chunk("1970-03-13/0_1", 6134400000000L, 4575), chunk("1970-03-14/0_1", 6220800000000L, 4640),
-                chunk("1970-03-15/0_1", 6307200000000L, 4705), chunk("1970-03-16/0_1", 6393600000000L, 4770),
-                chunk("1970-03-17/0_1", 6480000000000L, 4835), chunk("1970-03-18/0_1", 6566400000000L, 4900),
-                chunk("1970-03-19/0_1", 6652800000000L, 4965), chunk("1970-03-20/0_1", 6739200000000L, 5031),
-                chunk("1970-03-21/0_1", 6825600000000L, 5096), chunk("1970-03-22/0_1", 6912000000000L, 5161),
-                chunk("1970-03-23/0_1", 6998400000000L, 5226), chunk("1970-03-24/0_1", 7084800000000L, 5291),
-                chunk("1970-03-25/0_1", 7171200000000L, 5356), chunk("1970-03-26/0_1", 7257600000000L, 5421),
-                chunk("1970-03-27/0_1", 7344000000000L, 5486), chunk("1970-03-28/0_1", 7430400000000L, 5551),
-                chunk("1970-03-29/0_1", 7516800000000L, 5616), chunk("1970-03-30/0_1", 7603200000000L, 5681),
-                chunk("1970-03-31/0_1", 7689600000000L, 5746), chunk("1970-04-01/0_1", 7776000000000L, 5811),
-                chunk("1970-04-02/0_1", 7862400000000L, 5876), chunk("1970-04-03/0_1", 7948800000000L, 5941),
-                chunk("1970-04-04/0_1", 8035200000000L, 6006), chunk("1970-04-05/0_1", 8121600000000L, 6071),
-                chunk("1970-04-06/0_1", 8208000000000L, 6136), chunk("1970-04-07/0_1", 8294400000000L, 6201),
-                chunk("1970-04-08/0_1", 8380800000000L, 6266), chunk("1970-04-09/0_1", 8467200000000L, 6331),
-                chunk("1970-04-10/0_1", 8553600000000L, 6396), chunk("1970-04-11/0_1", 8640000000000L, 6461),
-                chunk("1970-04-12/0_1", 8726400000000L, 6528), chunk("1970-04-13/0_1", 8812800000000L, 6595),
-                chunk("1970-04-14/0_1", 8899200000000L, 6662), chunk("1970-04-15/0_1", 8985600000000L, 6729),
-                chunk("1970-04-16/0_1", 9072000000000L, 6796), chunk("1970-04-17/0_1", 9158400000000L, 6863),
-                chunk("1970-04-18/0_1", 9244800000000L, 6930), chunk("1970-04-19/0_1", 9331200000000L, 6997),
-                chunk("1970-04-20/0_1", 9417600000000L, 7064), chunk("1970-04-21/0_1", 9504000000000L, 7131),
-                chunk("1970-04-22/0_1", 9590400000000L, 7198), chunk("1970-04-23/0_1", 9676800000000L, 7265),
-                chunk("1970-04-24/0_1", 9763200000000L, 7332), chunk("1970-04-25/0_1", 9849600000000L, 7399),
-                chunk("1970-04-26/0_1", 9936000000000L, 7466), chunk("1970-04-27/0_1", 10022400000000L, 7534),
-                chunk("1970-04-28/0_1", 10108800000000L, 7601), chunk("1970-04-29/0_1", 10195200000000L, 7668),
-                chunk("1970-04-30/0_1", 10281600000000L, 7735), chunk("1970-05-01/0_1", 10368000000000L, 7802),
-                chunk("1970-05-02/0_1", 10454400000000L, 7869), chunk("1970-05-03/0_1", 10540800000000L, 7936),
-                chunk("1970-05-04/0_1", 10627200000000L, 8003), chunk("1970-05-05/0_1", 10713600000000L, 8070),
-                chunk("1970-05-06/0_1", 10800000000000L, 8137), chunk("1970-05-07/0_1", 10886400000000L, 8204),
-                chunk("1970-05-08/0_1", 10972800000000L, 8271), chunk("1970-05-09/0_1", 11059200000000L, 8339),
-                chunk("1970-05-10/0_1", 11145600000000L, 8406), chunk("1970-05-11/0_1", 11232000000000L, 8473),
-                chunk("1970-05-12/0_1", 11318400000000L, 8540), chunk("1970-05-13/0_1", 11404800000000L, 8607),
-                chunk("1970-05-14/0_1", 11491200000000L, 8674), chunk("1970-05-15/0_1", 11577600000000L, 8741),
-                chunk("1970-05-16/0_1", 11664000000000L, 8808), chunk("1970-05-17/0_1", 11750400000000L, 8875),
-                chunk("1970-05-18/0_1", 11836800000000L, 8942), chunk("1970-05-19/0_1", 11923200000000L, 9009),
-                chunk("1970-05-20/0_1", 12009600000000L, 9076), chunk("1970-05-21/0_1", 12096000000000L, 9143),
-                chunk("1970-05-22/0_1", 12182400000000L, 9210), chunk("1970-05-23/0_1", 12268800000000L, 9278),
-                chunk("1970-05-24/0_1", 12355200000000L, 9345), chunk("1970-05-25/0_1", 12441600000000L, 9412),
-                chunk("1970-05-26/0_1", 12528000000000L, 9480), chunk("1970-05-27/0_1", 12614400000000L, 9547),
-                chunk("1970-05-28/0_1", 12700800000000L, 9614), chunk("1970-05-29/0_1", 12787200000000L, 9681),
-                chunk("1970-05-30/0_1", 12873600000000L, 9748), chunk("1970-05-31/0_1", 12960000000000L, 9815),
-                chunk("1970-06-01/0_1", 13046400000000L, 9882), chunk("1970-06-02/0_1", 13132800000000L, 9949),
-                chunk("1970-06-03/0_1", 13219200000000L, 10017), chunk("1970-06-04/0_1", 13305600000000L, 10084),
-                chunk("1970-06-05/0_1", 13392000000000L, 10151), chunk("1970-06-06/0_1", 13478400000000L, 10218),
-                chunk("1970-06-07/0_1", 13564800000000L, 10287), chunk("1970-06-08/0_1", 13651200000000L, 10354),
-                chunk("1970-06-09/0_1", 13737600000000L, 10421), chunk("1970-06-10/0_1", 13824000000000L, 10488),
-                chunk("1970-06-11/0_1", 13910400000000L, 10555), chunk("1970-06-12/0_1", 13996800000000L, 10622),
-                chunk("1970-06-13/0_1", 14083200000000L, 10689), chunk("1970-06-14/0_1", 14169600000000L, 10756),
-                chunk("1970-06-15/0_1", 14256000000000L, 10823), chunk("1970-06-16/0_1", 14342400000000L, 10890),
-                chunk("1970-06-17/0_1", 14428800000000L, 10957), chunk("1970-06-18/0_1", 14515200000000L, 11024),
-                chunk("1970-06-19/0_1", 14601600000000L, 11091), chunk("1970-06-20/0_1", 14688000000000L, 11158),
-                chunk("1970-06-21/0_1", 14774400000000L, 11226), chunk("1970-06-22/0_1", 14860800000000L, 11293),
-                chunk("1970-06-23/0_1", 14947200000000L, 11360), chunk("1970-06-24/0_1", 15033600000000L, 11427),
-                chunk("1970-06-25/0_1", 15120000000000L, 11494), chunk("1970-06-26/0_1", 15206400000000L, 11561),
-                chunk("1970-06-27/0_1", 15292800000000L, 11628), chunk("1970-06-28/0_1", 15379200000000L, 11695),
-                chunk("1970-06-29/0_1", 15465600000000L, 11762), chunk("1970-06-30/0_1", 15552000000000L, 11829),
-                chunk("1970-07-01/0_1", 15638400000000L, 11896), chunk("1970-07-02/0_1", 15724800000000L, 11963),
-                chunk("1970-07-03/0_1", 15811200000000L, 12030), chunk("1970-07-04/0_1", 15897600000000L, 12097),
-                chunk("1970-07-05/0_1", 15984000000000L, 12164), chunk("1970-07-06/0_1", 16070400000000L, 12231),
-                chunk("1970-07-07/0_1", 16156800000000L, 12299), chunk("1970-07-08/0_1", 16243200000000L, 12366),
-                chunk("1970-07-09/0_1", 16329600000000L, 12434), chunk("1970-07-10/0_1", 16416000000000L, 12501),
-                chunk("1970-07-11/0_1", 16502400000000L, 12568), chunk("1970-07-12/0_1", 16588800000000L, 12635),
-                chunk("1970-07-13/0_1", 16675200000000L, 12702), chunk("1970-07-14/0_1", 16761600000000L, 12769),
-                chunk("1970-07-15/0_1", 16848000000000L, 12836), chunk("1970-07-16/0_1", 16934400000000L, 12903),
-                chunk("1970-07-17/0_1", 17020800000000L, 12970), chunk("1970-07-18/0_1", 17107200000000L, 13037),
-                chunk("1970-07-19/0_1", 17193600000000L, 13104), chunk("1970-07-20/0_1", 17280000000000L, 13172),
-                chunk("1970-07-21/0_1", 17366400000000L, 13240), chunk("1970-07-22/0_1", 17452800000000L, 13307),
-                chunk("1970-07-23/0_1", 17539200000000L, 13374), chunk("1970-07-24/0_1", 17625600000000L, 13441),
-                chunk("1970-07-25/0_1", 17712000000000L, 13508), chunk("1970-07-26/0_1", 17798400000000L, 13575),
-                chunk("1970-07-27/0_1", 17884800000000L, 13642), chunk("1970-07-28/0_1", 17971200000000L, 13710),
-                chunk("1970-07-29/0_1", 18057600000000L, 13777), chunk("1970-07-30/0_1", 18144000000000L, 13844),
-                chunk("1970-07-31/0_1", 18230400000000L, 13911), chunk("1970-08-01/0_1", 18316800000000L, 13978),
-                chunk("1970-08-02/0_1", 18403200000000L, 14045), chunk("1970-08-03/0_1", 18489600000000L, 14112),
-                chunk("1970-08-04/0_1", 18576000000000L, 14179), chunk("1970-08-05/0_1", 18662400000000L, 14246),
-                chunk("1970-08-06/0_1", 18748800000000L, 14313), chunk("1970-08-07/0_1", 18835200000000L, 14380),
-                chunk("1970-08-08/0_1", 18921600000000L, 14447), chunk("1970-08-09/0_1", 19008000000000L, 14514),
-                chunk("1970-08-10/0_1", 19094400000000L, 14581), chunk("1970-08-11/0_1", 19180800000000L, 14649),
-                chunk("1970-08-12/0_1", 19267200000000L, 14716), chunk("1970-08-13/0_1", 19353600000000L, 14783),
-                chunk("1970-08-14/0_1", 19440000000000L, 14851), chunk("1970-08-15/0_1", 19526400000000L, 14918),
-                chunk("1970-08-16/0_1", 19612800000000L, 14985), chunk("1970-08-17/0_1", 19699200000000L, 15052),
-                chunk("1970-08-18/0_1", 19785600000000L, 15120), chunk("1970-08-19/0_1", 19872000000000L, 15187),
-                chunk("1970-08-20/0_1", 19958400000000L, 15254), chunk("1970-08-21/0_1", 20044800000000L, 15321),
-                chunk("1970-08-22/0_1", 20131200000000L, 15388), chunk("1970-08-23/0_1", 20217600000000L, 15455),
-                chunk("1970-08-24/0_1", 20304000000000L, 15523), chunk("1970-08-25/0_1", 20390400000000L, 15590),
-                chunk("1970-08-26/0_1", 20476800000000L, 15657), chunk("1970-08-27/0_1", 20563200000000L, 15725),
-                chunk("1970-08-28/0_1", 20649600000000L, 15792), chunk("1970-08-29/0_1", 20736000000000L, 15859),
-                chunk("1970-08-30/0_1", 20822400000000L, 15926), chunk("1970-08-31/0_1", 20908800000000L, 15993),
-                chunk("1970-09-01/0_1", 20995200000000L, 16060), chunk("1970-09-02/0_1", 21081600000000L, 16127),
-                chunk("1970-09-03/0_1", 21168000000000L, 16194), chunk("1970-09-04/0_1", 21254400000000L, 16261),
-                chunk("1970-09-05/0_1", 21340800000000L, 16328), chunk("1970-09-06/0_1", 21427200000000L, 16395),
-                chunk("1970-09-07/0_1", 21513600000000L, 16462), chunk("1970-09-08/0_1", 21600000000000L, 16529),
-                chunk("1970-09-09/0_1", 21686400000000L, 16596), chunk("1970-09-10/0_1", 21772800000000L, 16663),
-                chunk("1970-09-11/0_1", 21859200000000L, 16730), chunk("1970-09-12/1_1", 21945600000000L, 16797),
-                chunk("1970-09-13/1_1", 22032000000000L, 16864), chunk("1970-09-14/1_1", 22118400000000L, 16931),
-                chunk("1970-09-15/1_1", 22204800000000L, 16999), chunk("1970-09-16/1_1", 22291200000000L, 17066),
-                chunk("1970-09-17/1_1", 22377600000000L, 17133), chunk("1970-09-18/1_1", 22464000000000L, 17200),
-                chunk("1970-09-19/1_1", 22550400000000L, 17267), chunk("1970-09-20/1_1", 22636800000000L, 17334),
-                chunk("1970-09-21/1_1", 22723200000000L, 17401), chunk("1970-09-22/1_1", 22809600000000L, 17468),
-                chunk("1970-09-23/1_1", 22896000000000L, 17535), chunk("1970-09-24/1_1", 22982400000000L, 17602),
-                chunk("1970-09-25/1_1", 23068800000000L, 17669), chunk("1970-09-26/1_1", 23155200000000L, 17736),
-                chunk("1970-09-27/1_1", 23241600000000L, 17803), chunk("1970-09-28/1_1", 23328000000000L, 17870),
-                chunk("1970-09-29/1_1", 23414400000000L, 17937), chunk("1970-09-30/1_1", 23500800000000L, 18004),
-                chunk("1970-10-01/1_1", 23587200000000L, 18071), chunk("1970-10-02/1_1", 23673600000000L, 18138),
-                chunk("1970-10-03/1_1", 23760000000000L, 18207), chunk("1970-10-04/1_1", 23846400000000L, 18274),
-                chunk("1970-10-05/1_1", 23932800000000L, 18341), chunk("1970-10-06/1_1", 24019200000000L, 18408),
-                chunk("1970-10-07/1_1", 24105600000000L, 18475), chunk("1970-10-08/1_1", 24192000000000L, 18542),
-                chunk("1970-10-09/1_1", 24278400000000L, 18609), chunk("1970-10-10/1_1", 24364800000000L, 18676),
-                chunk("1970-10-11/1_1", 24451200000000L, 18743), chunk("1970-10-12/1_1", 24537600000000L, 18810),
-                chunk("1970-10-13/1_1", 24624000000000L, 18878), chunk("1970-10-14/1_1", 24710400000000L, 18945),
-                chunk("1970-10-15/1_1", 24796800000000L, 19012), chunk("1970-10-16/1_1", 24883200000000L, 19079),
-                chunk("1970-10-17/1_1", 24969600000000L, 19146), chunk("1970-10-18/1_1", 25056000000000L, 19213),
-                chunk("1970-10-19/1_1", 25142400000000L, 19280), chunk("1970-10-20/1_1", 25228800000000L, 19347),
-                chunk("1970-10-21/1_1", 25315200000000L, 19414), chunk("1970-10-22/1_1", 25401600000000L, 19481),
-                chunk("1970-10-23/1_1", 25488000000000L, 19548), chunk("1970-10-24/1_1", 25574400000000L, 19615),
-                chunk("1970-10-25/1_1", 25660800000000L, 19682), chunk("1970-10-26/1_1", 25747200000000L, 19749),
-                chunk("1970-10-27/1_1", 25833600000000L, 19816), chunk("1970-10-28/1_1", 25920000000000L, 19883),
-                chunk("1970-10-29/1_1", 26006400000000L, 19950), chunk("1970-10-30/1_1", 26092800000000L, 20017),
-                chunk("1970-10-31/1_1", 26179200000000L, 20084), chunk("1970-11-01/1_1", 26265600000000L, 20151),
-                chunk("1970-11-02/1_1", 26352000000000L, 20218), chunk("1970-11-03/1_1", 26438400000000L, 20285),
-                chunk("1970-11-04/1_1", 26524800000000L, 20352), chunk("1970-11-05/1_1", 26611200000000L, 20420),
-                chunk("1970-11-06/1_1", 26697600000000L, 20487), chunk("1970-11-07/1_1", 26784000000000L, 20554),
-                chunk("1970-11-08/1_1", 26870400000000L, 20621), chunk("1970-11-09/1_1", 26956800000000L, 20688),
-                chunk("1970-11-10/1_1", 27043200000000L, 20755), chunk("1970-11-11/1_1", 27129600000000L, 20822),
-                chunk("1970-11-12/1_1", 27216000000000L, 20889), chunk("1970-11-13/1_1", 27302400000000L, 20956),
-                chunk("1970-11-14/1_1", 27388800000000L, 21023), chunk("1970-11-15/1_1", 27475200000000L, 21090),
-                chunk("1970-11-16/1_1", 27561600000000L, 21157), chunk("1970-11-17/1_1", 27648000000000L, 21224),
-                chunk("1970-11-18/1_1", 27734400000000L, 21291), chunk("1970-11-19/1_1", 27820800000000L, 21358),
-                chunk("1970-11-20/1_1", 27907200000000L, 21426), chunk("1970-11-21/1_1", 27993600000000L, 21493),
-                chunk("1970-11-22/1_1", 28080000000000L, 21560), chunk("1970-11-23/1_1", 28166400000000L, 21629),
-                chunk("1970-11-24/1_1", 28252800000000L, 21696), chunk("1970-11-25/1_1", 28339200000000L, 21763),
-                chunk("1970-11-26/1_1", 28425600000000L, 21830), chunk("1970-11-27/1_1", 28512000000000L, 21897),
-                chunk("1970-11-28/1_1", 28598400000000L, 21964), chunk("1970-11-29/1_1", 28684800000000L, 22031),
-                chunk("1970-11-30/1_1", 28771200000000L, 22100), chunk("1970-12-01/1_1", 28857600000000L, 22167),
-                chunk("1970-12-02/1_1", 28944000000000L, 22234), chunk("1970-12-03/1_1", 29030400000000L, 22301),
-                chunk("1970-12-04/1_1", 29116800000000L, 22368), chunk("1970-12-05/1_1", 29203200000000L, 22435),
-                chunk("1970-12-06/1_1", 29289600000000L, 22502), chunk("1970-12-07/1_1", 29376000000000L, 22569),
-                chunk("1970-12-08/1_1", 29462400000000L, 22636), chunk("1970-12-09/1_1", 29548800000000L, 22703),
-                chunk("1970-12-10/1_1", 29635200000000L, 22770), chunk("1970-12-11/1_1", 29721600000000L, 22837),
-                chunk("1970-12-12/1_1", 29808000000000L, 22904), chunk("1970-12-13/1_1", 29894400000000L, 22971),
-                chunk("1970-12-14/1_1", 29980800000000L, 23038), chunk("1970-12-15/1_1", 30067200000000L, 23105),
-                chunk("1970-12-16/1_1", 30153600000000L, 23172), chunk("1970-12-17/1_1", 30240000000000L, 23240),
-                chunk("1970-12-18/1_1", 30326400000000L, 23307), chunk("1970-12-19/1_1", 30412800000000L, 23374),
-                chunk("1970-12-20/1_1", 30499200000000L, 23441), chunk("1970-12-21/1_1", 30585600000000L, 23508),
-                chunk("1970-12-22/1_1", 30672000000000L, 23575), chunk("1970-12-23/1_1", 30758400000000L, 23643),
-                chunk("1970-12-24/1_1", 30844800000000L, 23711), chunk("1970-12-25/1_1", 30931200000000L, 23778),
-                chunk("1970-12-26/1_1", 31017600000000L, 23845), chunk("1970-12-27/1_1", 31104000000000L, 23913),
-                chunk("1970-12-28/1_1", 31190400000000L, 23980), chunk("1970-12-29/1_1", 31276800000000L, 24047),
-                chunk("1970-12-30/1_1", 31363200000000L, 24115), chunk("1970-12-31/1_1", 31449600000000L, 24182),
-                chunk("1971-01-01/1_1", 31536000000000L, 24249), chunk("1971-01-02/1_1", 31622400000000L, 24316),
-                chunk("1971-01-03/1_1", 31708800000000L, 24383), chunk("1971-01-04/1_1", 31795200000000L, 24450),
-                chunk("1971-01-05/1_1", 31881600000000L, 24517), chunk("1971-01-06/1_1", 31968000000000L, 24584),
-                chunk("1971-01-07/1_1", 32054400000000L, 24651), chunk("1971-01-08/1_1", 32140800000000L, 24718),
-                chunk("1971-01-09/1_1", 32227200000000L, 24786), chunk("1971-01-10/1_1", 32313600000000L, 24853),
-                chunk("1971-01-11/1_1", 32400000000000L, 24920), chunk("1971-01-12/1_1", 32486400000000L, 24987),
-                chunk("1971-01-13/1_1", 32572800000000L, 25054), chunk("1971-01-14/1_1", 32659200000000L, 25122),
-                chunk("1971-01-15/1_1", 32745600000000L, 25189), chunk("1971-01-16/1_1", 32832000000000L, 25256),
-                chunk("1971-01-17/1_1", 32918400000000L, 25323), chunk("1971-01-18/1_1", 33004800000000L, 25390),
-                chunk("1971-01-19/1_1", 33091200000000L, 25457), chunk("1971-01-20/1_1", 33177600000000L, 25524),
-                chunk("1971-01-21/1_1", 33264000000000L, 25591), chunk("1971-01-22/1_1", 33350400000000L, 25658),
-                chunk("1971-01-23/1_1", 33436800000000L, 25725), chunk("1971-01-24/1_1", 33523200000000L, 25792),
-                chunk("1971-01-25/1_1", 33609600000000L, 25859), chunk("1971-01-26/1_1", 33696000000000L, 25927),
-                chunk("1971-01-27/1_1", 33782400000000L, 25994), chunk("1971-01-28/1_1", 33868800000000L, 26062),
-                chunk("1971-01-29/1_1", 33955200000000L, 26129), chunk("1971-01-30/1_1", 34041600000000L, 26196),
-                chunk("1971-01-31/1_1", 34128000000000L, 26263), chunk("1971-02-01/1_1", 34214400000000L, 26330),
-                chunk("1971-02-02/1_1", 34300800000000L, 26397), chunk("1971-02-03/1_1", 34387200000000L, 26464),
-                chunk("1971-02-04/1_1", 34473600000000L, 26531), chunk("1971-02-05/1_1", 34560000000000L, 26598),
-                chunk("1971-02-06/1_1", 34646400000000L, 26665), chunk("1971-02-07/1_1", 34732800000000L, 26733),
-                chunk("1971-02-08/1_1", 34819200000000L, 26800), chunk("1971-02-09/1_1", 34905600000000L, 26867),
-                chunk("1971-02-10/1_1", 34992000000000L, 26934), chunk("1971-02-11/1_1", 35078400000000L, 27001),
-                chunk("1971-02-12/1_1", 35164800000000L, 27069), chunk("1971-02-13/1_1", 35251200000000L, 27136),
-                chunk("1971-02-14/1_1", 35337600000000L, 27203), chunk("1971-02-15/1_1", 35424000000000L, 27270),
-                chunk("1971-02-16/1_1", 35510400000000L, 27337), chunk("1971-02-17/1_1", 35596800000000L, 27405),
-                chunk("1971-02-18/1_1", 35683200000000L, 27472), chunk("1971-02-19/1_1", 35769600000000L, 27539),
-                chunk("1971-02-20/1_1", 35856000000000L, 27607), chunk("1971-02-21/1_1", 35942400000000L, 27674),
-                chunk("1971-02-22/1_1", 36028800000000L, 27741), chunk("1971-02-23/1_1", 36115200000000L, 27808),
-                chunk("1971-02-24/1_1", 36201600000000L, 27875), chunk("1971-02-25/1_1", 36288000000000L, 27942),
-                chunk("1971-02-26/1_1", 36374400000000L, 28009), chunk("1971-02-27/1_1", 36460800000000L, 28076),
-                chunk("1971-02-28/1_1", 36547200000000L, 28143), chunk("1971-03-01/1_1", 36633600000000L, 28210),
-                chunk("1971-03-02/1_1", 36720000000000L, 28278), chunk("1971-03-03/1_1", 36806400000000L, 28347),
-                chunk("1971-03-04/1_1", 36892800000000L, 28414), chunk("1971-03-05/1_1", 36979200000000L, 28482),
-                chunk("1971-03-06/1_1", 37065600000000L, 28549), chunk("1971-03-07/1_1", 37152000000000L, 28616),
-                chunk("1971-03-08/1_1", 37238400000000L, 28683), chunk("1971-03-09/1_1", 37324800000000L, 28750),
-                chunk("1971-03-10/1_1", 37411200000000L, 28817), chunk("1971-03-11/1_1", 37497600000000L, 28884),
-                chunk("1971-03-12/1_1", 37584000000000L, 28951), chunk("1971-03-13/1_1", 37670400000000L, 29018),
-                chunk("1971-03-14/1_1", 37756800000000L, 29085), chunk("1971-03-15/1_1", 37843200000000L, 29152),
-                chunk("1971-03-16/1_1", 37929600000000L, 29219), chunk("1971-03-17/1_1", 38016000000000L, 29286),
-                chunk("1971-03-18/1_1", 38102400000000L, 29353), chunk("1971-03-19/1_1", 38188800000000L, 29421),
-                chunk("1971-03-20/1_1", 38275200000000L, 29488), chunk("1971-03-21/1_1", 38361600000000L, 29555),
-                chunk("1971-03-22/1_1", 38448000000000L, 29622), chunk("1971-03-23/1_1", 38534400000000L, 29690),
-                chunk("1971-03-24/1_1", 38620800000000L, 29758), chunk("1971-03-25/1_1", 38707200000000L, 29825),
-                chunk("1971-03-26/1_1", 38793600000000L, 29892), chunk("1971-03-27/1_1", 38880000000000L, 29959),
-                chunk("1971-03-28/1_1", 38966400000000L, 30026), chunk("1971-03-29/1_1", 39052800000000L, 30093),
-                chunk("1971-03-30/1_1", 39139200000000L, 30160), chunk("1971-03-31/1_1", 39225600000000L, 30229),
-                chunk("1971-04-01/1_1", 39312000000000L, 30296), chunk("1971-04-02/1_1", 39398400000000L, 30363),
-                chunk("1971-04-03/1_1", 39484800000000L, 30430), chunk("1971-04-04/1_1", 39571200000000L, 30497),
-                chunk("1971-04-05/1_1", 39657600000000L, 30564), chunk("1971-04-06/1_1", 39744000000000L, 30631),
-                chunk("1971-04-07/1_1", 39830400000000L, 30698), chunk("1971-04-08/1_1", 39916800000000L, 30765),
-                chunk("1971-04-09/1_1", 40003200000000L, 30832), chunk("1971-04-10/1_1", 40089600000000L, 30899),
-                chunk("1971-04-11/1_1", 40176000000000L, 30966), chunk("1971-04-12/1_1", 40262400000000L, 31033),
-                chunk("1971-04-13/1_1", 40348800000000L, 31100), chunk("1971-04-14/1_1", 40435200000000L, 31167),
-                chunk("1971-04-15/1_1", 40521600000000L, 31234), chunk("1971-04-16/1_1", 40608000000000L, 31301),
-                chunk("1971-04-17/1_1", 40694400000000L, 31368), chunk("1971-04-18/1_1", 40780800000000L, 31435),
-                chunk("1971-04-19/1_1", 40867200000000L, 31502), chunk("1971-04-20/1_1", 40953600000000L, 31569),
-                chunk("1971-04-21/1_1", 41040000000000L, 31636), chunk("1971-04-22/1_1", 41126400000000L, 31703),
-                chunk("1971-04-23/1_1", 41212800000000L, 31770), chunk("1971-04-24/1_1", 41299200000000L, 31838),
-                chunk("1971-04-25/1_1", 41385600000000L, 31905), chunk("1971-04-26/1_1", 41472000000000L, 31972),
-                chunk("1971-04-27/1_1", 41558400000000L, 32039), chunk("1971-04-28/1_1", 41644800000000L, 32106),
-                chunk("1971-04-29/1_1", 41731200000000L, 32173), chunk("1971-04-30/1_1", 41817600000000L, 32240),
-                chunk("1971-05-01/1_1", 41904000000000L, 32307), chunk("1971-05-02/1_1", 41990400000000L, 32374),
-                chunk("1971-05-03/1_1", 42076800000000L, 32441), chunk("1971-05-04/1_1", 42163200000000L, 32508),
-                chunk("1971-05-05/1_1", 42249600000000L, 32575), chunk("1971-05-06/1_1", 42336000000000L, 32643),
-                chunk("1971-05-07/1_1", 42422400000000L, 32710), chunk("1971-05-08/1_1", 42508800000000L, 32777),
-                chunk("1971-05-09/1_1", 42595200000000L, 32844), chunk("1971-05-10/1_1", 42681600000000L, 32911),
-                chunk("1971-05-11/1_1", 42768000000000L, 32978), chunk("1971-05-12/1_1", 42854400000000L, 33045),
-                chunk("1971-05-13/1_1", 42940800000000L, 33112), chunk("1971-05-14/1_1", 43027200000000L, 33179),
-                chunk("1971-05-15/1_1", 43113600000000L, 33246), chunk("1971-05-16/1_1", 43200000000000L, 33313),
-                chunk("1971-05-17/1_1", 43286400000000L, 33380), chunk("1971-05-18/1_1", 43372800000000L, 33447),
-                chunk("1971-05-19/2_1", 43459200000000L, 33514), chunk("1971-05-20/2_1", 43545600000000L, 33581),
-                chunk("1971-05-21/2_1", 43632000000000L, 33648), chunk("1971-05-22/2_1", 43718400000000L, 33715),
-                chunk("1971-05-23/2_1", 43804800000000L, 33782), chunk("1971-05-24/2_1", 43891200000000L, 33849),
-                chunk("1971-05-25/2_1", 43977600000000L, 33916), chunk("1971-05-26/2_1", 44064000000000L, 33983),
-                chunk("1971-05-27/2_1", 44150400000000L, 34050), chunk("1971-05-28/2_1", 44236800000000L, 34117),
-                chunk("1971-05-29/2_1", 44323200000000L, 34184), chunk("1971-05-30/2_1", 44409600000000L, 34251),
-                chunk("1971-05-31/2_1", 44496000000000L, 34318), chunk("1971-06-01/2_1", 44582400000000L, 34385),
-                chunk("1971-06-02/2_1", 44668800000000L, 34452), chunk("1971-06-03/2_1", 44755200000000L, 34519),
-                chunk("1971-06-04/2_1", 44841600000000L, 34586), chunk("1971-06-05/2_1", 44928000000000L, 34653),
-                chunk("1971-06-06/2_1", 45014400000000L, 34720), chunk("1971-06-07/2_1", 45100800000000L, 34787),
-                chunk("1971-06-08/2_1", 45187200000000L, 34854), chunk("1971-06-09/2_1", 45273600000000L, 34921),
-                chunk("1971-06-10/2_1", 45360000000000L, 34989), chunk("1971-06-11/2_1", 45446400000000L, 35056),
-                chunk("1971-06-12/2_1", 45532800000000L, 35123), chunk("1971-06-13/2_1", 45619200000000L, 35190),
-                chunk("1971-06-14/2_1", 45705600000000L, 35257), chunk("1971-06-15/2_1", 45792000000000L, 35324),
-                chunk("1971-06-16/2_1", 45878400000000L, 35391), chunk("1971-06-17/2_1", 45964800000000L, 35458),
-                chunk("1971-06-18/2_1", 46051200000000L, 35525), chunk("1971-06-19/2_1", 46137600000000L, 35592),
-                chunk("1971-06-20/2_1", 46224000000000L, 35659), chunk("1971-06-21/2_1", 46310400000000L, 35726),
-                chunk("1971-06-22/2_1", 46396800000000L, 35793), chunk("1971-06-23/2_1", 46483200000000L, 35860),
-                chunk("1971-06-24/2_1", 46569600000000L, 35928), chunk("1971-06-25/2_1", 46656000000000L, 35995),
-                chunk("1971-06-26/2_1", 46742400000000L, 36062), chunk("1971-06-27/2_1", 46828800000000L, 36129),
-                chunk("1971-06-28/2_1", 46915200000000L, 36196), chunk("1971-06-29/2_1", 47001600000000L, 36263),
-                chunk("1971-06-30/2_1", 47088000000000L, 36330), chunk("1971-07-01/2_1", 47174400000000L, 36397),
-                chunk("1971-07-02/2_1", 47260800000000L, 36464), chunk("1971-07-03/2_1", 47347200000000L, 36531),
-                chunk("1971-07-04/2_1", 47433600000000L, 36599), chunk("1971-07-05/2_1", 47520000000000L, 36666),
-                chunk("1971-07-06/2_1", 47606400000000L, 36733), chunk("1971-07-07/2_1", 47692800000000L, 36801),
-                chunk("1971-07-08/2_1", 47779200000000L, 36868), chunk("1971-07-09/2_1", 47865600000000L, 36935),
-                chunk("1971-07-10/2_1", 47952000000000L, 37002), chunk("1971-07-11/2_1", 48038400000000L, 37069),
-                chunk("1971-07-12/2_1", 48124800000000L, 37137), chunk("1971-07-13/2_1", 48211200000000L, 37205),
-                chunk("1971-07-14/2_1", 48297600000000L, 37272), chunk("1971-07-15/2_1", 48384000000000L, 37339),
-                chunk("1971-07-16/2_1", 48470400000000L, 37406), chunk("1971-07-17/2_1", 48556800000000L, 37473),
-                chunk("1971-07-18/2_1", 48643200000000L, 37540), chunk("1971-07-19/2_1", 48729600000000L, 37607),
-                chunk("1971-07-20/2_1", 48816000000000L, 37674), chunk("1971-07-21/2_1", 48902400000000L, 37741),
-                chunk("1971-07-22/2_1", 48988800000000L, 37808), chunk("1971-07-23/2_1", 49075200000000L, 37875),
-                chunk("1971-07-24/2_1", 49161600000000L, 37942), chunk("1971-07-25/2_1", 49248000000000L, 38009),
-                chunk("1971-07-26/2_1", 49334400000000L, 38076), chunk("1971-07-27/2_1", 49420800000000L, 38143),
-                chunk("1971-07-28/2_1", 49507200000000L, 38210), chunk("1971-07-29/2_1", 49593600000000L, 38277),
-                chunk("1971-07-30/2_1", 49680000000000L, 38344), chunk("1971-07-31/2_1", 49766400000000L, 38411),
-                chunk("1971-08-01/2_1", 49852800000000L, 38478), chunk("1971-08-02/2_1", 49939200000000L, 38545),
-                chunk("1971-08-03/2_1", 50025600000000L, 38613), chunk("1971-08-04/2_1", 50112000000000L, 38680),
-                chunk("1971-08-05/2_1", 50198400000000L, 38747), chunk("1971-08-06/2_1", 50284800000000L, 38814),
-                chunk("1971-08-07/2_1", 50371200000000L, 38881), chunk("1971-08-08/2_1", 50457600000000L, 38948),
-                chunk("1971-08-09/2_1", 50544000000000L, 39016), chunk("1971-08-10/2_1", 50630400000000L, 39083),
-                chunk("1971-08-11/2_1", 50716800000000L, 39150), chunk("1971-08-12/2_1", 50803200000000L, 39217),
-                chunk("1971-08-13/2_1", 50889600000000L, 39284), chunk("1971-08-14/2_1", 50976000000000L, 39351),
-                chunk("1971-08-15/2_1", 51062400000000L, 39418), chunk("1971-08-16/2_1", 51148800000000L, 39485),
-                chunk("1971-08-17/2_1", 51235200000000L, 39552), chunk("1971-08-18/2_1", 51321600000000L, 39619),
-                chunk("1971-08-19/2_1", 51408000000000L, 39687), chunk("1971-08-20/2_1", 51494400000000L, 39754),
-                chunk("1971-08-21/2_1", 51580800000000L, 39821), chunk("1971-08-22/2_1", 51667200000000L, 39888),
-                chunk("1971-08-23/2_1", 51753600000000L, 39956), chunk("1971-08-24/2_1", 51840000000000L, 40023),
-                chunk("1971-08-25/2_1", 51926400000000L, 40090), chunk("1971-08-26/2_1", 52012800000000L, 40157),
-                chunk("1971-08-27/2_1", 52099200000000L, 40224), chunk("1971-08-28/2_1", 52185600000000L, 40291),
-                chunk("1971-08-29/2_1", 52272000000000L, 40358), chunk("1971-08-30/2_1", 52358400000000L, 40425),
-                chunk("1971-08-31/2_1", 52444800000000L, 40492), chunk("1971-09-01/2_1", 52531200000000L, 40559),
-                chunk("1971-09-02/2_1", 52617600000000L, 40626), chunk("1971-09-03/2_1", 52704000000000L, 40693),
-                chunk("1971-09-04/2_1", 52790400000000L, 40760), chunk("1971-09-05/2_1", 52876800000000L, 40827),
-                chunk("1971-09-06/2_1", 52963200000000L, 40894), chunk("1971-09-07/2_1", 53049600000000L, 40962),
-                chunk("1971-09-08/2_1", 53136000000000L, 41029), chunk("1971-09-09/2_1", 53222400000000L, 41096),
-                chunk("1971-09-10/2_1", 53308800000000L, 41163), chunk("1971-09-11/2_1", 53395200000000L, 41230),
-                chunk("1971-09-12/2_1", 53481600000000L, 41297), chunk("1971-09-13/2_1", 53568000000000L, 41364),
-                chunk("1971-09-14/2_1", 53654400000000L, 41431), chunk("1971-09-15/2_1", 53740800000000L, 41498),
-                chunk("1971-09-16/2_1", 53827200000000L, 41565), chunk("1971-09-17/2_1", 53913600000000L, 41632),
-                chunk("1971-09-18/2_1", 54000000000000L, 41699), chunk("1971-09-19/2_1", 54086400000000L, 41767),
-                chunk("1971-09-20/2_1", 54172800000000L, 41834), chunk("1971-09-21/2_1", 54259200000000L, 41901),
-                chunk("1971-09-22/2_1", 54345600000000L, 41968), chunk("1971-09-23/2_1", 54432000000000L, 42035),
-                chunk("1971-09-24/2_1", 54518400000000L, 42102), chunk("1971-09-25/2_1", 54604800000000L, 42169),
-                chunk("1971-09-26/2_1", 54691200000000L, 42236), chunk("1971-09-27/2_1", 54777600000000L, 42303),
-                chunk("1971-09-28/2_1", 54864000000000L, 42370), chunk("1971-09-29/2_1", 54950400000000L, 42437),
-                chunk("1971-09-30/2_1", 55036800000000L, 42504), chunk("1971-10-01/2_1", 55123200000000L, 42571),
-                chunk("1971-10-02/2_1", 55209600000000L, 42638), chunk("1971-10-03/2_1", 55296000000000L, 42705),
-                chunk("1971-10-04/2_1", 55382400000000L, 42772), chunk("1971-10-05/2_1", 55468800000000L, 42839),
-                chunk("1971-10-06/2_1", 55555200000000L, 42906), chunk("1971-10-07/2_1", 55641600000000L, 42973),
-                chunk("1971-10-08/2_1", 55728000000000L, 43040), chunk("1971-10-09/2_1", 55814400000000L, 43107),
-                chunk("1971-10-10/2_1", 55900800000000L, 43174), chunk("1971-10-11/2_1", 55987200000000L, 43241),
-                chunk("1971-10-12/2_1", 56073600000000L, 43308), chunk("1971-10-13/2_1", 56160000000000L, 43375),
-                chunk("1971-10-14/2_1", 56246400000000L, 43442), chunk("1971-10-15/2_1", 56332800000000L, 43509),
-                chunk("1971-10-16/2_1", 56419200000000L, 43576), chunk("1971-10-17/2_1", 56505600000000L, 43643),
-                chunk("1971-10-18/2_1", 56592000000000L, 43710), chunk("1971-10-19/2_1", 56678400000000L, 43777),
-                chunk("1971-10-20/2_1", 56764800000000L, 43844), chunk("1971-10-21/2_1", 56851200000000L, 43911),
-                chunk("1971-10-22/2_1", 56937600000000L, 43978), chunk("1971-10-23/2_1", 57024000000000L, 44046),
-                chunk("1971-10-24/2_1", 57110400000000L, 44113), chunk("1971-10-25/2_1", 57196800000000L, 44180),
-                chunk("1971-10-26/2_1", 57283200000000L, 44247), chunk("1971-10-27/2_1", 57369600000000L, 44314),
-                chunk("1971-10-28/2_1", 57456000000000L, 44381), chunk("1971-10-29/2_1", 57542400000000L, 44448),
-                chunk("1971-10-30/2_1", 57628800000000L, 44516), chunk("1971-10-31/2_1", 57715200000000L, 44583),
-                chunk("1971-11-01/2_1", 57801600000000L, 44650), chunk("1971-11-02/2_1", 57888000000000L, 44717),
-                chunk("1971-11-03/2_1", 57974400000000L, 44784), chunk("1971-11-04/2_1", 58060800000000L, 44851),
-                chunk("1971-11-05/2_1", 58147200000000L, 44918), chunk("1971-11-06/2_1", 58233600000000L, 44985),
-                chunk("1971-11-07/2_1", 58320000000000L, 45052), chunk("1971-11-08/2_1", 58406400000000L, 45119),
-                chunk("1971-11-09/2_1", 58492800000000L, 45186), chunk("1971-11-10/2_1", 58579200000000L, 45253),
-                chunk("1971-11-11/2_1", 58665600000000L, 45320), chunk("1971-11-12/2_1", 58752000000000L, 45387),
-                chunk("1971-11-13/2_1", 58838400000000L, 45454), chunk("1971-11-14/2_1", 58924800000000L, 45521),
-                chunk("1971-11-15/2_1", 59011200000000L, 45588), chunk("1971-11-16/2_1", 59097600000000L, 45655),
-                chunk("1971-11-17/2_1", 59184000000000L, 45722), chunk("1971-11-18/2_1", 59270400000000L, 45789),
-                chunk("1971-11-19/2_1", 59356800000000L, 45856), chunk("1971-11-20/2_1", 59443200000000L, 45923),
-                chunk("1971-11-21/2_1", 59529600000000L, 45990), chunk("1971-11-22/2_1", 59616000000000L, 46058),
-                chunk("1971-11-23/2_1", 59702400000000L, 46125), chunk("1971-11-24/2_1", 59788800000000L, 46192),
-                chunk("1971-11-25/2_1", 59875200000000L, 46259), chunk("1971-11-26/2_1", 59961600000000L, 46326),
-                chunk("1971-11-27/2_1", 60048000000000L, 46393), chunk("1971-11-28/2_1", 60134400000000L, 46460),
-                chunk("1971-11-29/2_1", 60220800000000L, 46527), chunk("1971-11-30/2_1", 60307200000000L, 46594),
-                chunk("1971-12-01/2_1", 60393600000000L, 46661), chunk("1971-12-02/2_1", 60480000000000L, 46728),
-                chunk("1971-12-03/2_1", 60566400000000L, 46795), chunk("1971-12-04/2_1", 60652800000000L, 46862),
-                chunk("1971-12-05/2_1", 60739200000000L, 46929), chunk("1971-12-06/2_1", 60825600000000L, 46996),
-                chunk("1971-12-07/2_1", 60912000000000L, 47063), chunk("1971-12-08/2_1", 60998400000000L, 47130),
-                chunk("1971-12-09/2_1", 61084800000000L, 47197), chunk("1971-12-10/2_1", 61171200000000L, 47264),
-                chunk("1971-12-11/2_1", 61257600000000L, 47331), chunk("1971-12-12/2_1", 61344000000000L, 47398),
-                chunk("1971-12-13/2_1", 61430400000000L, 47465), chunk("1971-12-14/2_1", 61516800000000L, 47532),
-                chunk("1971-12-15/2_1", 61603200000000L, 47599), chunk("1971-12-16/2_1", 61689600000000L, 47666),
-                chunk("1971-12-17/2_1", 61776000000000L, 47733), chunk("1971-12-18/2_1", 61862400000000L, 47800),
-                chunk("1971-12-19/2_1", 61948800000000L, 47867), chunk("1971-12-20/2_1", 62035200000000L, 47934),
-                chunk("1971-12-21/2_1", 62121600000000L, 48001), chunk("1971-12-22/2_1", 62208000000000L, 48068),
-                chunk("1971-12-23/2_1", 62294400000000L, 48135), chunk("1971-12-24/2_1", 62380800000000L, 48202),
-                chunk("1971-12-25/2_1", 62467200000000L, 48269), chunk("1971-12-26/2_1", 62553600000000L, 48336),
-                chunk("1971-12-27/2_1", 62640000000000L, 48403), chunk("1971-12-28/2_1", 62726400000000L, 48470),
-                chunk("1971-12-29/2_1", 62812800000000L, 48537), chunk("1971-12-30/2_1", 62899200000000L, 48604),
-                chunk("1971-12-31/2_1", 62985600000000L, 48671), chunk("1972-01-01/2_1", 63072000000000L, 48738),
-                chunk("1972-01-02/2_1", 63158400000000L, 48806), chunk("1972-01-03/2_1", 63244800000000L, 48873),
-                chunk("1972-01-04/2_1", 63331200000000L, 48940), chunk("1972-01-05/2_1", 63417600000000L, 49007),
-                chunk("1972-01-06/2_1", 63504000000000L, 49074), chunk("1972-01-07/2_1", 63590400000000L, 49142),
-                chunk("1972-01-08/2_1", 63676800000000L, 49209), chunk("1972-01-09/2_1", 63763200000000L, 49276),
-                chunk("1972-01-10/2_1", 63849600000000L, 49344), chunk("1972-01-11/2_1", 63936000000000L, 49411),
-                chunk("1972-01-12/2_1", 64022400000000L, 49478), chunk("1972-01-13/2_1", 64108800000000L, 49545),
-                chunk("1972-01-14/2_1", 64195200000000L, 49612), chunk("1972-01-15/2_1", 64281600000000L, 49679),
-                chunk("1972-01-16/2_1", 64368000000000L, 49746), chunk("1972-01-17/2_1", 64454400000000L, 49813),
-                chunk("1972-01-18/2_1", 64540800000000L, 49881), chunk("1972-01-19/2_1", 64627200000000L, 49948),
-                chunk("1972-01-20/2_1", 64713600000000L, 50015), chunk("1972-01-21/2_1", 64800000000000L, 50082),
-                chunk("1972-01-22/2_1", 64886400000000L, 50149), chunk("1972-01-23/3_1", 64972800000000L, 50216),
-                chunk("1972-01-24/3_1", 65059200000000L, 50283), chunk("1972-01-25/3_1", 65145600000000L, 50350),
-                chunk("1972-01-26/3_1", 65232000000000L, 50417), chunk("1972-01-27/3_1", 65318400000000L, 50484),
-                chunk("1972-01-28/3_1", 65404800000000L, 50551), chunk("1972-01-29/3_1", 65491200000000L, 50618),
-                chunk("1972-01-30/3_1", 65577600000000L, 50685), chunk("1972-01-31/3_1", 65664000000000L, 50752),
-                chunk("1972-02-01/3_1", 65750400000000L, 50819), chunk("1972-02-02/3_1", 65836800000000L, 50886),
-                chunk("1972-02-03/3_1", 65923200000000L, 50953), chunk("1972-02-04/3_1", 66009600000000L, 51020),
-                chunk("1972-02-05/3_1", 66096000000000L, 51087), chunk("1972-02-06/3_1", 66182400000000L, 51154),
-                chunk("1972-02-07/3_1", 66268800000000L, 51221), chunk("1972-02-08/3_1", 66355200000000L, 51288),
-                chunk("1972-02-09/3_1", 66441600000000L, 51355), chunk("1972-02-10/3_1", 66528000000000L, 51422),
-                chunk("1972-02-11/3_1", 66614400000000L, 51489), chunk("1972-02-12/3_1", 66700800000000L, 51556),
-                chunk("1972-02-13/3_1", 66787200000000L, 51623), chunk("1972-02-14/3_1", 66873600000000L, 51691),
-                chunk("1972-02-15/3_1", 66960000000000L, 51758), chunk("1972-02-16/3_1", 67046400000000L, 51825),
-                chunk("1972-02-17/3_1", 67132800000000L, 51892), chunk("1972-02-18/3_1", 67219200000000L, 51959),
-                chunk("1972-02-19/3_1", 67305600000000L, 52026), chunk("1972-02-20/3_1", 67392000000000L, 52093),
-                chunk("1972-02-21/3_1", 67478400000000L, 52160), chunk("1972-02-22/3_1", 67564800000000L, 52227),
-                chunk("1972-02-23/3_1", 67651200000000L, 52294), chunk("1972-02-24/3_1", 67737600000000L, 52361),
-                chunk("1972-02-25/3_1", 67824000000000L, 52429), chunk("1972-02-26/3_1", 67910400000000L, 52497),
-                chunk("1972-02-27/3_1", 67996800000000L, 52564), chunk("1972-02-28/3_1", 68083200000000L, 52631),
-                chunk("1972-02-29/3_1", 68169600000000L, 52698), chunk("1972-03-01/3_1", 68256000000000L, 52765),
-                chunk("1972-03-02/3_1", 68342400000000L, 52832), chunk("1972-03-03/3_1", 68428800000000L, 52899),
-                chunk("1972-03-04/3_1", 68515200000000L, 52966), chunk("1972-03-05/3_1", 68601600000000L, 53033),
-                chunk("1972-03-06/3_1", 68688000000000L, 53100), chunk("1972-03-07/3_1", 68774400000000L, 53167),
-                chunk("1972-03-08/3_1", 68860800000000L, 53234), chunk("1972-03-09/3_1", 68947200000000L, 53301),
-                chunk("1972-03-10/3_1", 69033600000000L, 53368), chunk("1972-03-11/3_1", 69120000000000L, 53435),
-                chunk("1972-03-12/3_1", 69206400000000L, 53502), chunk("1972-03-13/3_1", 69292800000000L, 53569),
-                chunk("1972-03-14/3_1", 69379200000000L, 53636), chunk("1972-03-15/3_1", 69465600000000L, 53703),
-                chunk("1972-03-16/3_1", 69552000000000L, 53770), chunk("1972-03-17/3_1", 69638400000000L, 53837),
-                chunk("1972-03-18/3_1", 69724800000000L, 53904), chunk("1972-03-19/3_1", 69811200000000L, 53972),
-                chunk("1972-03-20/3_1", 69897600000000L, 54039), chunk("1972-03-21/3_1", 69984000000000L, 54106),
-                chunk("1972-03-22/3_1", 70070400000000L, 54173), chunk("1972-03-23/3_1", 70156800000000L, 54240),
-                chunk("1972-03-24/3_1", 70243200000000L, 54307), chunk("1972-03-25/3_1", 70329600000000L, 54374),
-                chunk("1972-03-26/3_1", 70416000000000L, 54441), chunk("1972-03-27/3_1", 70502400000000L, 54508),
-                chunk("1972-03-28/3_1", 70588800000000L, 54575), chunk("1972-03-29/3_1", 70675200000000L, 54642),
-                chunk("1972-03-30/3_1", 70761600000000L, 54709), chunk("1972-03-31/3_1", 70848000000000L, 54776),
-                chunk("1972-04-01/3_1", 70934400000000L, 54843), chunk("1972-04-02/3_1", 71020800000000L, 54910),
-                chunk("1972-04-03/3_1", 71107200000000L, 54977), chunk("1972-04-04/3_1", 71193600000000L, 55044),
-                chunk("1972-04-05/3_1", 71280000000000L, 55111), chunk("1972-04-06/3_1", 71366400000000L, 55178),
-                chunk("1972-04-07/3_1", 71452800000000L, 55246), chunk("1972-04-08/3_1", 71539200000000L, 55313),
-                chunk("1972-04-09/3_1", 71625600000000L, 55380), chunk("1972-04-10/3_1", 71712000000000L, 55447),
-                chunk("1972-04-11/3_1", 71798400000000L, 55514), chunk("1972-04-12/3_1", 71884800000000L, 55581),
-                chunk("1972-04-13/3_1", 71971200000000L, 55648), chunk("1972-04-14/3_1", 72057600000000L, 55715),
-                chunk("1972-04-15/3_1", 72144000000000L, 55782), chunk("1972-04-16/3_1", 72230400000000L, 55849),
-                chunk("1972-04-17/3_1", 72316800000000L, 55916), chunk("1972-04-18/3_1", 72403200000000L, 55983),
-                chunk("1972-04-19/3_1", 72489600000000L, 56050), chunk("1972-04-20/3_1", 72576000000000L, 56117),
-                chunk("1972-04-21/3_1", 72662400000000L, 56184), chunk("1972-04-22/3_1", 72748800000000L, 56251),
-                chunk("1972-04-23/3_1", 72835200000000L, 56318), chunk("1972-04-24/3_1", 72921600000000L, 56385),
-                chunk("1972-04-25/3_1", 73008000000000L, 56452), chunk("1972-04-26/3_1", 73094400000000L, 56519),
-                chunk("1972-04-27/3_1", 73180800000000L, 56586), chunk("1972-04-28/3_1", 73267200000000L, 56653),
-                chunk("1972-04-29/3_1", 73353600000000L, 56720), chunk("1972-04-30/3_1", 73440000000000L, 56787),
-                chunk("1972-05-01/3_1", 73526400000000L, 56854), chunk("1972-05-02/3_1", 73612800000000L, 56921),
-                chunk("1972-05-03/3_1", 73699200000000L, 56988), chunk("1972-05-04/3_1", 73785600000000L, 57055),
-                chunk("1972-05-05/3_1", 73872000000000L, 57122), chunk("1972-05-06/3_1", 73958400000000L, 57189),
-                chunk("1972-05-07/3_1", 74044800000000L, 57256), chunk("1972-05-08/3_1", 74131200000000L, 57323),
-                chunk("1972-05-09/3_1", 74217600000000L, 57390), chunk("1972-05-10/3_1", 74304000000000L, 57457),
-                chunk("1972-05-11/3_1", 74390400000000L, 57524), chunk("1972-05-12/3_1", 74476800000000L, 57591),
-                chunk("1972-05-13/3_1", 74563200000000L, 57658), chunk("1972-05-14/3_1", 74649600000000L, 57725),
-                chunk("1972-05-15/3_1", 74736000000000L, 57792), chunk("1972-05-16/3_1", 74822400000000L, 57859),
-                chunk("1972-05-17/3_1", 74908800000000L, 57926), chunk("1972-05-18/3_1", 74995200000000L, 57993),
-                chunk("1972-05-19/3_1", 75081600000000L, 58060), chunk("1972-05-20/3_1", 75168000000000L, 58127),
-                chunk("1972-05-21/3_1", 75254400000000L, 58194), chunk("1972-05-22/3_1", 75340800000000L, 58261),
-                chunk("1972-05-23/3_1", 75427200000000L, 58328), chunk("1972-05-24/3_1", 75513600000000L, 58395),
-                chunk("1972-05-25/3_1", 75600000000000L, 58462), chunk("1972-05-26/3_1", 75686400000000L, 58529),
-                chunk("1972-05-27/3_1", 75772800000000L, 58596), chunk("1972-05-28/3_1", 75859200000000L, 58663),
-                chunk("1972-05-29/3_1", 75945600000000L, 58731), chunk("1972-05-30/3_1", 76032000000000L, 58798),
-                chunk("1972-05-31/3_1", 76118400000000L, 58865), chunk("1972-06-01/3_1", 76204800000000L, 58933),
-                chunk("1972-06-02/3_1", 76291200000000L, 59000), chunk("1972-06-03/3_1", 76377600000000L, 59068),
-                chunk("1972-06-04/3_1", 76464000000000L, 59135), chunk("1972-06-05/3_1", 76550400000000L, 59202),
-                chunk("1972-06-06/3_1", 76636800000000L, 59269), chunk("1972-06-07/3_1", 76723200000000L, 59336),
-                chunk("1972-06-08/3_1", 76809600000000L, 59403), chunk("1972-06-09/3_1", 76896000000000L, 59470),
-                chunk("1972-06-10/3_1", 76982400000000L, 59537), chunk("1972-06-11/3_1", 77068800000000L, 59604),
-                chunk("1972-06-12/3_1", 77155200000000L, 59671), chunk("1972-06-13/3_1", 77241600000000L, 59738),
-                chunk("1972-06-14/3_1", 77328000000000L, 59805), chunk("1972-06-15/3_1", 77414400000000L, 59872),
-                chunk("1972-06-16/3_1", 77500800000000L, 59939), chunk("1972-06-17/3_1", 77587200000000L, 60007),
-                chunk("1972-06-18/3_1", 77673600000000L, 60074), chunk("1972-06-19/3_1", 77760000000000L, 60142),
-                chunk("1972-06-20/3_1", 77846400000000L, 60209), chunk("1972-06-21/3_1", 77932800000000L, 60276),
-                chunk("1972-06-22/3_1", 78019200000000L, 60343), chunk("1972-06-23/3_1", 78105600000000L, 60410),
-                chunk("1972-06-24/3_1", 78192000000000L, 60477), chunk("1972-06-25/3_1", 78278400000000L, 60544),
-                chunk("1972-06-26/3_1", 78364800000000L, 60611), chunk("1972-06-27/3_1", 78451200000000L, 60678),
-                chunk("1972-06-28/3_1", 78537600000000L, 60745), chunk("1972-06-29/3_1", 78624000000000L, 60812),
-                chunk("1972-06-30/3_1", 78710400000000L, 60879), chunk("1972-07-01/3_1", 78796800000000L, 60946),
-                chunk("1972-07-02/3_1", 78883200000000L, 61013), chunk("1972-07-03/3_1", 78969600000000L, 61080),
-                chunk("1972-07-04/3_1", 79056000000000L, 61147), chunk("1972-07-05/3_1", 79142400000000L, 61215),
-                chunk("1972-07-06/3_1", 79228800000000L, 61282), chunk("1972-07-07/3_1", 79315200000000L, 61349),
-                chunk("1972-07-08/3_1", 79401600000000L, 61416), chunk("1972-07-09/3_1", 79488000000000L, 61483),
-                chunk("1972-07-10/3_1", 79574400000000L, 61550), chunk("1972-07-11/3_1", 79660800000000L, 61617),
-                chunk("1972-07-12/3_1", 79747200000000L, 61684), chunk("1972-07-13/3_1", 79833600000000L, 61751),
-                chunk("1972-07-14/3_1", 79920000000000L, 61818), chunk("1972-07-15/3_1", 80006400000000L, 61885),
-                chunk("1972-07-16/3_1", 80092800000000L, 61952), chunk("1972-07-17/3_1", 80179200000000L, 62019),
-                chunk("1972-07-18/3_1", 80265600000000L, 62086), chunk("1972-07-19/3_1", 80352000000000L, 62153),
-                chunk("1972-07-20/3_1", 80438400000000L, 62220), chunk("1972-07-21/3_1", 80524800000000L, 62287),
-                chunk("1972-07-22/3_1", 80611200000000L, 62354), chunk("1972-07-23/3_1", 80697600000000L, 62421),
-                chunk("1972-07-24/3_1", 80784000000000L, 62489), chunk("1972-07-25/3_1", 80870400000000L, 62556),
-                chunk("1972-07-26/3_1", 80956800000000L, 62625), chunk("1972-07-27/3_1", 81043200000000L, 62692),
-                chunk("1972-07-28/3_1", 81129600000000L, 62759), chunk("1972-07-29/3_1", 81216000000000L, 62826),
-                chunk("1972-07-30/3_1", 81302400000000L, 62893), chunk("1972-07-31/3_1", 81388800000000L, 62960),
-                chunk("1972-08-01/3_1", 81475200000000L, 63027), chunk("1972-08-02/3_1", 81561600000000L, 63094),
-                chunk("1972-08-03/3_1", 81648000000000L, 63161), chunk("1972-08-04/3_1", 81734400000000L, 63228),
-                chunk("1972-08-05/3_1", 81820800000000L, 63295), chunk("1972-08-06/3_1", 81907200000000L, 63362),
-                chunk("1972-08-07/3_1", 81993600000000L, 63429), chunk("1972-08-08/3_1", 82080000000000L, 63496),
-                chunk("1972-08-09/3_1", 82166400000000L, 63563), chunk("1972-08-10/3_1", 82252800000000L, 63630),
-                chunk("1972-08-11/3_1", 82339200000000L, 63699), chunk("1972-08-12/3_1", 82425600000000L, 63766),
-                chunk("1972-08-13/3_1", 82512000000000L, 63833), chunk("1972-08-14/3_1", 82598400000000L, 63900),
-                chunk("1972-08-15/3_1", 82684800000000L, 63967), chunk("1972-08-16/3_1", 82771200000000L, 64034),
-                chunk("1972-08-17/3_1", 82857600000000L, 64101), chunk("1972-08-18/3_1", 82944000000000L, 64168),
-                chunk("1972-08-19/3_1", 83030400000000L, 64236), chunk("1972-08-20/3_1", 83116800000000L, 64303),
-                chunk("1972-08-21/3_1", 83203200000000L, 64371), chunk("1972-08-22/3_1", 83289600000000L, 64438),
-                chunk("1972-08-23/3_1", 83376000000000L, 64505), chunk("1972-08-24/3_1", 83462400000000L, 64572),
-                chunk("1972-08-25/3_1", 83548800000000L, 64639), chunk("1972-08-26/3_1", 83635200000000L, 64706),
-                chunk("1972-08-27/3_1", 83721600000000L, 64774), chunk("1972-08-28/3_1", 83808000000000L, 64841),
-                chunk("1972-08-29/3_1", 83894400000000L, 64908), chunk("1972-08-30/3_1", 83980800000000L, 64975),
-                chunk("1972-08-31/3_1", 84067200000000L, 65042), chunk("1972-09-01/3_1", 84153600000000L, 65109),
-                chunk("1972-09-02/3_1", 84240000000000L, 65176), chunk("1972-09-03/3_1", 84326400000000L, 65244),
-                chunk("1972-09-04/3_1", 84412800000000L, 65311), chunk("1972-09-05/3_1", 84499200000000L, 65378),
-                chunk("1972-09-06/3_1", 84585600000000L, 65445), chunk("1972-09-07/3_1", 84672000000000L, 65512),
-                chunk("1972-09-08/3_1", 84758400000000L, 65579), chunk("1972-09-09/3_1", 84844800000000L, 65646),
-                chunk("1972-09-10/3_1", 84931200000000L, 65714), chunk("1972-09-11/3_1", 85017600000000L, 65781),
-                chunk("1972-09-12/3_1", 85104000000000L, 65848), chunk("1972-09-13/3_1", 85190400000000L, 65915),
-                chunk("1972-09-14/3_1", 85276800000000L, 65982), chunk("1972-09-15/3_1", 85363200000000L, 66049),
-                chunk("1972-09-16/3_1", 85449600000000L, 66116), chunk("1972-09-17/3_1", 85536000000000L, 66183),
-                chunk("1972-09-18/3_1", 85622400000000L, 66250), chunk("1972-09-19/3_1", 85708800000000L, 66317),
-                chunk("1972-09-20/3_1", 85795200000000L, 66384), chunk("1972-09-21/3_1", 85881600000000L, 66452),
-                chunk("1972-09-22/3_1", 85968000000000L, 66519), chunk("1972-09-23/3_1", 86054400000000L, 66586),
-                chunk("1972-09-24/3_1", 86140800000000L, 66653), chunk("1972-09-25/3_1", 86227200000000L, 66720),
-                chunk("1972-09-26/3_1", 86313600000000L, 66787), chunk("1972-09-27/3_1", 86400000000000L, 66854)
-        );
-    }
-
-    @Test
-    public void testIndexChunksInBigCsvByYear() throws Exception { //buffer = 93
-        assertIndexChunks(4, "yyyy-MM-ddTHH:mm:ss.SSSUUUZ", PartitionBy.YEAR, "test-quotes-big.csv",
-                chunk("1970/0_1", 86400000000L, 31L, 172800000000L, 94L, 259200000000L, 157L, 345600000000L, 220L, 432000000000L, 283L, 518400000000L, 346L, 604800000000L, 409L, 691200000000L, 472L, 777600000000L, 535L, 864000000000L, 598L, 950400000000L, 663L, 1036800000000L, 728L, 1123200000000L, 794L, 1209600000000L, 859L, 1296000000000L, 924L, 1382400000000L, 989L, 1468800000000L, 1054L, 1555200000000L, 1119L, 1641600000000L, 1184L, 1728000000000L, 1249L, 1814400000000L, 1315L, 1900800000000L, 1380L, 1987200000000L, 1445L, 2073600000000L, 1510L, 2160000000000L, 1575L, 2246400000000L, 1640L, 2332800000000L, 1705L, 2419200000000L, 1771L, 2505600000000L, 1836L, 2592000000000L, 1902L, 2678400000000L, 1972L, 2764800000000L, 2037L, 2851200000000L, 2102L, 2937600000000L, 2168L, 3024000000000L, 2233L, 3110400000000L, 2298L, 3196800000000L, 2363L, 3283200000000L, 2428L, 3369600000000L, 2493L, 3456000000000L, 2558L, 3542400000000L, 2623L, 3628800000000L, 2688L, 3715200000000L, 2753L, 3801600000000L, 2818L, 3888000000000L, 2883L, 3974400000000L, 2948L, 4060800000000L, 3013L, 4147200000000L, 3078L, 4233600000000L, 3143L, 4320000000000L, 3208L, 4406400000000L, 3274L, 4492800000000L, 3339L, 4579200000000L, 3404L, 4665600000000L, 3469L, 4752000000000L, 3534L, 4838400000000L, 3599L, 4924800000000L, 3664L, 5011200000000L, 3729L, 5097600000000L, 3794L, 5184000000000L, 3860L, 5270400000000L, 3925L, 5356800000000L, 3990L, 5443200000000L, 4055L, 5529600000000L, 4120L, 5616000000000L, 4185L, 5702400000000L, 4250L, 5788800000000L, 4315L, 5875200000000L, 4380L, 5961600000000L, 4445L, 6048000000000L, 4510L, 6134400000000L, 4575L, 6220800000000L, 4640L, 6307200000000L, 4705L, 6393600000000L, 4770L, 6480000000000L, 4835L, 6566400000000L, 4900L, 6652800000000L, 4965L, 6739200000000L, 5031L, 6825600000000L, 5096L, 6912000000000L, 5161L, 6998400000000L, 5226L, 7084800000000L, 5291L, 7171200000000L, 5356L, 7257600000000L, 5421L, 7344000000000L, 5486L, 7430400000000L, 5551L, 7516800000000L, 5616L, 7603200000000L, 5681L, 7689600000000L, 5746L, 7776000000000L, 5811L, 7862400000000L, 5876L, 7948800000000L, 5941L, 8035200000000L, 6006L, 8121600000000L, 6071L, 8208000000000L, 6136L, 8294400000000L, 6201L, 8380800000000L, 6266L, 8467200000000L, 6331L, 8553600000000L, 6396L, 8640000000000L, 6461L, 8726400000000L, 6528L, 8812800000000L, 6595L, 8899200000000L, 6662L, 8985600000000L, 6729L, 9072000000000L, 6796L, 9158400000000L, 6863L, 9244800000000L, 6930L, 9331200000000L, 6997L, 9417600000000L, 7064L, 9504000000000L, 7131L, 9590400000000L, 7198L, 9676800000000L, 7265L, 9763200000000L, 7332L, 9849600000000L, 7399L, 9936000000000L, 7466L, 10022400000000L, 7534L, 10108800000000L, 7601L, 10195200000000L, 7668L, 10281600000000L, 7735L, 10368000000000L, 7802L, 10454400000000L, 7869L, 10540800000000L, 7936L, 10627200000000L, 8003L, 10713600000000L, 8070L, 10800000000000L, 8137L, 10886400000000L, 8204L, 10972800000000L, 8271L, 11059200000000L, 8339L, 11145600000000L, 8406L, 11232000000000L, 8473L, 11318400000000L, 8540L, 11404800000000L, 8607L, 11491200000000L, 8674L, 11577600000000L, 8741L, 11664000000000L, 8808L, 11750400000000L, 8875L, 11836800000000L, 8942L, 11923200000000L, 9009L, 12009600000000L, 9076L, 12096000000000L, 9143L, 12182400000000L, 9210L, 12268800000000L, 9278L, 12355200000000L, 9345L, 12441600000000L, 9412L, 12528000000000L, 9480L, 12614400000000L, 9547L, 12700800000000L, 9614L, 12787200000000L, 9681L, 12873600000000L, 9748L, 12960000000000L, 9815L, 13046400000000L, 9882L, 13132800000000L, 9949L, 13219200000000L, 10017L, 13305600000000L, 10084L, 13392000000000L, 10151L, 13478400000000L, 10218L, 13564800000000L, 10287L, 13651200000000L, 10354L, 13737600000000L, 10421L, 13824000000000L, 10488L, 13910400000000L, 10555L, 13996800000000L, 10622L, 14083200000000L, 10689L, 14169600000000L, 10756L, 14256000000000L, 10823L, 14342400000000L, 10890L, 14428800000000L, 10957L, 14515200000000L, 11024L, 14601600000000L, 11091L, 14688000000000L, 11158L, 14774400000000L, 11226L, 14860800000000L, 11293L, 14947200000000L, 11360L, 15033600000000L, 11427L, 15120000000000L, 11494L, 15206400000000L, 11561L, 15292800000000L, 11628L, 15379200000000L, 11695L, 15465600000000L, 11762L, 15552000000000L, 11829L, 15638400000000L, 11896L, 15724800000000L, 11963L, 15811200000000L, 12030L, 15897600000000L, 12097L, 15984000000000L, 12164L, 16070400000000L, 12231L, 16156800000000L, 12299L, 16243200000000L, 12366L, 16329600000000L, 12434L, 16416000000000L, 12501L, 16502400000000L, 12568L, 16588800000000L, 12635L, 16675200000000L, 12702L, 16761600000000L, 12769L, 16848000000000L, 12836L, 16934400000000L, 12903L, 17020800000000L, 12970L, 17107200000000L, 13037L, 17193600000000L, 13104L, 17280000000000L, 13172L, 17366400000000L, 13240L, 17452800000000L, 13307L, 17539200000000L, 13374L, 17625600000000L, 13441L, 17712000000000L, 13508L, 17798400000000L, 13575L, 17884800000000L, 13642L, 17971200000000L, 13710L, 18057600000000L, 13777L, 18144000000000L, 13844L, 18230400000000L, 13911L, 18316800000000L, 13978L, 18403200000000L, 14045L, 18489600000000L, 14112L, 18576000000000L, 14179L, 18662400000000L, 14246L, 18748800000000L, 14313L, 18835200000000L, 14380L, 18921600000000L, 14447L, 19008000000000L, 14514L, 19094400000000L, 14581L, 19180800000000L, 14649L, 19267200000000L, 14716L, 19353600000000L, 14783L, 19440000000000L, 14851L, 19526400000000L, 14918L, 19612800000000L, 14985L, 19699200000000L, 15052L, 19785600000000L, 15120L, 19872000000000L, 15187L, 19958400000000L, 15254L, 20044800000000L, 15321L, 20131200000000L, 15388L, 20217600000000L, 15455L, 20304000000000L, 15523L, 20390400000000L, 15590L, 20476800000000L, 15657L, 20563200000000L, 15725L, 20649600000000L, 15792L, 20736000000000L, 15859L, 20822400000000L, 15926L, 20908800000000L, 15993L, 20995200000000L, 16060L, 21081600000000L, 16127L, 21168000000000L, 16194L, 21254400000000L, 16261L, 21340800000000L, 16328L, 21427200000000L, 16395L, 21513600000000L, 16462L, 21600000000000L, 16529L, 21686400000000L, 16596L, 21772800000000L, 16663L, 21859200000000L, 16730),
-                chunk("1970/1_1", 21945600000000L, 16797L, 22032000000000L, 16864L, 22118400000000L, 16931L, 22204800000000L, 16999L, 22291200000000L, 17066L, 22377600000000L, 17133L, 22464000000000L, 17200L, 22550400000000L, 17267L, 22636800000000L, 17334L, 22723200000000L, 17401L, 22809600000000L, 17468L, 22896000000000L, 17535L, 22982400000000L, 17602L, 23068800000000L, 17669L, 23155200000000L, 17736L, 23241600000000L, 17803L, 23328000000000L, 17870L, 23414400000000L, 17937L, 23500800000000L, 18004L, 23587200000000L, 18071L, 23673600000000L, 18138L, 23760000000000L, 18207L, 23846400000000L, 18274L, 23932800000000L, 18341L, 24019200000000L, 18408L, 24105600000000L, 18475L, 24192000000000L, 18542L, 24278400000000L, 18609L, 24364800000000L, 18676L, 24451200000000L, 18743L, 24537600000000L, 18810L, 24624000000000L, 18878L, 24710400000000L, 18945L, 24796800000000L, 19012L, 24883200000000L, 19079L, 24969600000000L, 19146L, 25056000000000L, 19213L, 25142400000000L, 19280L, 25228800000000L, 19347L, 25315200000000L, 19414L, 25401600000000L, 19481L, 25488000000000L, 19548L, 25574400000000L, 19615L, 25660800000000L, 19682L, 25747200000000L, 19749L, 25833600000000L, 19816L, 25920000000000L, 19883L, 26006400000000L, 19950L, 26092800000000L, 20017L, 26179200000000L, 20084L, 26265600000000L, 20151L, 26352000000000L, 20218L, 26438400000000L, 20285L, 26524800000000L, 20352L, 26611200000000L, 20420L, 26697600000000L, 20487L, 26784000000000L, 20554L, 26870400000000L, 20621L, 26956800000000L, 20688L, 27043200000000L, 20755L, 27129600000000L, 20822L, 27216000000000L, 20889L, 27302400000000L, 20956L, 27388800000000L, 21023L, 27475200000000L, 21090L, 27561600000000L, 21157L, 27648000000000L, 21224L, 27734400000000L, 21291L, 27820800000000L, 21358L, 27907200000000L, 21426L, 27993600000000L, 21493L, 28080000000000L, 21560L, 28166400000000L, 21629L, 28252800000000L, 21696L, 28339200000000L, 21763L, 28425600000000L, 21830L, 28512000000000L, 21897L, 28598400000000L, 21964L, 28684800000000L, 22031L, 28771200000000L, 22100L, 28857600000000L, 22167L, 28944000000000L, 22234L, 29030400000000L, 22301L, 29116800000000L, 22368L, 29203200000000L, 22435L, 29289600000000L, 22502L, 29376000000000L, 22569L, 29462400000000L, 22636L, 29548800000000L, 22703L, 29635200000000L, 22770L, 29721600000000L, 22837L, 29808000000000L, 22904L, 29894400000000L, 22971L, 29980800000000L, 23038L, 30067200000000L, 23105L, 30153600000000L, 23172L, 30240000000000L, 23240L, 30326400000000L, 23307L, 30412800000000L, 23374L, 30499200000000L, 23441L, 30585600000000L, 23508L, 30672000000000L, 23575L, 30758400000000L, 23643L, 30844800000000L, 23711L, 30931200000000L, 23778L, 31017600000000L, 23845L, 31104000000000L, 23913L, 31190400000000L, 23980L, 31276800000000L, 24047L, 31363200000000L, 24115L, 31449600000000L, 24182),
-                chunk("1971/1_1", 31536000000000L, 24249L, 31622400000000L, 24316L, 31708800000000L, 24383L, 31795200000000L, 24450L, 31881600000000L, 24517L, 31968000000000L, 24584L, 32054400000000L, 24651L, 32140800000000L, 24718L, 32227200000000L, 24786L, 32313600000000L, 24853L, 32400000000000L, 24920L, 32486400000000L, 24987L, 32572800000000L, 25054L, 32659200000000L, 25122L, 32745600000000L, 25189L, 32832000000000L, 25256L, 32918400000000L, 25323L, 33004800000000L, 25390L, 33091200000000L, 25457L, 33177600000000L, 25524L, 33264000000000L, 25591L, 33350400000000L, 25658L, 33436800000000L, 25725L, 33523200000000L, 25792L, 33609600000000L, 25859L, 33696000000000L, 25927L, 33782400000000L, 25994L, 33868800000000L, 26062L, 33955200000000L, 26129L, 34041600000000L, 26196L, 34128000000000L, 26263L, 34214400000000L, 26330L, 34300800000000L, 26397L, 34387200000000L, 26464L, 34473600000000L, 26531L, 34560000000000L, 26598L, 34646400000000L, 26665L, 34732800000000L, 26733L, 34819200000000L, 26800L, 34905600000000L, 26867L, 34992000000000L, 26934L, 35078400000000L, 27001L, 35164800000000L, 27069L, 35251200000000L, 27136L, 35337600000000L, 27203L, 35424000000000L, 27270L, 35510400000000L, 27337L, 35596800000000L, 27405L, 35683200000000L, 27472L, 35769600000000L, 27539L, 35856000000000L, 27607L, 35942400000000L, 27674L, 36028800000000L, 27741L, 36115200000000L, 27808L, 36201600000000L, 27875L, 36288000000000L, 27942L, 36374400000000L, 28009L, 36460800000000L, 28076L, 36547200000000L, 28143L, 36633600000000L, 28210L, 36720000000000L, 28278L, 36806400000000L, 28347L, 36892800000000L, 28414L, 36979200000000L, 28482L, 37065600000000L, 28549L, 37152000000000L, 28616L, 37238400000000L, 28683L, 37324800000000L, 28750L, 37411200000000L, 28817L, 37497600000000L, 28884L, 37584000000000L, 28951L, 37670400000000L, 29018L, 37756800000000L, 29085L, 37843200000000L, 29152L, 37929600000000L, 29219L, 38016000000000L, 29286L, 38102400000000L, 29353L, 38188800000000L, 29421L, 38275200000000L, 29488L, 38361600000000L, 29555L, 38448000000000L, 29622L, 38534400000000L, 29690L, 38620800000000L, 29758L, 38707200000000L, 29825L, 38793600000000L, 29892L, 38880000000000L, 29959L, 38966400000000L, 30026L, 39052800000000L, 30093L, 39139200000000L, 30160L, 39225600000000L, 30229L, 39312000000000L, 30296L, 39398400000000L, 30363L, 39484800000000L, 30430L, 39571200000000L, 30497L, 39657600000000L, 30564L, 39744000000000L, 30631L, 39830400000000L, 30698L, 39916800000000L, 30765L, 40003200000000L, 30832L, 40089600000000L, 30899L, 40176000000000L, 30966L, 40262400000000L, 31033L, 40348800000000L, 31100L, 40435200000000L, 31167L, 40521600000000L, 31234L, 40608000000000L, 31301L, 40694400000000L, 31368L, 40780800000000L, 31435L, 40867200000000L, 31502L, 40953600000000L, 31569L, 41040000000000L, 31636L, 41126400000000L, 31703L, 41212800000000L, 31770L, 41299200000000L, 31838L, 41385600000000L, 31905L, 41472000000000L, 31972L, 41558400000000L, 32039L, 41644800000000L, 32106L, 41731200000000L, 32173L, 41817600000000L, 32240L, 41904000000000L, 32307L, 41990400000000L, 32374L, 42076800000000L, 32441L, 42163200000000L, 32508L, 42249600000000L, 32575L, 42336000000000L, 32643L, 42422400000000L, 32710L, 42508800000000L, 32777L, 42595200000000L, 32844L, 42681600000000L, 32911L, 42768000000000L, 32978L, 42854400000000L, 33045L, 42940800000000L, 33112L, 43027200000000L, 33179L, 43113600000000L, 33246L, 43200000000000L, 33313L, 43286400000000L, 33380L, 43372800000000L, 33447),
-                chunk("1971/2_1", 43459200000000L, 33514L, 43545600000000L, 33581L, 43632000000000L, 33648L, 43718400000000L, 33715L, 43804800000000L, 33782L, 43891200000000L, 33849L, 43977600000000L, 33916L, 44064000000000L, 33983L, 44150400000000L, 34050L, 44236800000000L, 34117L, 44323200000000L, 34184L, 44409600000000L, 34251L, 44496000000000L, 34318L, 44582400000000L, 34385L, 44668800000000L, 34452L, 44755200000000L, 34519L, 44841600000000L, 34586L, 44928000000000L, 34653L, 45014400000000L, 34720L, 45100800000000L, 34787L, 45187200000000L, 34854L, 45273600000000L, 34921L, 45360000000000L, 34989L, 45446400000000L, 35056L, 45532800000000L, 35123L, 45619200000000L, 35190L, 45705600000000L, 35257L, 45792000000000L, 35324L, 45878400000000L, 35391L, 45964800000000L, 35458L, 46051200000000L, 35525L, 46137600000000L, 35592L, 46224000000000L, 35659L, 46310400000000L, 35726L, 46396800000000L, 35793L, 46483200000000L, 35860L, 46569600000000L, 35928L, 46656000000000L, 35995L, 46742400000000L, 36062L, 46828800000000L, 36129L, 46915200000000L, 36196L, 47001600000000L, 36263L, 47088000000000L, 36330L, 47174400000000L, 36397L, 47260800000000L, 36464L, 47347200000000L, 36531L, 47433600000000L, 36599L, 47520000000000L, 36666L, 47606400000000L, 36733L, 47692800000000L, 36801L, 47779200000000L, 36868L, 47865600000000L, 36935L, 47952000000000L, 37002L, 48038400000000L, 37069L, 48124800000000L, 37137L, 48211200000000L, 37205L, 48297600000000L, 37272L, 48384000000000L, 37339L, 48470400000000L, 37406L, 48556800000000L, 37473L, 48643200000000L, 37540L, 48729600000000L, 37607L, 48816000000000L, 37674L, 48902400000000L, 37741L, 48988800000000L, 37808L, 49075200000000L, 37875L, 49161600000000L, 37942L, 49248000000000L, 38009L, 49334400000000L, 38076L, 49420800000000L, 38143L, 49507200000000L, 38210L, 49593600000000L, 38277L, 49680000000000L, 38344L, 49766400000000L, 38411L, 49852800000000L, 38478L, 49939200000000L, 38545L, 50025600000000L, 38613L, 50112000000000L, 38680L, 50198400000000L, 38747L, 50284800000000L, 38814L, 50371200000000L, 38881L, 50457600000000L, 38948L, 50544000000000L, 39016L, 50630400000000L, 39083L, 50716800000000L, 39150L, 50803200000000L, 39217L, 50889600000000L, 39284L, 50976000000000L, 39351L, 51062400000000L, 39418L, 51148800000000L, 39485L, 51235200000000L, 39552L, 51321600000000L, 39619L, 51408000000000L, 39687L, 51494400000000L, 39754L, 51580800000000L, 39821L, 51667200000000L, 39888L, 51753600000000L, 39956L, 51840000000000L, 40023L, 51926400000000L, 40090L, 52012800000000L, 40157L, 52099200000000L, 40224L, 52185600000000L, 40291L, 52272000000000L, 40358L, 52358400000000L, 40425L, 52444800000000L, 40492L, 52531200000000L, 40559L, 52617600000000L, 40626L, 52704000000000L, 40693L, 52790400000000L, 40760L, 52876800000000L, 40827L, 52963200000000L, 40894L, 53049600000000L, 40962L, 53136000000000L, 41029L, 53222400000000L, 41096L, 53308800000000L, 41163L, 53395200000000L, 41230L, 53481600000000L, 41297L, 53568000000000L, 41364L, 53654400000000L, 41431L, 53740800000000L, 41498L, 53827200000000L, 41565L, 53913600000000L, 41632L, 54000000000000L, 41699L, 54086400000000L, 41767L, 54172800000000L, 41834L, 54259200000000L, 41901L, 54345600000000L, 41968L, 54432000000000L, 42035L, 54518400000000L, 42102L, 54604800000000L, 42169L, 54691200000000L, 42236L, 54777600000000L, 42303L, 54864000000000L, 42370L, 54950400000000L, 42437L, 55036800000000L, 42504L, 55123200000000L, 42571L, 55209600000000L, 42638L, 55296000000000L, 42705L, 55382400000000L, 42772L, 55468800000000L, 42839L, 55555200000000L, 42906L, 55641600000000L, 42973L, 55728000000000L, 43040L, 55814400000000L, 43107L, 55900800000000L, 43174L, 55987200000000L, 43241L, 56073600000000L, 43308L, 56160000000000L, 43375L, 56246400000000L, 43442L, 56332800000000L, 43509L, 56419200000000L, 43576L, 56505600000000L, 43643L, 56592000000000L, 43710L, 56678400000000L, 43777L, 56764800000000L, 43844L, 56851200000000L, 43911L, 56937600000000L, 43978L, 57024000000000L, 44046L, 57110400000000L, 44113L, 57196800000000L, 44180L, 57283200000000L, 44247L, 57369600000000L, 44314L, 57456000000000L, 44381L, 57542400000000L, 44448L, 57628800000000L, 44516L, 57715200000000L, 44583L, 57801600000000L, 44650L, 57888000000000L, 44717L, 57974400000000L, 44784L, 58060800000000L, 44851L, 58147200000000L, 44918L, 58233600000000L, 44985L, 58320000000000L, 45052L, 58406400000000L, 45119L, 58492800000000L, 45186L, 58579200000000L, 45253L, 58665600000000L, 45320L, 58752000000000L, 45387L, 58838400000000L, 45454L, 58924800000000L, 45521L, 59011200000000L, 45588L, 59097600000000L, 45655L, 59184000000000L, 45722L, 59270400000000L, 45789L, 59356800000000L, 45856L, 59443200000000L, 45923L, 59529600000000L, 45990L, 59616000000000L, 46058L, 59702400000000L, 46125L, 59788800000000L, 46192L, 59875200000000L, 46259L, 59961600000000L, 46326L, 60048000000000L, 46393L, 60134400000000L, 46460L, 60220800000000L, 46527L, 60307200000000L, 46594L, 60393600000000L, 46661L, 60480000000000L, 46728L, 60566400000000L, 46795L, 60652800000000L, 46862L, 60739200000000L, 46929L, 60825600000000L, 46996L, 60912000000000L, 47063L, 60998400000000L, 47130L, 61084800000000L, 47197L, 61171200000000L, 47264L, 61257600000000L, 47331L, 61344000000000L, 47398L, 61430400000000L, 47465L, 61516800000000L, 47532L, 61603200000000L, 47599L, 61689600000000L, 47666L, 61776000000000L, 47733L, 61862400000000L, 47800L, 61948800000000L, 47867L, 62035200000000L, 47934L, 62121600000000L, 48001L, 62208000000000L, 48068L, 62294400000000L, 48135L, 62380800000000L, 48202L, 62467200000000L, 48269L, 62553600000000L, 48336L, 62640000000000L, 48403L, 62726400000000L, 48470L, 62812800000000L, 48537L, 62899200000000L, 48604L, 62985600000000L, 48671),
-                chunk("1972/2_1", 63072000000000L, 48738L, 63158400000000L, 48806L, 63244800000000L, 48873L, 63331200000000L, 48940L, 63417600000000L, 49007L, 63504000000000L, 49074L, 63590400000000L, 49142L, 63676800000000L, 49209L, 63763200000000L, 49276L, 63849600000000L, 49344L, 63936000000000L, 49411L, 64022400000000L, 49478L, 64108800000000L, 49545L, 64195200000000L, 49612L, 64281600000000L, 49679L, 64368000000000L, 49746L, 64454400000000L, 49813L, 64540800000000L, 49881L, 64627200000000L, 49948L, 64713600000000L, 50015L, 64800000000000L, 50082L, 64886400000000L, 50149),
-                chunk("1972/3_1", 64972800000000L, 50216L, 65059200000000L, 50283L, 65145600000000L, 50350L, 65232000000000L, 50417L, 65318400000000L, 50484L, 65404800000000L, 50551L, 65491200000000L, 50618L, 65577600000000L, 50685L, 65664000000000L, 50752L, 65750400000000L, 50819L, 65836800000000L, 50886L, 65923200000000L, 50953L, 66009600000000L, 51020L, 66096000000000L, 51087L, 66182400000000L, 51154L, 66268800000000L, 51221L, 66355200000000L, 51288L, 66441600000000L, 51355L, 66528000000000L, 51422L, 66614400000000L, 51489L, 66700800000000L, 51556L, 66787200000000L, 51623L, 66873600000000L, 51691L, 66960000000000L, 51758L, 67046400000000L, 51825L, 67132800000000L, 51892L, 67219200000000L, 51959L, 67305600000000L, 52026L, 67392000000000L, 52093L, 67478400000000L, 52160L, 67564800000000L, 52227L, 67651200000000L, 52294L, 67737600000000L, 52361L, 67824000000000L, 52429L, 67910400000000L, 52497L, 67996800000000L, 52564L, 68083200000000L, 52631L, 68169600000000L, 52698L, 68256000000000L, 52765L, 68342400000000L, 52832L, 68428800000000L, 52899L, 68515200000000L, 52966L, 68601600000000L, 53033L, 68688000000000L, 53100L, 68774400000000L, 53167L, 68860800000000L, 53234L, 68947200000000L, 53301L, 69033600000000L, 53368L, 69120000000000L, 53435L, 69206400000000L, 53502L, 69292800000000L, 53569L, 69379200000000L, 53636L, 69465600000000L, 53703L, 69552000000000L, 53770L, 69638400000000L, 53837L, 69724800000000L, 53904L, 69811200000000L, 53972L, 69897600000000L, 54039L, 69984000000000L, 54106L, 70070400000000L, 54173L, 70156800000000L, 54240L, 70243200000000L, 54307L, 70329600000000L, 54374L, 70416000000000L, 54441L, 70502400000000L, 54508L, 70588800000000L, 54575L, 70675200000000L, 54642L, 70761600000000L, 54709L, 70848000000000L, 54776L, 70934400000000L, 54843L, 71020800000000L, 54910L, 71107200000000L, 54977L, 71193600000000L, 55044L, 71280000000000L, 55111L, 71366400000000L, 55178L, 71452800000000L, 55246L, 71539200000000L, 55313L, 71625600000000L, 55380L, 71712000000000L, 55447L, 71798400000000L, 55514L, 71884800000000L, 55581L, 71971200000000L, 55648L, 72057600000000L, 55715L, 72144000000000L, 55782L, 72230400000000L, 55849L, 72316800000000L, 55916L, 72403200000000L, 55983L, 72489600000000L, 56050L, 72576000000000L, 56117L, 72662400000000L, 56184L, 72748800000000L, 56251L, 72835200000000L, 56318L, 72921600000000L, 56385L, 73008000000000L, 56452L, 73094400000000L, 56519L, 73180800000000L, 56586L, 73267200000000L, 56653L, 73353600000000L, 56720L, 73440000000000L, 56787L, 73526400000000L, 56854L, 73612800000000L, 56921L, 73699200000000L, 56988L, 73785600000000L, 57055L, 73872000000000L, 57122L, 73958400000000L, 57189L, 74044800000000L, 57256L, 74131200000000L, 57323L, 74217600000000L, 57390L, 74304000000000L, 57457L, 74390400000000L, 57524L, 74476800000000L, 57591L, 74563200000000L, 57658L, 74649600000000L, 57725L, 74736000000000L, 57792L, 74822400000000L, 57859L, 74908800000000L, 57926L, 74995200000000L, 57993L, 75081600000000L, 58060L, 75168000000000L, 58127L, 75254400000000L, 58194L, 75340800000000L, 58261L, 75427200000000L, 58328L, 75513600000000L, 58395L, 75600000000000L, 58462L, 75686400000000L, 58529L, 75772800000000L, 58596L, 75859200000000L, 58663L, 75945600000000L, 58731L, 76032000000000L, 58798L, 76118400000000L, 58865L, 76204800000000L, 58933L, 76291200000000L, 59000L, 76377600000000L, 59068L, 76464000000000L, 59135L, 76550400000000L, 59202L, 76636800000000L, 59269L, 76723200000000L, 59336L, 76809600000000L, 59403L, 76896000000000L, 59470L, 76982400000000L, 59537L, 77068800000000L, 59604L, 77155200000000L, 59671L, 77241600000000L, 59738L, 77328000000000L, 59805L, 77414400000000L, 59872L, 77500800000000L, 59939L, 77587200000000L, 60007L, 77673600000000L, 60074L, 77760000000000L, 60142L, 77846400000000L, 60209L, 77932800000000L, 60276L, 78019200000000L, 60343L, 78105600000000L, 60410L, 78192000000000L, 60477L, 78278400000000L, 60544L, 78364800000000L, 60611L, 78451200000000L, 60678L, 78537600000000L, 60745L, 78624000000000L, 60812L, 78710400000000L, 60879L, 78796800000000L, 60946L, 78883200000000L, 61013L, 78969600000000L, 61080L, 79056000000000L, 61147L, 79142400000000L, 61215L, 79228800000000L, 61282L, 79315200000000L, 61349L, 79401600000000L, 61416L, 79488000000000L, 61483L, 79574400000000L, 61550L, 79660800000000L, 61617L, 79747200000000L, 61684L, 79833600000000L, 61751L, 79920000000000L, 61818L, 80006400000000L, 61885L, 80092800000000L, 61952L, 80179200000000L, 62019L, 80265600000000L, 62086L, 80352000000000L, 62153L, 80438400000000L, 62220L, 80524800000000L, 62287L, 80611200000000L, 62354L, 80697600000000L, 62421L, 80784000000000L, 62489L, 80870400000000L, 62556L, 80956800000000L, 62625L, 81043200000000L, 62692L, 81129600000000L, 62759L, 81216000000000L, 62826L, 81302400000000L, 62893L, 81388800000000L, 62960L, 81475200000000L, 63027L, 81561600000000L, 63094L, 81648000000000L, 63161L, 81734400000000L, 63228L, 81820800000000L, 63295L, 81907200000000L, 63362L, 81993600000000L, 63429L, 82080000000000L, 63496L, 82166400000000L, 63563L, 82252800000000L, 63630L, 82339200000000L, 63699L, 82425600000000L, 63766L, 82512000000000L, 63833L, 82598400000000L, 63900L, 82684800000000L, 63967L, 82771200000000L, 64034L, 82857600000000L, 64101L, 82944000000000L, 64168L, 83030400000000L, 64236L, 83116800000000L, 64303L, 83203200000000L, 64371L, 83289600000000L, 64438L, 83376000000000L, 64505L, 83462400000000L, 64572L, 83548800000000L, 64639L, 83635200000000L, 64706L, 83721600000000L, 64774L, 83808000000000L, 64841L, 83894400000000L, 64908L, 83980800000000L, 64975L, 84067200000000L, 65042L, 84153600000000L, 65109L, 84240000000000L, 65176L, 84326400000000L, 65244L, 84412800000000L, 65311L, 84499200000000L, 65378L, 84585600000000L, 65445L, 84672000000000L, 65512L, 84758400000000L, 65579L, 84844800000000L, 65646L, 84931200000000L, 65714L, 85017600000000L, 65781L, 85104000000000L, 65848L, 85190400000000L, 65915L, 85276800000000L, 65982L, 85363200000000L, 66049L, 85449600000000L, 66116L, 85536000000000L, 66183L, 85622400000000L, 66250L, 85708800000000L, 66317L, 85795200000000L, 66384L, 85881600000000L, 66452L, 85968000000000L, 66519L, 86054400000000L, 66586L, 86140800000000L, 66653L, 86227200000000L, 66720L, 86313600000000L, 66787L, 86400000000000L, 66854)
-        );
-    }
-
-    @Test
-    public void testIndexChunksInReverseOrderBigCsvByYear() throws Exception {
-        assertIndexChunks(4, "yyyy-MM-ddTHH:mm:ss.SSSUUUZ", PartitionBy.YEAR, "test-quotes-big-reverseorder.csv",
-                chunk("1970/2_1", 21600000000000L, 50149, 21686400000000L, 50082, 21772800000000L, 50015, 21859200000000L, 49948, 21945600000000L, 49881, 22032000000000L, 49813, 22118400000000L, 49746, 22204800000000L, 49679, 22291200000000L, 49612, 22377600000000L, 49545, 22464000000000L, 49478, 22550400000000L, 49411, 22636800000000L, 49344, 22723200000000L, 49276, 22809600000000L, 49209, 22896000000000L, 49142, 22982400000000L, 49074, 23068800000000L, 49007, 23155200000000L, 48940, 23241600000000L, 48873, 23328000000000L, 48806, 23414400000000L, 48738, 23500800000000L, 48671, 23587200000000L, 48604, 23673600000000L, 48537, 23760000000000L, 48470, 23846400000000L, 48403, 23932800000000L, 48336, 24019200000000L, 48269, 24105600000000L, 48202, 24192000000000L, 48135, 24278400000000L, 48068, 24364800000000L, 48001, 24451200000000L, 47934, 24537600000000L, 47867, 24624000000000L, 47800, 24710400000000L, 47733, 24796800000000L, 47666, 24883200000000L, 47599, 24969600000000L, 47532, 25056000000000L, 47465, 25142400000000L, 47398, 25228800000000L, 47331, 25315200000000L, 47264, 25401600000000L, 47197, 25488000000000L, 47130, 25574400000000L, 47063, 25660800000000L, 46996, 25747200000000L, 46929, 25833600000000L, 46862, 25920000000000L, 46795, 26006400000000L, 46728, 26092800000000L, 46661, 26179200000000L, 46594, 26265600000000L, 46527, 26352000000000L, 46460, 26438400000000L, 46393, 26524800000000L, 46326, 26611200000000L, 46259, 26697600000000L, 46192, 26784000000000L, 46125, 26870400000000L, 46058, 26956800000000L, 45990, 27043200000000L, 45923, 27129600000000L, 45856, 27216000000000L, 45789, 27302400000000L, 45722, 27388800000000L, 45655, 27475200000000L, 45588, 27561600000000L, 45521, 27648000000000L, 45454, 27734400000000L, 45387, 27820800000000L, 45320, 27907200000000L, 45253, 27993600000000L, 45186, 28080000000000L, 45119, 28166400000000L, 45052, 28252800000000L, 44985, 28339200000000L, 44918, 28425600000000L, 44851, 28512000000000L, 44784, 28598400000000L, 44717, 28684800000000L, 44650, 28771200000000L, 44583, 28857600000000L, 44516, 28944000000000L, 44448, 29030400000000L, 44381, 29116800000000L, 44314, 29203200000000L, 44247, 29289600000000L, 44180, 29376000000000L, 44113, 29462400000000L, 44046, 29548800000000L, 43978, 29635200000000L, 43911, 29721600000000L, 43844, 29808000000000L, 43777, 29894400000000L, 43710, 29980800000000L, 43643, 30067200000000L, 43576, 30153600000000L, 43509, 30240000000000L, 43442, 30326400000000L, 43375, 30412800000000L, 43308, 30499200000000L, 43241, 30585600000000L, 43174, 30672000000000L, 43107, 30758400000000L, 43040, 30844800000000L, 42973, 30931200000000L, 42906, 31017600000000L, 42839, 31104000000000L, 42772, 31190400000000L, 42705, 31276800000000L, 42638, 31363200000000L, 42571, 31449600000000L, 42504),
-                chunk("1970/3_1", 86400000000L, 66854, 172800000000L, 66787, 259200000000L, 66720, 345600000000L, 66653, 432000000000L, 66586, 518400000000L, 66519, 604800000000L, 66452, 691200000000L, 66384, 777600000000L, 66317, 864000000000L, 66250, 950400000000L, 66183, 1036800000000L, 66116, 1123200000000L, 66049, 1209600000000L, 65982, 1296000000000L, 65915, 1382400000000L, 65848, 1468800000000L, 65781, 1555200000000L, 65714, 1641600000000L, 65646, 1728000000000L, 65579, 1814400000000L, 65512, 1900800000000L, 65445, 1987200000000L, 65378, 2073600000000L, 65311, 2160000000000L, 65244, 2246400000000L, 65176, 2332800000000L, 65109, 2419200000000L, 65042, 2505600000000L, 64975, 2592000000000L, 64908, 2678400000000L, 64841, 2764800000000L, 64774, 2851200000000L, 64706, 2937600000000L, 64639, 3024000000000L, 64572, 3110400000000L, 64505, 3196800000000L, 64438, 3283200000000L, 64371, 3369600000000L, 64303, 3456000000000L, 64236, 3542400000000L, 64168, 3628800000000L, 64101, 3715200000000L, 64034, 3801600000000L, 63967, 3888000000000L, 63900, 3974400000000L, 63833, 4060800000000L, 63766, 4147200000000L, 63699, 4233600000000L, 63630, 4320000000000L, 63563, 4406400000000L, 63496, 4492800000000L, 63429, 4579200000000L, 63362, 4665600000000L, 63295, 4752000000000L, 63228, 4838400000000L, 63161, 4924800000000L, 63094, 5011200000000L, 63027, 5097600000000L, 62960, 5184000000000L, 62893, 5270400000000L, 62826, 5356800000000L, 62759, 5443200000000L, 62692, 5529600000000L, 62625, 5616000000000L, 62556, 5702400000000L, 62489, 5788800000000L, 62421, 5875200000000L, 62354, 5961600000000L, 62287, 6048000000000L, 62220, 6134400000000L, 62153, 6220800000000L, 62086, 6307200000000L, 62019, 6393600000000L, 61952, 6480000000000L, 61885, 6566400000000L, 61818, 6652800000000L, 61751, 6739200000000L, 61684, 6825600000000L, 61617, 6912000000000L, 61550, 6998400000000L, 61483, 7084800000000L, 61416, 7171200000000L, 61349, 7257600000000L, 61282, 7344000000000L, 61215, 7430400000000L, 61147, 7516800000000L, 61080, 7603200000000L, 61013, 7689600000000L, 60946, 7776000000000L, 60879, 7862400000000L, 60812, 7948800000000L, 60745, 8035200000000L, 60678, 8121600000000L, 60611, 8208000000000L, 60544, 8294400000000L, 60477, 8380800000000L, 60410, 8467200000000L, 60343, 8553600000000L, 60276, 8640000000000L, 60209, 8726400000000L, 60142, 8812800000000L, 60074, 8899200000000L, 60007, 8985600000000L, 59939, 9072000000000L, 59872, 9158400000000L, 59805, 9244800000000L, 59738, 9331200000000L, 59671, 9417600000000L, 59604, 9504000000000L, 59537, 9590400000000L, 59470, 9676800000000L, 59403, 9763200000000L, 59336, 9849600000000L, 59269, 9936000000000L, 59202, 10022400000000L, 59135, 10108800000000L, 59068, 10195200000000L, 59000L, 10281600000000L, 58933, 10368000000000L, 58865, 10454400000000L, 58798, 10540800000000L, 58731, 10627200000000L, 58663, 10713600000000L, 58596, 10800000000000L, 58529, 10886400000000L, 58462, 10972800000000L, 58395, 11059200000000L, 58328, 11145600000000L, 58261, 11232000000000L, 58194, 11318400000000L, 58127, 11404800000000L, 58060, 11491200000000L, 57993, 11577600000000L, 57926, 11664000000000L, 57859, 11750400000000L, 57792, 11836800000000L, 57725, 11923200000000L, 57658, 12009600000000L, 57591, 12096000000000L, 57524, 12182400000000L, 57457, 12268800000000L, 57390, 12355200000000L, 57323, 12441600000000L, 57256, 12528000000000L, 57189, 12614400000000L, 57122, 12700800000000L, 57055, 12787200000000L, 56988, 12873600000000L, 56921, 12960000000000L, 56854, 13046400000000L, 56787, 13132800000000L, 56720, 13219200000000L, 56653, 13305600000000L, 56586, 13392000000000L, 56519, 13478400000000L, 56452, 13564800000000L, 56385, 13651200000000L, 56318, 13737600000000L, 56251, 13824000000000L, 56184, 13910400000000L, 56117, 13996800000000L, 56050, 14083200000000L, 55983, 14169600000000L, 55916, 14256000000000L, 55849, 14342400000000L, 55782, 14428800000000L, 55715, 14515200000000L, 55648, 14601600000000L, 55581, 14688000000000L, 55514, 14774400000000L, 55447, 14860800000000L, 55380, 14947200000000L, 55313, 15033600000000L, 55246, 15120000000000L, 55178, 15206400000000L, 55111, 15292800000000L, 55044, 15379200000000L, 54977, 15465600000000L, 54910, 15552000000000L, 54843, 15638400000000L, 54776, 15724800000000L, 54709, 15811200000000L, 54642, 15897600000000L, 54575, 15984000000000L, 54508, 16070400000000L, 54441, 16156800000000L, 54374, 16243200000000L, 54307, 16329600000000L, 54240, 16416000000000L, 54173, 16502400000000L, 54106, 16588800000000L, 54039, 16675200000000L, 53972, 16761600000000L, 53904, 16848000000000L, 53837, 16934400000000L, 53770, 17020800000000L, 53703, 17107200000000L, 53636, 17193600000000L, 53569, 17280000000000L, 53502, 17366400000000L, 53435, 17452800000000L, 53368, 17539200000000L, 53301, 17625600000000L, 53234, 17712000000000L, 53167, 17798400000000L, 53100, 17884800000000L, 53033, 17971200000000L, 52966, 18057600000000L, 52899, 18144000000000L, 52832, 18230400000000L, 52765, 18316800000000L, 52698, 18403200000000L, 52631, 18489600000000L, 52564, 18576000000000L, 52497, 18662400000000L, 52429, 18748800000000L, 52361, 18835200000000L, 52294, 18921600000000L, 52227, 19008000000000L, 52160, 19094400000000L, 52093, 19180800000000L, 52026, 19267200000000L, 51959, 19353600000000L, 51892, 19440000000000L, 51825, 19526400000000L, 51758, 19612800000000L, 51691, 19699200000000L, 51623, 19785600000000L, 51556, 19872000000000L, 51489, 19958400000000L, 51422, 20044800000000L, 51355, 20131200000000L, 51288, 20217600000000L, 51221, 20304000000000L, 51154, 20390400000000L, 51087, 20476800000000L, 51020, 20563200000000L, 50953, 20649600000000L, 50886, 20736000000000L, 50819, 20822400000000L, 50752, 20908800000000L, 50685, 20995200000000L, 50618, 21081600000000L, 50551, 21168000000000L, 50484, 21254400000000L, 50417, 21340800000000L, 50350, 21427200000000L, 50283, 21513600000000L, 50216),
-                chunk("1971/1_1", 43113600000000L, 33447, 43200000000000L, 33380, 43286400000000L, 33313, 43372800000000L, 33246, 43459200000000L, 33179, 43545600000000L, 33112, 43632000000000L, 33045, 43718400000000L, 32978, 43804800000000L, 32911, 43891200000000L, 32844, 43977600000000L, 32777, 44064000000000L, 32710, 44150400000000L, 32643, 44236800000000L, 32575, 44323200000000L, 32508, 44409600000000L, 32441, 44496000000000L, 32374, 44582400000000L, 32307, 44668800000000L, 32240, 44755200000000L, 32173, 44841600000000L, 32106, 44928000000000L, 32039, 45014400000000L, 31972, 45100800000000L, 31905, 45187200000000L, 31838, 45273600000000L, 31770, 45360000000000L, 31703, 45446400000000L, 31636, 45532800000000L, 31569, 45619200000000L, 31502, 45705600000000L, 31435, 45792000000000L, 31368, 45878400000000L, 31301, 45964800000000L, 31234, 46051200000000L, 31167, 46137600000000L, 31100, 46224000000000L, 31033, 46310400000000L, 30966, 46396800000000L, 30899, 46483200000000L, 30832, 46569600000000L, 30765, 46656000000000L, 30698, 46742400000000L, 30631, 46828800000000L, 30564, 46915200000000L, 30497, 47001600000000L, 30430, 47088000000000L, 30363, 47174400000000L, 30296, 47260800000000L, 30229, 47347200000000L, 30160, 47433600000000L, 30093, 47520000000000L, 30026, 47606400000000L, 29959, 47692800000000L, 29892, 47779200000000L, 29825, 47865600000000L, 29758, 47952000000000L, 29690, 48038400000000L, 29622, 48124800000000L, 29555, 48211200000000L, 29488, 48297600000000L, 29421, 48384000000000L, 29353, 48470400000000L, 29286, 48556800000000L, 29219, 48643200000000L, 29152, 48729600000000L, 29085, 48816000000000L, 29018, 48902400000000L, 28951, 48988800000000L, 28884, 49075200000000L, 28817, 49161600000000L, 28750, 49248000000000L, 28683, 49334400000000L, 28616, 49420800000000L, 28549, 49507200000000L, 28482, 49593600000000L, 28414, 49680000000000L, 28347, 49766400000000L, 28278, 49852800000000L, 28210, 49939200000000L, 28143, 50025600000000L, 28076, 50112000000000L, 28009, 50198400000000L, 27942, 50284800000000L, 27875, 50371200000000L, 27808, 50457600000000L, 27741, 50544000000000L, 27674, 50630400000000L, 27607, 50716800000000L, 27539, 50803200000000L, 27472, 50889600000000L, 27405, 50976000000000L, 27337, 51062400000000L, 27270, 51148800000000L, 27203, 51235200000000L, 27136, 51321600000000L, 27069, 51408000000000L, 27001, 51494400000000L, 26934, 51580800000000L, 26867, 51667200000000L, 26800, 51753600000000L, 26733, 51840000000000L, 26665, 51926400000000L, 26598, 52012800000000L, 26531, 52099200000000L, 26464, 52185600000000L, 26397, 52272000000000L, 26330, 52358400000000L, 26263, 52444800000000L, 26196, 52531200000000L, 26129, 52617600000000L, 26062, 52704000000000L, 25994, 52790400000000L, 25927, 52876800000000L, 25859, 52963200000000L, 25792, 53049600000000L, 25725, 53136000000000L, 25658, 53222400000000L, 25591, 53308800000000L, 25524, 53395200000000L, 25457, 53481600000000L, 25390, 53568000000000L, 25323, 53654400000000L, 25256, 53740800000000L, 25189, 53827200000000L, 25122, 53913600000000L, 25054, 54000000000000L, 24987, 54086400000000L, 24920, 54172800000000L, 24853, 54259200000000L, 24786, 54345600000000L, 24718, 54432000000000L, 24651, 54518400000000L, 24584, 54604800000000L, 24517, 54691200000000L, 24450, 54777600000000L, 24383, 54864000000000L, 24316, 54950400000000L, 24249, 55036800000000L, 24182, 55123200000000L, 24115, 55209600000000L, 24047, 55296000000000L, 23980, 55382400000000L, 23913, 55468800000000L, 23845, 55555200000000L, 23778, 55641600000000L, 23711, 55728000000000L, 23643, 55814400000000L, 23575, 55900800000000L, 23508, 55987200000000L, 23441, 56073600000000L, 23374, 56160000000000L, 23307, 56246400000000L, 23240, 56332800000000L, 23172, 56419200000000L, 23105, 56505600000000L, 23038, 56592000000000L, 22971, 56678400000000L, 22904, 56764800000000L, 22837, 56851200000000L, 22770, 56937600000000L, 22703, 57024000000000L, 22636, 57110400000000L, 22569, 57196800000000L, 22502, 57283200000000L, 22435, 57369600000000L, 22368, 57456000000000L, 22301, 57542400000000L, 22234, 57628800000000L, 22167, 57715200000000L, 22100, 57801600000000L, 22031, 57888000000000L, 21964, 57974400000000L, 21897, 58060800000000L, 21830, 58147200000000L, 21763, 58233600000000L, 21696, 58320000000000L, 21629, 58406400000000L, 21560, 58492800000000L, 21493, 58579200000000L, 21426, 58665600000000L, 21358, 58752000000000L, 21291, 58838400000000L, 21224, 58924800000000L, 21157, 59011200000000L, 21090, 59097600000000L, 21023, 59184000000000L, 20956, 59270400000000L, 20889, 59356800000000L, 20822, 59443200000000L, 20755, 59529600000000L, 20688, 59616000000000L, 20621, 59702400000000L, 20554, 59788800000000L, 20487, 59875200000000L, 20420, 59961600000000L, 20352, 60048000000000L, 20285, 60134400000000L, 20218, 60220800000000L, 20151, 60307200000000L, 20084, 60393600000000L, 20017, 60480000000000L, 19950, 60566400000000L, 19883, 60652800000000L, 19816, 60739200000000L, 19749, 60825600000000L, 19682, 60912000000000L, 19615, 60998400000000L, 19548, 61084800000000L, 19481, 61171200000000L, 19414, 61257600000000L, 19347, 61344000000000L, 19280, 61430400000000L, 19213, 61516800000000L, 19146, 61603200000000L, 19079, 61689600000000L, 19012, 61776000000000L, 18945, 61862400000000L, 18878, 61948800000000L, 18810, 62035200000000L, 18743, 62121600000000L, 18676, 62208000000000L, 18609, 62294400000000L, 18542, 62380800000000L, 18475, 62467200000000L, 18408, 62553600000000L, 18341, 62640000000000L, 18274, 62726400000000L, 18207, 62812800000000L, 18138, 62899200000000L, 18071, 62985600000000L, 18004),
-                chunk("1971/2_1", 31536000000000L, 42437, 31622400000000L, 42370, 31708800000000L, 42303, 31795200000000L, 42236, 31881600000000L, 42169, 31968000000000L, 42102, 32054400000000L, 42035, 32140800000000L, 41968, 32227200000000L, 41901, 32313600000000L, 41834, 32400000000000L, 41767, 32486400000000L, 41699, 32572800000000L, 41632, 32659200000000L, 41565, 32745600000000L, 41498, 32832000000000L, 41431, 32918400000000L, 41364, 33004800000000L, 41297, 33091200000000L, 41230, 33177600000000L, 41163, 33264000000000L, 41096, 33350400000000L, 41029, 33436800000000L, 40962, 33523200000000L, 40894, 33609600000000L, 40827, 33696000000000L, 40760, 33782400000000L, 40693, 33868800000000L, 40626, 33955200000000L, 40559, 34041600000000L, 40492, 34128000000000L, 40425, 34214400000000L, 40358, 34300800000000L, 40291, 34387200000000L, 40224, 34473600000000L, 40157, 34560000000000L, 40090, 34646400000000L, 40023, 34732800000000L, 39956, 34819200000000L, 39888, 34905600000000L, 39821, 34992000000000L, 39754, 35078400000000L, 39687, 35164800000000L, 39619, 35251200000000L, 39552, 35337600000000L, 39485, 35424000000000L, 39418, 35510400000000L, 39351, 35596800000000L, 39284, 35683200000000L, 39217, 35769600000000L, 39150, 35856000000000L, 39083, 35942400000000L, 39016, 36028800000000L, 38948, 36115200000000L, 38881, 36201600000000L, 38814, 36288000000000L, 38747, 36374400000000L, 38680, 36460800000000L, 38613, 36547200000000L, 38545, 36633600000000L, 38478, 36720000000000L, 38411, 36806400000000L, 38344, 36892800000000L, 38277, 36979200000000L, 38210, 37065600000000L, 38143, 37152000000000L, 38076, 37238400000000L, 38009, 37324800000000L, 37942, 37411200000000L, 37875, 37497600000000L, 37808, 37584000000000L, 37741, 37670400000000L, 37674, 37756800000000L, 37607, 37843200000000L, 37540, 37929600000000L, 37473, 38016000000000L, 37406, 38102400000000L, 37339, 38188800000000L, 37272, 38275200000000L, 37205, 38361600000000L, 37137, 38448000000000L, 37069, 38534400000000L, 37002, 38620800000000L, 36935, 38707200000000L, 36868, 38793600000000L, 36801, 38880000000000L, 36733, 38966400000000L, 36666, 39052800000000L, 36599, 39139200000000L, 36531, 39225600000000L, 36464, 39312000000000L, 36397, 39398400000000L, 36330, 39484800000000L, 36263, 39571200000000L, 36196, 39657600000000L, 36129, 39744000000000L, 36062, 39830400000000L, 35995, 39916800000000L, 35928, 40003200000000L, 35860, 40089600000000L, 35793, 40176000000000L, 35726, 40262400000000L, 35659, 40348800000000L, 35592, 40435200000000L, 35525, 40521600000000L, 35458, 40608000000000L, 35391, 40694400000000L, 35324, 40780800000000L, 35257, 40867200000000L, 35190, 40953600000000L, 35123, 41040000000000L, 35056, 41126400000000L, 34989, 41212800000000L, 34921, 41299200000000L, 34854, 41385600000000L, 34787, 41472000000000L, 34720, 41558400000000L, 34653, 41644800000000L, 34586, 41731200000000L, 34519, 41817600000000L, 34452, 41904000000000L, 34385, 41990400000000L, 34318, 42076800000000L, 34251, 42163200000000L, 34184, 42249600000000L, 34117, 42336000000000L, 34050, 42422400000000L, 33983, 42508800000000L, 33916, 42595200000000L, 33849, 42681600000000L, 33782, 42768000000000L, 33715, 42854400000000L, 33648, 42940800000000L, 33581, 43027200000000L, 33514),
-                chunk("1972/0_1", 64627200000000L, 16730, 64713600000000L, 16663, 64800000000000L, 16596, 64886400000000L, 16529, 64972800000000L, 16462, 65059200000000L, 16395, 65145600000000L, 16328, 65232000000000L, 16261, 65318400000000L, 16194, 65404800000000L, 16127, 65491200000000L, 16060, 65577600000000L, 15993, 65664000000000L, 15926, 65750400000000L, 15859, 65836800000000L, 15792, 65923200000000L, 15725, 66009600000000L, 15657, 66096000000000L, 15590, 66182400000000L, 15523, 66268800000000L, 15455, 66355200000000L, 15388, 66441600000000L, 15321, 66528000000000L, 15254, 66614400000000L, 15187, 66700800000000L, 15120, 66787200000000L, 15052, 66873600000000L, 14985, 66960000000000L, 14918, 67046400000000L, 14851, 67132800000000L, 14783, 67219200000000L, 14716, 67305600000000L, 14649, 67392000000000L, 14581, 67478400000000L, 14514, 67564800000000L, 14447, 67651200000000L, 14380, 67737600000000L, 14313, 67824000000000L, 14246, 67910400000000L, 14179, 67996800000000L, 14112, 68083200000000L, 14045, 68169600000000L, 13978, 68256000000000L, 13911, 68342400000000L, 13844, 68428800000000L, 13777, 68515200000000L, 13710, 68601600000000L, 13642, 68688000000000L, 13575, 68774400000000L, 13508, 68860800000000L, 13441, 68947200000000L, 13374, 69033600000000L, 13307, 69120000000000L, 13240, 69206400000000L, 13172, 69292800000000L, 13104, 69379200000000L, 13037, 69465600000000L, 12970, 69552000000000L, 12903, 69638400000000L, 12836, 69724800000000L, 12769, 69811200000000L, 12702, 69897600000000L, 12635, 69984000000000L, 12568, 70070400000000L, 12501, 70156800000000L, 12434, 70243200000000L, 12366, 70329600000000L, 12299, 70416000000000L, 12231, 70502400000000L, 12164, 70588800000000L, 12097, 70675200000000L, 12030, 70761600000000L, 11963, 70848000000000L, 11896, 70934400000000L, 11829, 71020800000000L, 11762, 71107200000000L, 11695, 71193600000000L, 11628, 71280000000000L, 11561, 71366400000000L, 11494, 71452800000000L, 11427, 71539200000000L, 11360, 71625600000000L, 11293, 71712000000000L, 11226, 71798400000000L, 11158, 71884800000000L, 11091, 71971200000000L, 11024, 72057600000000L, 10957, 72144000000000L, 10890, 72230400000000L, 10823, 72316800000000L, 10756, 72403200000000L, 10689, 72489600000000L, 10622, 72576000000000L, 10555, 72662400000000L, 10488, 72748800000000L, 10421, 72835200000000L, 10354, 72921600000000L, 10287, 73008000000000L, 10218, 73094400000000L, 10151, 73180800000000L, 10084, 73267200000000L, 10017, 73353600000000L, 9949, 73440000000000L, 9882, 73526400000000L, 9815, 73612800000000L, 9748, 73699200000000L, 9681, 73785600000000L, 9614, 73872000000000L, 9547, 73958400000000L, 9480, 74044800000000L, 9412, 74131200000000L, 9345, 74217600000000L, 9278, 74304000000000L, 9210, 74390400000000L, 9143, 74476800000000L, 9076, 74563200000000L, 9009, 74649600000000L, 8942, 74736000000000L, 8875, 74822400000000L, 8808, 74908800000000L, 8741, 74995200000000L, 8674, 75081600000000L, 8607, 75168000000000L, 8540, 75254400000000L, 8473, 75340800000000L, 8406, 75427200000000L, 8339, 75513600000000L, 8271, 75600000000000L, 8204, 75686400000000L, 8137, 75772800000000L, 8070, 75859200000000L, 8003, 75945600000000L, 7936, 76032000000000L, 7869, 76118400000000L, 7802, 76204800000000L, 7735, 76291200000000L, 7668, 76377600000000L, 7601, 76464000000000L, 7534, 76550400000000L, 7466, 76636800000000L, 7399, 76723200000000L, 7332, 76809600000000L, 7265, 76896000000000L, 7198, 76982400000000L, 7131, 77068800000000L, 7064, 77155200000000L, 6997, 77241600000000L, 6930, 77328000000000L, 6863, 77414400000000L, 6796, 77500800000000L, 6729, 77587200000000L, 6662, 77673600000000L, 6595, 77760000000000L, 6528, 77846400000000L, 6461, 77932800000000L, 6396, 78019200000000L, 6331, 78105600000000L, 6266, 78192000000000L, 6201, 78278400000000L, 6136, 78364800000000L, 6071, 78451200000000L, 6006, 78537600000000L, 5941, 78624000000000L, 5876, 78710400000000L, 5811, 78796800000000L, 5746, 78883200000000L, 5681, 78969600000000L, 5616, 79056000000000L, 5551, 79142400000000L, 5486, 79228800000000L, 5421, 79315200000000L, 5356, 79401600000000L, 5291, 79488000000000L, 5226, 79574400000000L, 5161, 79660800000000L, 5096, 79747200000000L, 5031, 79833600000000L, 4965, 79920000000000L, 4900, 80006400000000L, 4835, 80092800000000L, 4770, 80179200000000L, 4705, 80265600000000L, 4640, 80352000000000L, 4575, 80438400000000L, 4510, 80524800000000L, 4445, 80611200000000L, 4380, 80697600000000L, 4315, 80784000000000L, 4250, 80870400000000L, 4185, 80956800000000L, 4120, 81043200000000L, 4055, 81129600000000L, 3990, 81216000000000L, 3925, 81302400000000L, 3860, 81388800000000L, 3794, 81475200000000L, 3729, 81561600000000L, 3664, 81648000000000L, 3599, 81734400000000L, 3534, 81820800000000L, 3469, 81907200000000L, 3404, 81993600000000L, 3339, 82080000000000L, 3274, 82166400000000L, 3208, 82252800000000L, 3143, 82339200000000L, 3078, 82425600000000L, 3013, 82512000000000L, 2948, 82598400000000L, 2883, 82684800000000L, 2818, 82771200000000L, 2753, 82857600000000L, 2688, 82944000000000L, 2623, 83030400000000L, 2558, 83116800000000L, 2493, 83203200000000L, 2428, 83289600000000L, 2363, 83376000000000L, 2298, 83462400000000L, 2233, 83548800000000L, 2168, 83635200000000L, 2102, 83721600000000L, 2037, 83808000000000L, 1972, 83894400000000L, 1902, 83980800000000L, 1836, 84067200000000L, 1771, 84153600000000L, 1705, 84240000000000L, 1640, 84326400000000L, 1575, 84412800000000L, 1510, 84499200000000L, 1445, 84585600000000L, 1380, 84672000000000L, 1315, 84758400000000L, 1249, 84844800000000L, 1184, 84931200000000L, 1119, 85017600000000L, 1054, 85104000000000L, 989, 85190400000000L, 924, 85276800000000L, 859, 85363200000000L, 794, 85449600000000L, 728, 85536000000000L, 663, 85622400000000L, 598, 85708800000000L, 535, 85795200000000L, 472, 85881600000000L, 409, 85968000000000L, 346, 86054400000000L, 283, 86140800000000L, 220, 86227200000000L, 157, 86313600000000L, 94, 86400000000000L, 31),
-                chunk("1972/1_1", 63072000000000L, 17937, 63158400000000L, 17870, 63244800000000L, 17803, 63331200000000L, 17736, 63417600000000L, 17669, 63504000000000L, 17602, 63590400000000L, 17535, 63676800000000L, 17468, 63763200000000L, 17401, 63849600000000L, 17334, 63936000000000L, 17267, 64022400000000L, 17200, 64108800000000L, 17133, 64195200000000L, 17066, 64281600000000L, 16999, 64368000000000L, 16931, 64454400000000L, 16864, 64540800000000L, 16797)
-        );
-    }
-
-    @Test
-    public void testIndexChunksInSingleLineCsvWithPool() throws Exception {
-        assertIndexChunks(4, "test-quotes-oneline.csv",
-                chunk("2022-05-14/0_1", 1652529121000000L, 18L));
-    }
-
-    @Test
-    public void testIndexChunksInSmallCsvWith1Worker() throws Exception {
-        assertIndexChunks(1, "test-quotes-small.csv",
-                chunk("2022-05-10/0_1", 1652183520000000L, 15L),
-                chunk("2022-05-11/0_1", 1652269920000000L, 90L, 1652269920001000L, 185L));
-    }
-
-    @Test
-    public void testIndexChunksInSmallCsvWith2Workers() throws Exception {
-        assertIndexChunks(2, "test-quotes-small.csv",
-                chunk("2022-05-10/0_1", 1652183520000000L, 15L),
-                chunk("2022-05-11/0_1", 1652269920000000L, 90L),
-                chunk("2022-05-11/1_1", 1652269920001000L, 185L));
-    }
-
-    @Test
-    public void testIndexChunksInSmallCsvWith3Workers() throws Exception {
-        assertIndexChunks(3, "test-quotes-small.csv",
-                chunk("2022-05-10/0_1", 1652183520000000L, 15L),
-                chunk("2022-05-11/1_1", 1652269920000000L, 90L),
-                chunk("2022-05-11/2_1", 1652269920001000L, 185L));
-    }
-
-    @Test
-    public void testIndexChunksInSmallCsvWith4Workers() throws Exception {
-        assertIndexChunks(4, "test-quotes-small.csv",
-                chunk("2022-05-10/0_1", 1652183520000000L, 15L),
-                chunk("2022-05-11/1_1", 1652269920000000L, 90L),
-                chunk("2022-05-11/2_1", 1652269920001000L, 185L));
-    }
-
-    @Test
-    public void testParallelCopyProcessingQueueCapacityZero() throws Exception {
-        executeWithPool(1, 0, FilesFacadeImpl.INSTANCE, (CairoEngine engine, SqlCompiler compiler, SqlExecutionContext sqlExecutionContext) -> {
-            try {
-                executeCopy(compiler, sqlExecutionContext);
-                engine.getTextImportExecutionContext().resetActiveImportId();
-                executeCopy(compiler, sqlExecutionContext);
-                Assert.fail();
-            } catch (Exception e) {
-                MatcherAssert.assertThat(e.getMessage(), CoreMatchers.containsString("Unable to process the import request. Another import request may be in progress."));
-            }
-        });
-    }
-
-    @Test
-    public void testRunManyImportsSequentially() throws Exception {
-        int run = 0;
-
-        for (int workers = 2; workers < 3; workers++) {
-            for (int queueSize = 1; queueSize < 9; queueSize <<= 1) {
-                LOG.info().$("run [no=").$(run++).$(",workers=").$(workers).$(",queueSize=").$(queueSize).I$();
-
-                executeWithPool(workers, queueSize, (CairoEngine engine, SqlCompiler compiler, SqlExecutionContext context) -> {
-                    try (ParallelCsvFileImporter importer = new ParallelCsvFileImporter(engine, context.getWorkerCount())) {
-                        importer.setMinChunkSize(1);
-
-                        importAndCleanupTable(
-                                importer,
-                                context,
-                                compiler,
-                                "tab17",
-                                "test-quotes-big.csv",
-                                PartitionBy.YEAR,
-                                "ts",
-                                "yyyy-MM-ddTHH:mm:ss.SSSSSSZ",
-                                true,
-                                1000
-                        );
-
-                        importAndCleanupTable(
-                                importer,
-                                context,
-                                compiler,
-                                "alltypes",
-                                "test-alltypes-with-gaps.csv",
-                                PartitionBy.MONTH,
-                                "tstmp",
-                                "yyyy-MM-ddTHH:mm:ss.SSSUUUZ",
-                                true,
-                                10
-                        );
-
-                        importAndCleanupTable(
-                                importer,
-                                context,
-                                compiler,
-                                "alltypes_errors",
-                                "test-errors.csv",
-                                PartitionBy.HOUR,
-                                "tstmp",
-                                "yyyy-MM-ddTHH:mm:ss.SSSSSSZ",
-                                true,
-                                13
-                        );
-
-                        compiler.compile("create table testimport (StrSym symbol index,Int symbol,Int_Col int,DoubleCol double,IsoDate timestamp,Fmt1Date timestamp,Fmt2Date date,Phone string,boolean boolean,long long) timestamp(IsoDate) partition by DAY;", sqlExecutionContext);
-
-                        importAndCleanupTable(
-                                importer,
-                                context,
-                                compiler,
-                                "testimport",
-                                "test-import.csv",
-                                PartitionBy.DAY,
-                                "IsoDate",
-                                "yyyy-MM-ddTHH:mm:ss.SSSZ",
-                                false,
-                                128
-                        );
-                    }
-                });
-            }
-        }
-    }
-
-    @Test
-    public void testWhenImportFailsWhenAttachingPartitionsThenPreExistingTableIsStillEmpty() throws Exception {
-        FilesFacade brokenFf = new FilesFacadeImpl() {
-            @Override
-            public long openRO(LPSZ path) {
-                if (Chars.endsWith(path, "1972-09" + configuration.getAttachPartitionSuffix() + File.separator + "ts.d")) {
-                    return -1;
-                }
-                return super.openRO(path);
-            }
-        };
-
-        executeWithPool(4, 8, brokenFf, (CairoEngine engine, SqlCompiler compiler, SqlExecutionContext sqlExecutionContext) -> {
-            compiler.compile("create table tab21 ( line symbol, ts timestamp, d double, description string) timestamp(ts) partition by MONTH;", sqlExecutionContext);
-
-            try (ParallelCsvFileImporter importer = new ParallelCsvFileImporter(engine, sqlExecutionContext.getWorkerCount())) {
-                importer.setMinChunkSize(1);
-                importer.of("tab21", "test-quotes-big.csv", 1, PartitionBy.MONTH, (byte) ',', "ts", "yyyy-MM-ddTHH:mm:ss.SSSSSSZ", true);
-                importer.process();
-                Assert.fail();
-            } catch (Exception e) {
-                MatcherAssert.assertThat(e.getMessage(), containsString("could not attach [partition='1972-09'"));
-            }
-
-            assertQuery("cnt\n0\n", "select count(*) cnt from tab21", null, false, false, true);
-        });
-    }
-
-    @Test
-    public void testWhenImportFailsWhenMovingPartitionsThenPreExistingTableIsStillEmpty() throws Exception {
-        FilesFacade brokenFf = new FilesFacadeImpl() {
-            @Override
-            public int copy(LPSZ from, LPSZ to) {
-                return -1;
-            }
-
-            @Override
-            public int rename(LPSZ from, LPSZ to) {
-                if (Chars.endsWith(from, "1972-09" + File.separator)) {
-                    return Files.FILES_RENAME_ERR_OTHER;
-                }
-                return super.rename(from, to);
-            }
-        };
-
-        executeWithPool(4, 8, brokenFf, (CairoEngine engine, SqlCompiler compiler, SqlExecutionContext sqlExecutionContext) -> {
-            compiler.compile("create table tab20 ( line symbol, ts timestamp, d double, description string) timestamp(ts) partition by MONTH;", sqlExecutionContext);
-
-            try (ParallelCsvFileImporter importer = new ParallelCsvFileImporter(engine, sqlExecutionContext.getWorkerCount())) {
-                importer.setMinChunkSize(1);
-                importer.of("tab20", "test-quotes-big.csv", 1, PartitionBy.MONTH, (byte) ',', "ts", "yyyy-MM-ddTHH:mm:ss.SSSSSSZ", true);
-                importer.process();
-                Assert.fail();
-            } catch (Exception e) {
-                MatcherAssert.assertThat(e.getMessage(), containsString("could not copy partition file"));
-            }
-
-            assertQuery("cnt\n0\n", "select count(*) cnt from tab20", null, false, false, true);
-        });
-    }
-
-    @Test
-    public void testWhenImportFailsWhileAttachingPartitionThenNewlyCreatedTableIsRemoved() throws Exception {
-        FilesFacade brokenFf = new FilesFacadeImpl() {
-            @Override
-            public long openRO(LPSZ path) {
-                if (Chars.endsWith(path, "1972-09" + configuration.getAttachPartitionSuffix() + File.separator + "ts.d")) {
-                    return -1;
-                }
-                return super.openRO(path);
-            }
-        };
-
-        assertImportFailsWith("tab19", brokenFf, "could not attach [partition='1972-09'");
-    }
-
-    @Test
-    public void testWhenImportFailsWhileMovingPartitionThenNewlyCreatedTableIsRemoved() throws Exception {
-        FilesFacade brokenFf = new FilesFacadeImpl() {
-            @Override
-            public int copy(LPSZ from, LPSZ to) {
-                return -1;
-            }
-
-            @Override
-            public int rename(LPSZ from, LPSZ to) {
-                if (Chars.endsWith(from, "1972-09" + File.separator)) {
-                    return Files.FILES_RENAME_ERR_OTHER;
-                }
-                return super.rename(from, to);
-            }
-        };
-
-        assertImportFailsWith("tab18", brokenFf, "could not copy partition fil");
-    }
-
-    @Test
-    public void testWhenRenameBreaksBecauseTempFilesAreOnDifferentFSThanDbDirThenImportStillWorks() throws Exception {
-        AtomicInteger counter = new AtomicInteger(0);
-        FilesFacade brokenRename = new FilesFacadeImpl() {
-            @Override
-            public int rename(LPSZ from, LPSZ to) {
-                if (counter.incrementAndGet() < 11) {
-                    return Files.FILES_RENAME_ERR_EXDEV;
-                }
-                return super.rename(from, to);
-            }
-        };
-        executeWithPool(4, 8, brokenRename, this::importAllIntoNew);
-=======
     static IndexChunk chunk(String path, long... data) {
         return new IndexChunk(path, data);
     }
@@ -4378,9 +2575,51 @@
                 ff.close(fd);
             }
         }
-
-        ObjList<IndexChunk> actualChunks = readIndexChunks(new File(inputWorkRoot, "tableName"));
+        CharSequence systemTableName = engine.getSystemTableName("tableName");
+        ObjList<IndexChunk> actualChunks = readIndexChunks(new File(inputWorkRoot, Chars.toString(systemTableName)));
         Assert.assertEquals(list(expectedChunks), actualChunks);
+    }
+
+    protected void assertQueryCompiledQuery(
+            SqlCompiler compiler,
+            SqlExecutionContext sqlExecutionContext,
+            String expected,
+            String query,
+            String expectedTimestamp,
+            boolean supportsRandomAccess,
+            boolean expectSize,
+            boolean sizeCanBeVariable
+    ) throws SqlException {
+        assertQuery(
+                compiler,
+                expected,
+                query,
+                expectedTimestamp,
+                sqlExecutionContext,
+                supportsRandomAccess,
+                true,
+                expectSize,
+                sizeCanBeVariable);
+    }
+
+    protected void assertQueryCompiledQuery(
+            SqlCompiler compiler,
+            SqlExecutionContext sqlExecutionContext,
+            String expected,
+            String query,
+            String expectedTimestamp,
+            boolean supportsRandomAccess,
+            boolean expectSize
+    ) throws SqlException {
+        assertQuery(
+                compiler,
+                expected,
+                query,
+                expectedTimestamp,
+                sqlExecutionContext,
+                supportsRandomAccess,
+                true,
+                expectSize);
     }
 
     private void executeCopy(SqlCompiler compiler, SqlExecutionContext sqlExecutionContext) throws SqlException {
@@ -4419,8 +2658,8 @@
                     }
 
                     @Override
-                    public int getSqlCopyBufferSize() {
-                        return sqlCopyBufferSize;
+                    public IOURingFacade getIOURingFacade() {
+                        return ioURingFacade;
                     }
 
                     @Override
@@ -4434,13 +2673,18 @@
                     }
 
                     @Override
+                    public int getSqlCopyBufferSize() {
+                        return sqlCopyBufferSize;
+                    }
+
+                    @Override
+                    public boolean mangleTableSystemNames() {
+                        return AbstractGriffinTest.configuration.mangleTableSystemNames();
+                    }
+
+                    @Override
                     public int getSqlCopyQueueCapacity() {
                         return queueCapacity;
-                    }
-
-                    @Override
-                    public IOURingFacade getIOURingFacade() {
-                        return ioURingFacade;
                     }
                 };
 
@@ -4464,6 +2708,11 @@
                     }
 
                     @Override
+                    public boolean mangleTableSystemNames() {
+                        return AbstractGriffinTest.configuration.mangleTableSystemNames();
+                    }
+
+                    @Override
                     public IOURingFacade getIOURingFacade() {
                         return ioURingFacade;
                     }
@@ -4471,143 +2720,45 @@
                 execute(null, runnable, configuration1);
             }
         });
->>>>>>> 23bc095b
-    }
-
-    static IndexChunk chunk(String path, long... data) {
-        return new IndexChunk(path, data);
-    }
-
-    private static boolean stackContains(String klass) {
-        return Arrays.stream(new Exception().getStackTrace())
-                .anyMatch(stackTraceElement -> stackTraceElement.getClassName().endsWith(klass));
-    }
-
-    static ObjList<IndexChunk> readIndexChunks(File root) {
-        List<File> indexChunks = findAllFilesIn(root);
-        indexChunks.sort(Comparator.comparing(File::getAbsolutePath));
-
-        Path p = new Path();
-        MemoryCMARWImpl memory = new MemoryCMARWImpl();
-        ObjList<IndexChunk> result = new ObjList<>();
-
-        try {
-            long MASK = ~((255L) << 56 | (255L) << 48);
-
-            for (File chunk : indexChunks) {
-                p.of(chunk.getAbsolutePath()).$();
-                memory.smallFile(engine.getConfiguration().getFilesFacade(), p, MemoryTag.NATIVE_DEFAULT);
-                long[] data = new long[(int) chunk.length() / Long.BYTES];
-
-                for (int i = 0; i < data.length; i++) {
-                    long val = memory.getLong(i * Long.BYTES);
-                    if ((i & 1) == 1) {
-                        val = val & MASK; // ignore length packed in offset for time being
-                    }
-                    data[i] = val;
-                }
-
-                // we use '/' as the path separator on all OSes to simply test code
-                result.add(new IndexChunk(chunk.getParentFile().getName() + "/" + chunk.getName(), data));
-            }
-        } finally {
-            p.close();
-            memory.close(false);
+    }
+
+    private void importAllIntoExisting(CairoEngine engine, SqlCompiler compiler, SqlExecutionContext sqlExecutionContext) throws SqlException, TextImportException {
+        compiler.compile("create table alltypes (\n" +
+                "  bo boolean,\n" +
+                "  by byte,\n" +
+                "  sh short,\n" +
+                "  ch char,\n" +
+                "  in_ int,\n" +
+                "  lo long,\n" +
+                "  dat date, \n" +
+                "  tstmp timestamp, \n" +
+                "  ft float,\n" +
+                "  db double,\n" +
+                "  str string,\n" +
+                "  sym symbol,\n" +
+                "  l256 long256," +
+                "  ge geohash(20b)" +
+                ") timestamp(tstmp) partition by DAY;", sqlExecutionContext);
+        try (ParallelCsvFileImporter importer = new ParallelCsvFileImporter(engine, sqlExecutionContext.getWorkerCount())) {
+            importer.of("alltypes", "test-alltypes.csv", 1, PartitionBy.DAY, (byte) ',', "tstmp", "yyyy-MM-ddTHH:mm:ss.SSSUUUZ", true);
+            importer.process();
         }
 
-        return result;
-    }
-
-<<<<<<< HEAD
-    static List<File> findAllFilesIn(File root) {
-        List<File> result = new ArrayList<>();
-        File[] files = root.listFiles();
-        if (files == null) {
-            return result;
-        }
-        for (File f : files) {
-            if (f.isDirectory()) {
-                result.addAll(findAllFilesIn(f));
-            } else if (f.isFile()) {
-                result.add(f);
-            }
-        }
-
-        return result;
-    }
-
-    static ObjList<IndexChunk> list(IndexChunk... chunks) {
-        ObjList<IndexChunk> result = new ObjList<>(chunks.length);
-        for (IndexChunk chunk : chunks) {
-            result.add(chunk);
-        }
-        return result;
-    }
-
-    protected static void execute(
-            @Nullable WorkerPool pool,
-            TextImportRunnable runnable,
-            CairoConfiguration configuration
-    ) throws Exception {
-        final int workerCount = pool == null ? 1 : pool.getWorkerCount();
-        try (final CairoEngine engine = new CairoEngine(configuration);
-             final SqlCompiler compiler = new SqlCompiler(engine)) {
-
-            try (final SqlExecutionContext sqlExecutionContext = new SqlExecutionContextImpl(engine, workerCount)) {
-                try {
-                    if (pool != null) {
-                        TextImportJob.assignToPool(engine.getMessageBus(), pool);
-                        pool.start(LOG);
-                    }
-
-                    runnable.run(engine, compiler, sqlExecutionContext);
-                    Assert.assertEquals("busy writer", 0, engine.getBusyWriterCount());
-                    Assert.assertEquals("busy reader", 0, engine.getBusyReaderCount());
-                } finally {
-                    if (pool != null) {
-                        pool.halt();
-                    }
-                }
-            }
-        }
-    }
-
-    private void assertChunkBoundariesFor(String fileName, LongList expectedBoundaries, SqlExecutionContext sqlExecutionContext) throws TextImportException {
-        FilesFacade ff = engine.getConfiguration().getFilesFacade();
-        try (Path path = new Path().of(inputRoot).slash().concat(fileName).$();
-             ParallelCsvFileImporter importer = new ParallelCsvFileImporter(engine, sqlExecutionContext.getWorkerCount())) {
-            importer.setMinChunkSize(1);
-            importer.of("table", fileName, 1, PartitionBy.DAY, (byte) ',', "unknown", null, false);
-
-            long fd = ff.openRO(path);
-            long length = ff.length(fd);
-            Assert.assertTrue(fd > -1);
-
-            try {
-                LongList actualBoundaries = importer.phaseBoundaryCheck(length);
-                Assert.assertEquals(expectedBoundaries, actualBoundaries);
-            } finally {
-                ff.close(fd);
-            }
-        }
-    }
-
-    private void assertColumnNameException(String fileName, boolean forceHeader, String message) throws Exception {
-        executeWithPool(4, 8, (CairoEngine engine, SqlCompiler compiler, SqlExecutionContext sqlExecutionContext) -> {
-            try (ParallelCsvFileImporter importer = new ParallelCsvFileImporter(engine, sqlExecutionContext.getWorkerCount())) {
-                importer.of("tab60", fileName, 1, PartitionBy.DAY, (byte) ',', "ts", null, forceHeader);
-                importer.process();
-                Assert.fail();
-            } catch (TextImportException e) {
-                assertThat(e.getMessage(), containsString(message));
-            }
-        });
-    }
-
-    private void assertImportFailsInPhase(String tableName, FilesFacade brokenFf, String phase) throws Exception {
-        executeWithPool(4, 8, brokenFf, (CairoEngine engine, SqlCompiler compiler, SqlExecutionContext sqlExecutionContext) -> {
-            compiler.compile("create table " + tableName + " ( line symbol index, ts timestamp, d double, description string) timestamp(ts) partition by YEAR;", sqlExecutionContext);
-=======
+        assertQueryCompiledQuery(compiler, sqlExecutionContext,
+                "bo\tby\tsh\tch\tin_\tlo\tdat\ttstmp\tft\tdb\tstr\tsym\tl256\tge\n" +
+                        "false\t106\t22716\tG\t1\t1\t1970-01-02T00:00:00.000Z\t1970-01-02T00:00:00.000000Z\t1.1000\t1.2\ts1\tsy1\t0x0adaa43b7700522b82f4e8d8d7b8c41a985127d17ca3926940533c477c927a33\tu33d\n" +
+                        "false\t29\t8654\tS\t2\t2\t1970-01-03T00:00:00.000Z\t1970-01-03T00:00:00.000000Z\t2.1000\t2.2\ts2\tsy2\t0x593c9b7507c60ec943cd1e308a29ac9e645f3f4104fa76983c50b65784d51e37\tu33d\n" +
+                        "false\t104\t11600\tT\t3\t3\t1970-01-04T00:00:00.000Z\t1970-01-04T00:00:00.000000Z\t3.1000\t3.2\ts3\tsy3\t0x30cb58d11566e857a87063d9dba8961195ddd1458f633b7f285307c11a7072d1\tu33d\n" +
+                        "false\t105\t31772\tC\t4\t4\t1970-01-05T00:00:00.000Z\t1970-01-05T00:00:00.000000Z\t4.1000\t4.2\ts4\tsy4\t0x64ad74a1e1e5e5897c61daeff695e8be6ab8ea52090049faa3306e2d2440176e\tu33d\n" +
+                        "false\t123\t8110\tE\t5\t5\t1970-01-06T00:00:00.000Z\t1970-01-06T00:00:00.000000Z\t5.1000\t5.2\ts5\tsy5\t0x5a86aaa24c707fff785191c8901fd7a16ffa1093e392dc537967b0fb8165c161\tu33d\n" +
+                        "false\t98\t25729\tM\t6\t6\t1970-01-07T00:00:00.000Z\t1970-01-07T00:00:00.000000Z\t6.1000\t6.2\ts6\tsy6\t0x8fbdd90a38ecfaa89b71e0b7a1d088ada82ff4bad36b72c47056f3fabd4cfeed\tu33d\n" +
+                        "false\t44\t-19823\tU\t7\t7\t1970-01-08T00:00:00.000Z\t1970-01-08T00:00:00.000000Z\t7.1000\t7.2\ts7\tsy7\t0xfb87e052526d72b5faf2f76f0f4bd855bc983a6991a2e7c78c671857b35a8755\tu33d\n" +
+                        "true\t102\t5672\tS\t8\t8\t1970-01-09T00:00:00.000Z\t1970-01-09T00:00:00.000000Z\t8.1000\t8.2\ts8\tsy8\t0x6df9f4797b131d69aa4f08d320dde2dc72cb5a65911401598a73264e80123440\tu33d\n" +
+                        "false\t73\t-5962\tE\t9\t9\t1970-01-10T00:00:00.000Z\t1970-01-10T00:00:00.000000Z\t9.1000\t9.2\ts9\tsy9\t0xdc33dd2e6ea8cc86a6ef5e562486cceb67886eea99b9dd07ba84e3fba7f66cd6\tu33d\n" +
+                        "true\t61\t-17553\tD\t10\t10\t1970-01-11T00:00:00.000Z\t1970-01-11T00:00:00.000000Z\t10.1000\t10.2\ts10\tsy10\t0x83e9d33db60120e69ba3fb676e3280ed6a6e16373be3139063343d28d3738449\tu33d\n",
+                "select * from alltypes", "tstmp", true, false, true);
+    }
+
     private void importAllIntoNew(CairoEngine engine, SqlCompiler compiler, SqlExecutionContext sqlExecutionContext) throws SqlException, TextImportException {
         try (ParallelCsvFileImporter importer = new ParallelCsvFileImporter(engine, sqlExecutionContext.getWorkerCount())) {
             importer.of("alltypes", "test-alltypes.csv", 1, PartitionBy.DAY, (byte) ',', "tstmp", "yyyy-MM-ddTHH:mm:ss.SSSUUUZ", true);
@@ -4692,386 +2843,6 @@
 
     private void testImportCsvIntoNewTable0(String tableName) throws Exception {
         executeWithPool(16, 16, (CairoEngine engine, SqlCompiler compiler, SqlExecutionContext sqlExecutionContext) -> {
->>>>>>> 23bc095b
-            try (ParallelCsvFileImporter importer = new ParallelCsvFileImporter(engine, sqlExecutionContext.getWorkerCount())) {
-                importer.setMinChunkSize(1);
-                importer.of(tableName, "test-quotes-big.csv", 1, PartitionBy.YEAR, (byte) ',', "ts", "yyyy-MM-ddTHH:mm:ss.SSSSSSZ", true);
-                importer.process();
-                Assert.fail();
-            } catch (Exception e) {
-                MatcherAssert.assertThat(e.getMessage(), containsString("import failed [phase=" + phase));
-            }
-<<<<<<< HEAD
-        });
-    }
-
-    private void assertImportFailsWith(String tableName, FilesFacade brokenFf, String expectedError) throws Exception {
-        executeWithPool(4, 8, brokenFf, (CairoEngine engine, SqlCompiler compiler, SqlExecutionContext sqlExecutionContext) -> {
-            try (ParallelCsvFileImporter importer = new ParallelCsvFileImporter(engine, sqlExecutionContext.getWorkerCount())) {
-                importer.setMinChunkSize(1);
-                importer.of(tableName, "test-quotes-big.csv", 1, PartitionBy.MONTH, (byte) ',', "ts", "yyyy-MM-ddTHH:mm:ss.SSSSSSZ", true);
-                importer.process();
-                Assert.fail();
-            } catch (Exception e) {
-                MatcherAssert.assertThat(e.getMessage(), containsString(expectedError));
-            }
-
-            try {
-                compiler.compile("select count(*) from " + tableName + ";", sqlExecutionContext);
-                Assert.fail();
-            } catch (SqlException e) {
-                MatcherAssert.assertThat(e.getMessage(), containsString("table does not exist"));
-            }
-        });
-    }
-
-    private void assertIndexChunks(int workerCount, String fileName, IndexChunk... expectedChunks) throws Exception {
-        assertIndexChunks(workerCount, "yyyy-MM-ddTHH:mm:ss.SSSZ", PartitionBy.DAY, fileName, expectedChunks);
-    }
-
-    private void assertIndexChunks(int workerCount, String dateFormat, int partitionBy, String fileName, IndexChunk... expectedChunks) throws Exception {
-        executeWithPool(workerCount, 8,
-                (CairoEngine engine, SqlCompiler compiler, SqlExecutionContext sqlExecutionContext) ->
-                        assertIndexChunksFor(sqlExecutionContext, dateFormat, partitionBy, fileName, expectedChunks));
-    }
-
-    private void assertIndexChunksFor(SqlExecutionContext sqlExecutionContext, String format, int partitionBy,
-                                      String fileName, IndexChunk... expectedChunks) {
-        FilesFacade ff = engine.getConfiguration().getFilesFacade();
-        inputRoot = TestUtils.getCsvRoot();
-
-        try (Path path = new Path().of(inputRoot).concat(fileName).$();
-             ParallelCsvFileImporter importer = new ParallelCsvFileImporter(engine, sqlExecutionContext.getWorkerCount())) {
-            importer.setMinChunkSize(1);
-            importer.of("tableName", fileName, 1, partitionBy, (byte) ',', "ts", format, false);
-
-            long fd = TableUtils.openRO(ff, path, LOG);
-            try (TableWriter ignored = importer.parseStructure(fd)) {
-                long length = ff.length(fd);
-                importer.phaseBoundaryCheck(length);
-                importer.phaseIndexing();
-            } finally {
-                ff.close(fd);
-=======
-            assertQuery("cnt\n" +
-                            "1000\n",
-                    "select count(*) cnt from " + tableName,
-                    null, false, true);
-            assertQuery("line\tts\td\tdescription\n" +
-                            "line991\t1972-09-18T00:00:00.000000Z\t0.744582123075\tdesc 991\n" +
-                            "line992\t1972-09-19T00:00:00.000000Z\t0.107142280151\tdesc 992\n" +
-                            "line993\t1972-09-20T00:00:00.000000Z\t0.0974353165713\tdesc 993\n" +
-                            "line994\t1972-09-21T00:00:00.000000Z\t0.81272025622\tdesc 994\n" +
-                            "line995\t1972-09-22T00:00:00.000000Z\t0.566736320714\tdesc 995\n" +
-                            "line996\t1972-09-23T00:00:00.000000Z\t0.415739766699\tdesc 996\n" +
-                            "line997\t1972-09-24T00:00:00.000000Z\t0.378956184893\tdesc 997\n" +
-                            "line998\t1972-09-25T00:00:00.000000Z\t0.736755687844\tdesc 998\n" +
-                            "line999\t1972-09-26T00:00:00.000000Z\t0.910141500002\tdesc 999\n" +
-                            "line1000\t1972-09-27T00:00:00.000000Z\t0.918270255022\tdesc 1000\n",
-                    "select * from " + tableName + " limit -10",
-                    "ts", true, false, true);
-        });
-    }
-
-    private void testImportThrowsException(String tableName, String fileName, int partitionBy, String tsCol, String tsFormat, String expectedError) throws Exception {
-        testImportThrowsException(FilesFacadeImpl.INSTANCE, tableName, fileName, partitionBy, tsCol, tsFormat, expectedError);
-    }
-
-    private void testImportThrowsException(FilesFacade ff, String tableName, String fileName, int partitionBy, String tsCol, String tsFormat, String expectedError) throws Exception {
-        executeWithPool(4, 8, ff, (CairoEngine engine1, SqlCompiler compiler1, SqlExecutionContext sqlExecutionContext1) -> {
-            try (ParallelCsvFileImporter importer = new ParallelCsvFileImporter(engine1, sqlExecutionContext1.getWorkerCount())) {
-                importer.of(tableName, fileName, 1, partitionBy, (byte) ',', tsCol, tsFormat, true);
-                importer.process();
-                Assert.fail("exception expected");
-            } catch (Exception e) {
-                MatcherAssert.assertThat(e.getMessage(), containsString(expectedError));
->>>>>>> 23bc095b
-            }
-        }
-        CharSequence systemTableName = engine.getSystemTableName("tableName");
-        ObjList<IndexChunk> actualChunks = readIndexChunks(new File(inputWorkRoot, Chars.toString(systemTableName)));
-        Assert.assertEquals(list(expectedChunks), actualChunks);
-    }
-
-<<<<<<< HEAD
-    protected void assertQueryCompiledQuery(
-            SqlCompiler compiler,
-            SqlExecutionContext sqlExecutionContext,
-            String expected,
-            String query,
-            String expectedTimestamp,
-            boolean supportsRandomAccess,
-            boolean expectSize,
-            boolean sizeCanBeVariable
-    ) throws SqlException {
-        assertQuery(
-                compiler,
-                expected,
-                query,
-                expectedTimestamp,
-                sqlExecutionContext,
-                supportsRandomAccess,
-                true,
-                expectSize,
-                sizeCanBeVariable);
-    }
-
-    protected void assertQueryCompiledQuery(
-            SqlCompiler compiler,
-            SqlExecutionContext sqlExecutionContext,
-            String expected,
-            String query,
-            String expectedTimestamp,
-            boolean supportsRandomAccess,
-            boolean expectSize
-    ) throws SqlException {
-        assertQuery(
-                compiler,
-                expected,
-                query,
-                expectedTimestamp,
-                sqlExecutionContext,
-                supportsRandomAccess,
-                true,
-                expectSize);
-    }
-
-    private void executeCopy(SqlCompiler compiler, SqlExecutionContext sqlExecutionContext) throws SqlException {
-        CompiledQuery cq = compiler.compile(
-                "copy xy from 'test-quotes-big.csv' with header true timestamp 'ts' delimiter ',' format 'yyyy-MM-ddTHH:mm:ss.SSSUUUZ' partition by MONTH on error ABORT; ",
-                sqlExecutionContext
-=======
-    private void testImportTooSmallFileBuffer0(String tableName) throws Exception {
-        sqlCopyBufferSize = 50;
-        executeWithPool(
-                2,
-                2,
-                (CairoEngine engine, SqlCompiler compiler, SqlExecutionContext sqlExecutionContext) -> {
-                    try (ParallelCsvFileImporter importer = new ParallelCsvFileImporter(engine, sqlExecutionContext.getWorkerCount())) {
-                        importer.setMinChunkSize(10);
-                        importer.of(tableName, "test-quotes-big.csv", 1, PartitionBy.MONTH, (byte) ',', "ts", "yyyy-MM-ddTHH:mm:ss.SSSSSSZ", true);
-                        importer.process();
-                        Assert.fail();
-                    } catch (TextImportException e) {
-                        TestUtils.assertContains(e.getMessage(), "buffer overflow");
-                    }
-                }
->>>>>>> 23bc095b
-        );
-    }
-
-<<<<<<< HEAD
-    protected void executeWithPool(
-            int workerCount,
-            int queueCapacity,
-            TextImportRunnable runnable
-    ) throws Exception {
-        executeWithPool(workerCount, queueCapacity, FilesFacadeImpl.INSTANCE, runnable);
-    }
-
-    protected void executeWithPool(
-            int workerCount,
-            int queueCapacity,
-            FilesFacade ff,
-            TextImportRunnable runnable
-    ) throws Exception {
-        // we need to create entire engine
-        assertMemoryLeak(() -> {
-            if (workerCount > 0) {
-                WorkerPool pool = new WorkerPool(() -> workerCount);
-
-                final CairoConfiguration configuration1 = new DefaultCairoConfiguration(root) {
-                    @Override
-                    public FilesFacade getFilesFacade() {
-                        return ff;
-                    }
-
-                    @Override
-                    public IOURingFacade getIOURingFacade() {
-                        return ioURingFacade;
-                    }
-
-                    @Override
-                    public CharSequence getSqlCopyInputRoot() {
-                        return ParallelCsvFileImporterTest.inputRoot;
-                    }
-
-                    @Override
-                    public CharSequence getSqlCopyInputWorkRoot() {
-                        return ParallelCsvFileImporterTest.inputWorkRoot;
-                    }
-
-                    @Override
-                    public int getSqlCopyBufferSize() {
-                        return sqlCopyBufferSize;
-                    }
-
-                    @Override
-                    public boolean mangleTableSystemNames() {
-                        return AbstractGriffinTest.configuration.mangleTableSystemNames();
-                    }
-
-                    @Override
-                    public int getSqlCopyQueueCapacity() {
-                        return queueCapacity;
-                    }
-                };
-
-                execute(pool, runnable, configuration1);
-            } else {
-                // we need to create entire engine
-                final CairoConfiguration configuration1 = new DefaultCairoConfiguration(root) {
-                    @Override
-                    public FilesFacade getFilesFacade() {
-                        return ff;
-                    }
-
-                    @Override
-                    public int getSqlCopyBufferSize() {
-                        return sqlCopyBufferSize;
-                    }
-
-                    @Override
-                    public int getSqlCopyQueueCapacity() {
-                        return queueCapacity;
-                    }
-
-                    @Override
-                    public boolean mangleTableSystemNames() {
-                        return AbstractGriffinTest.configuration.mangleTableSystemNames();
-                    }
-
-                    @Override
-                    public IOURingFacade getIOURingFacade() {
-                        return ioURingFacade;
-                    }
-                };
-                execute(null, runnable, configuration1);
-            }
-        });
-    }
-
-    private void importAllIntoExisting(CairoEngine engine, SqlCompiler compiler, SqlExecutionContext sqlExecutionContext) throws SqlException, TextImportException {
-        compiler.compile("create table alltypes (\n" +
-                "  bo boolean,\n" +
-                "  by byte,\n" +
-                "  sh short,\n" +
-                "  ch char,\n" +
-                "  in_ int,\n" +
-                "  lo long,\n" +
-                "  dat date, \n" +
-                "  tstmp timestamp, \n" +
-                "  ft float,\n" +
-                "  db double,\n" +
-                "  str string,\n" +
-                "  sym symbol,\n" +
-                "  l256 long256," +
-                "  ge geohash(20b)" +
-                ") timestamp(tstmp) partition by DAY;", sqlExecutionContext);
-        try (ParallelCsvFileImporter importer = new ParallelCsvFileImporter(engine, sqlExecutionContext.getWorkerCount())) {
-            importer.of("alltypes", "test-alltypes.csv", 1, PartitionBy.DAY, (byte) ',', "tstmp", "yyyy-MM-ddTHH:mm:ss.SSSUUUZ", true);
-            importer.process();
-        }
-
-        assertQueryCompiledQuery(compiler, sqlExecutionContext,
-                "bo\tby\tsh\tch\tin_\tlo\tdat\ttstmp\tft\tdb\tstr\tsym\tl256\tge\n" +
-                        "false\t106\t22716\tG\t1\t1\t1970-01-02T00:00:00.000Z\t1970-01-02T00:00:00.000000Z\t1.1000\t1.2\ts1\tsy1\t0x0adaa43b7700522b82f4e8d8d7b8c41a985127d17ca3926940533c477c927a33\tu33d\n" +
-                        "false\t29\t8654\tS\t2\t2\t1970-01-03T00:00:00.000Z\t1970-01-03T00:00:00.000000Z\t2.1000\t2.2\ts2\tsy2\t0x593c9b7507c60ec943cd1e308a29ac9e645f3f4104fa76983c50b65784d51e37\tu33d\n" +
-                        "false\t104\t11600\tT\t3\t3\t1970-01-04T00:00:00.000Z\t1970-01-04T00:00:00.000000Z\t3.1000\t3.2\ts3\tsy3\t0x30cb58d11566e857a87063d9dba8961195ddd1458f633b7f285307c11a7072d1\tu33d\n" +
-                        "false\t105\t31772\tC\t4\t4\t1970-01-05T00:00:00.000Z\t1970-01-05T00:00:00.000000Z\t4.1000\t4.2\ts4\tsy4\t0x64ad74a1e1e5e5897c61daeff695e8be6ab8ea52090049faa3306e2d2440176e\tu33d\n" +
-                        "false\t123\t8110\tE\t5\t5\t1970-01-06T00:00:00.000Z\t1970-01-06T00:00:00.000000Z\t5.1000\t5.2\ts5\tsy5\t0x5a86aaa24c707fff785191c8901fd7a16ffa1093e392dc537967b0fb8165c161\tu33d\n" +
-                        "false\t98\t25729\tM\t6\t6\t1970-01-07T00:00:00.000Z\t1970-01-07T00:00:00.000000Z\t6.1000\t6.2\ts6\tsy6\t0x8fbdd90a38ecfaa89b71e0b7a1d088ada82ff4bad36b72c47056f3fabd4cfeed\tu33d\n" +
-                        "false\t44\t-19823\tU\t7\t7\t1970-01-08T00:00:00.000Z\t1970-01-08T00:00:00.000000Z\t7.1000\t7.2\ts7\tsy7\t0xfb87e052526d72b5faf2f76f0f4bd855bc983a6991a2e7c78c671857b35a8755\tu33d\n" +
-                        "true\t102\t5672\tS\t8\t8\t1970-01-09T00:00:00.000Z\t1970-01-09T00:00:00.000000Z\t8.1000\t8.2\ts8\tsy8\t0x6df9f4797b131d69aa4f08d320dde2dc72cb5a65911401598a73264e80123440\tu33d\n" +
-                        "false\t73\t-5962\tE\t9\t9\t1970-01-10T00:00:00.000Z\t1970-01-10T00:00:00.000000Z\t9.1000\t9.2\ts9\tsy9\t0xdc33dd2e6ea8cc86a6ef5e562486cceb67886eea99b9dd07ba84e3fba7f66cd6\tu33d\n" +
-                        "true\t61\t-17553\tD\t10\t10\t1970-01-11T00:00:00.000Z\t1970-01-11T00:00:00.000000Z\t10.1000\t10.2\ts10\tsy10\t0x83e9d33db60120e69ba3fb676e3280ed6a6e16373be3139063343d28d3738449\tu33d\n",
-                "select * from alltypes", "tstmp", true, false, true);
-    }
-
-    private void importAllIntoNew(CairoEngine engine, SqlCompiler compiler, SqlExecutionContext sqlExecutionContext) throws SqlException, TextImportException {
-        try (ParallelCsvFileImporter importer = new ParallelCsvFileImporter(engine, sqlExecutionContext.getWorkerCount())) {
-            importer.of("alltypes", "test-alltypes.csv", 1, PartitionBy.DAY, (byte) ',', "tstmp", "yyyy-MM-ddTHH:mm:ss.SSSUUUZ", true);
-            importer.process();
-        }
-
-        assertQuery("bo\tby\tsh\tch\tin_\tlo\tdat\ttstmp\tft\tdb\tstr\tsym\tl256\tge\n" +
-                        "false\t106\t22716\tG\t1\t1\t1970-01-02T00:00:00.000Z\t1970-01-02T00:00:00.000000Z\t1.1\t1.2\ts1\tsy1\t0x0adaa43b7700522b82f4e8d8d7b8c41a985127d17ca3926940533c477c927a33\tu33d\n" +
-                        "false\t29\t8654\tS\t2\t2\t1970-01-03T00:00:00.000Z\t1970-01-03T00:00:00.000000Z\t2.1\t2.2\ts2\tsy2\t0x593c9b7507c60ec943cd1e308a29ac9e645f3f4104fa76983c50b65784d51e37\tu33d\n" +
-                        "false\t104\t11600\tT\t3\t3\t1970-01-04T00:00:00.000Z\t1970-01-04T00:00:00.000000Z\t3.1\t3.2\ts3\tsy3\t0x30cb58d11566e857a87063d9dba8961195ddd1458f633b7f285307c11a7072d1\tu33d\n" +
-                        "false\t105\t31772\tC\t4\t4\t1970-01-05T00:00:00.000Z\t1970-01-05T00:00:00.000000Z\t4.1\t4.2\ts4\tsy4\t0x64ad74a1e1e5e5897c61daeff695e8be6ab8ea52090049faa3306e2d2440176e\tu33d\n" +
-                        "false\t123\t8110\tE\t5\t5\t1970-01-06T00:00:00.000Z\t1970-01-06T00:00:00.000000Z\t5.1\t5.2\ts5\tsy5\t0x5a86aaa24c707fff785191c8901fd7a16ffa1093e392dc537967b0fb8165c161\tu33d\n" +
-                        "false\t98\t25729\tM\t6\t6\t1970-01-07T00:00:00.000Z\t1970-01-07T00:00:00.000000Z\t6.1\t6.2\ts6\tsy6\t0x8fbdd90a38ecfaa89b71e0b7a1d088ada82ff4bad36b72c47056f3fabd4cfeed\tu33d\n" +
-                        "false\t44\t-19823\tU\t7\t7\t1970-01-08T00:00:00.000Z\t1970-01-08T00:00:00.000000Z\t7.1\t7.2\ts7\tsy7\t0xfb87e052526d72b5faf2f76f0f4bd855bc983a6991a2e7c78c671857b35a8755\tu33d\n" +
-                        "true\t102\t5672\tS\t8\t8\t1970-01-09T00:00:00.000Z\t1970-01-09T00:00:00.000000Z\t8.1\t8.2\ts8\tsy8\t0x6df9f4797b131d69aa4f08d320dde2dc72cb5a65911401598a73264e80123440\tu33d\n" +
-                        "false\t73\t-5962\tE\t9\t9\t1970-01-10T00:00:00.000Z\t1970-01-10T00:00:00.000000Z\t9.1\t9.2\ts9\tsy9\t0xdc33dd2e6ea8cc86a6ef5e562486cceb67886eea99b9dd07ba84e3fba7f66cd6\tu33d\n" +
-                        "true\t61\t-17553\tD\t10\t10\t1970-01-11T00:00:00.000Z\t1970-01-11T00:00:00.000000Z\t10.1\t10.2\ts10\tsy10\t0x83e9d33db60120e69ba3fb676e3280ed6a6e16373be3139063343d28d3738449\tu33d\n",
-                "select * from alltypes", "tstmp", true, sqlExecutionContext, false, true);
-
-        assertQuery("column\ttype\tindexed\tindexBlockCapacity\tsymbolCached\tsymbolCapacity\tdesignated\n" +
-                "bo\tBOOLEAN\tfalse\t256\tfalse\t0\tfalse\n" +
-                "by\tINT\tfalse\t256\tfalse\t0\tfalse\n" +
-                "sh\tINT\tfalse\t256\tfalse\t0\tfalse\n" +
-                "ch\tCHAR\tfalse\t256\tfalse\t0\tfalse\n" +
-                "in_\tINT\tfalse\t256\tfalse\t0\tfalse\n" +
-                "lo\tINT\tfalse\t256\tfalse\t0\tfalse\n" +
-                "dat\tDATE\tfalse\t256\tfalse\t0\tfalse\n" +
-                "tstmp\tTIMESTAMP\tfalse\t256\tfalse\t0\ttrue\n" +
-                "ft\tDOUBLE\tfalse\t256\tfalse\t0\tfalse\n" +
-                "db\tDOUBLE\tfalse\t256\tfalse\t0\tfalse\n" +
-                "str\tSTRING\tfalse\t256\tfalse\t0\tfalse\n" +
-                "sym\tSTRING\tfalse\t256\tfalse\t0\tfalse\n" +
-                "l256\tLONG256\tfalse\t256\tfalse\t0\tfalse\n" +
-                "ge\tSTRING\tfalse\t256\tfalse\t0\tfalse\n", "show columns from alltypes", null, false, sqlExecutionContext, false, false);
-    }
-
-    private void importAndCleanupTable(
-            ParallelCsvFileImporter importer,
-            SqlExecutionContext context,
-            SqlCompiler compiler,
-            CharSequence tableName,
-            CharSequence inputFileName,
-            int partitionBy,
-            CharSequence timestampColumn,
-            CharSequence timestampFormat,
-            boolean forceHeader,
-            int expectedCount
-    ) throws Exception {
-        importer.of(
-                tableName,
-                inputFileName,
-                1,
-                partitionBy,
-                (byte) ',',
-                timestampColumn,
-                timestampFormat,
-                forceHeader,
-                null,
-                Atomicity.SKIP_COL
-        );
-        importer.process();
-        importer.clear();
-        assertQuery(
-                compiler,
-                "cnt\n" + expectedCount + "\n",
-                "select count(*) cnt from " + tableName,
-                null,
-                false,
-                context,
-                true
-        );
-        compiler.compile("drop table " + tableName, context);
-    }
-
-    private LongList list(long... values) {
-        LongList result = new LongList();
-        for (long l : values) {
-            result.add(l);
-        }
-        return result;
-    }
-
-    private void testImportCsvIntoNewTable0(String tableName) throws Exception {
-        executeWithPool(16, 16, (CairoEngine engine, SqlCompiler compiler, SqlExecutionContext sqlExecutionContext) -> {
             try (ParallelCsvFileImporter importer = new ParallelCsvFileImporter(engine, sqlExecutionContext.getWorkerCount())) {
                 importer.setMinChunkSize(10);
                 importer.of(tableName, "test-quotes-big.csv", 1, PartitionBy.MONTH, (byte) ',', "ts", "yyyy-MM-ddTHH:mm:ss.SSSSSSZ", true);
@@ -5165,35 +2936,6 @@
         );
         compiler.compile("drop table " + backlogTableName, sqlExecutionContext);
     }
-=======
-    private void testStatusLogCleanup(int daysToKeep) throws SqlException, IOException {
-        String backlogTableName = configuration.getSystemTableNamePrefix() + "text_import_log";
-        compiler.compile("create table " + backlogTableName + " as " +
-                "(" +
-                "select" +
-                " timestamp_sequence(0, 100000000000) ts," +
-                " rnd_symbol(5,4,4,3) table," +
-                " rnd_symbol(5,4,4,3) file," +
-                " rnd_symbol(5,4,4,3) phase," +
-                " rnd_symbol(5,4,4,3) status," +
-                " rnd_str(5,4,4,3) message," +
-                " rnd_long() rows_handled," +
-                " rnd_long() rows_imported," +
-                " rnd_long() errors" +
-                " from" +
-                " long_sequence(5)" +
-                ") timestamp(ts) partition by DAY", sqlExecutionContext);
-
-        parallelImportStatusLogKeepNDays = daysToKeep;
-        new TextImportRequestJob(engine, 1, null).close();
-        assertQuery("count\n" + daysToKeep + "\n",
-                "select count() from " + backlogTableName,
-                null,
-                false,
-                true
-        );
-        compiler.compile("drop table " + backlogTableName, sqlExecutionContext);
-    }
 
     @FunctionalInterface
     interface TextImportRunnable {
@@ -5223,7 +2965,6 @@
             IndexChunk that = (IndexChunk) o;
             return path.equals(that.path) && Arrays.equals(data, that.data);
         }
->>>>>>> 23bc095b
 
         @Override
         public String toString() {
@@ -5233,37 +2974,4 @@
                     '}';
         }
     }
-
-    static class IndexChunk {
-        String path;
-        long[] data; // timestamp+offset pairs
-
-        IndexChunk(String path, long... data) {
-            this.path = path;
-            this.data = data;
-        }
-
-        @Override
-        public int hashCode() {
-            int result = Objects.hash(path);
-            result = 31 * result + Arrays.hashCode(data);
-            return result;
-        }
-
-        @Override
-        public boolean equals(Object o) {
-            if (this == o) return true;
-            if (o == null || getClass() != o.getClass()) return false;
-            IndexChunk that = (IndexChunk) o;
-            return path.equals(that.path) && Arrays.equals(data, that.data);
-        }
-
-        @Override
-        public String toString() {
-            return "{" +
-                    "path='" + path + '\'' +
-                    ", data=" + Arrays.toString(data) +
-                    '}';
-        }
-    }
 }