/*******************************************************************************
 *     ___                  _   ____  ____
 *    / _ \ _   _  ___  ___| |_|  _ \| __ )
 *   | | | | | | |/ _ \/ __| __| | | |  _ \
 *   | |_| | |_| |  __/\__ \ |_| |_| | |_) |
 *    \__\_\\__,_|\___||___/\__|____/|____/
 *
 *  Copyright (c) 2014-2019 Appsicle
 *  Copyright (c) 2019-2022 QuestDB
 *
 *  Licensed under the Apache License, Version 2.0 (the "License");
 *  you may not use this file except in compliance with the License.
 *  You may obtain a copy of the License at
 *
 *  http://www.apache.org/licenses/LICENSE-2.0
 *
 *  Unless required by applicable law or agreed to in writing, software
 *  distributed under the License is distributed on an "AS IS" BASIS,
 *  WITHOUT WARRANTIES OR CONDITIONS OF ANY KIND, either express or implied.
 *  See the License for the specific language governing permissions and
 *  limitations under the License.
 *
 ******************************************************************************/

package io.questdb.cutlass.text;

import io.questdb.BuildInformation;
import io.questdb.TelemetryConfiguration;
import io.questdb.cairo.CairoConfiguration;
import io.questdb.cairo.sql.SqlExecutionCircuitBreakerConfiguration;
import io.questdb.std.FilesFacade;
import io.questdb.std.datetime.DateFormat;
import io.questdb.std.datetime.DateLocale;
import io.questdb.std.datetime.microtime.MicrosecondClock;
import io.questdb.std.datetime.millitime.MillisecondClock;

public class CairoConfigurationWrapper implements CairoConfiguration {

    private final CairoConfiguration conf;

    public CairoConfigurationWrapper(CairoConfiguration conf) {
        this.conf = conf;
    }

    @Override
    public boolean attachPartitionCopy() {
        return false;
    }

    @Override
    public boolean enableTestFactories() {
        return conf.enableTestFactories();
    }

    @Override
    public int getAnalyticColumnPoolCapacity() {
        return conf.getAnalyticColumnPoolCapacity();
    }

    @Override
    public String getAttachPartitionSuffix() {
        return conf.getAttachPartitionSuffix();
    }

    @Override
    public DateFormat getBackupDirTimestampFormat() {
        return conf.getBackupDirTimestampFormat();
    }

    @Override
    public int getBackupMkDirMode() {
        return conf.getBackupMkDirMode();
    }

    @Override
    public CharSequence getBackupRoot() {
        return conf.getBackupRoot();
    }

    @Override
    public CharSequence getBackupTempDirName() {
        return conf.getBackupTempDirName();
    }

    @Override
    public int getBinaryEncodingMaxLength() {
        return conf.getBinaryEncodingMaxLength();
    }

    @Override
    public int getBindVariablePoolSize() {
        return conf.getBindVariablePoolSize();
    }

    @Override
    public BuildInformation getBuildInformation() {
        return conf.getBuildInformation();
    }

    @Override
    public SqlExecutionCircuitBreakerConfiguration getCircuitBreakerConfiguration() {
        return conf.getCircuitBreakerConfiguration();
    }

    @Override
    public int getColumnCastModelPoolCapacity() {
        return conf.getColumnCastModelPoolCapacity();
    }

    @Override
    public int getColumnIndexerQueueCapacity() {
        return conf.getColumnIndexerQueueCapacity();
    }

    @Override
    public int getColumnPurgeQueueCapacity() {
        return conf.getColumnPurgeQueueCapacity();
    }

    @Override
    public long getColumnPurgeRetryDelay() {
        return conf.getColumnPurgeRetryDelay();
    }

    @Override
    public long getColumnPurgeRetryDelayLimit() {
        return conf.getColumnPurgeRetryDelayLimit();
    }

    @Override
    public double getColumnPurgeRetryDelayMultiplier() {
        return conf.getColumnPurgeRetryDelayMultiplier();
    }

    @Override
    public int getColumnPurgeTaskPoolCapacity() {
        return conf.getColumnPurgeTaskPoolCapacity();
    }

    @Override
    public long getCommitLag() {
        return conf.getCommitLag();
    }

    @Override
    public int getCommitMode() {
        return conf.getCommitMode();
    }

    @Override
    public CharSequence getConfRoot() {
        return conf.getConfRoot();
    }

    @Override
    public int getCopyPoolCapacity() {
        return conf.getCopyPoolCapacity();
    }

    @Override
    public int getCreateAsSelectRetryCount() {
        return conf.getCreateAsSelectRetryCount();
    }

    @Override
    public int getCreateTableModelPoolCapacity() {
        return conf.getCreateTableModelPoolCapacity();
    }

    @Override
    public long getDataAppendPageSize() {
        return conf.getDataAppendPageSize();
    }

    @Override
    public long getDataIndexKeyAppendPageSize() {
        return conf.getDataIndexKeyAppendPageSize();
    }

    @Override
    public long getDataIndexValueAppendPageSize() {
        return conf.getDataIndexValueAppendPageSize();
    }

    @Override
    public long getDatabaseIdHi() {
        return conf.getDatabaseIdHi();
    }

    @Override
    public long getDatabaseIdLo() {
        return conf.getDatabaseIdLo();
    }

    @Override
    public CharSequence getDbDirectory() {
        return conf.getDbDirectory();
    }

    @Override
    public DateLocale getDefaultDateLocale() {
        return conf.getDefaultDateLocale();
    }

    @Override
    public CharSequence getDefaultMapType() {
        return conf.getDefaultMapType();
    }

    @Override
    public boolean getDefaultSymbolCacheFlag() {
        return conf.getDefaultSymbolCacheFlag();
    }

    @Override
    public int getDefaultSymbolCapacity() {
        return conf.getDefaultSymbolCapacity();
    }

    @Override
<<<<<<< HEAD
=======
    public long getInactiveWalWriterTTL() {
        return conf.getInactiveWalWriterTTL();
    }

    @Override
    public int getMetadataPoolCapacity() {
        return conf.getMetadataPoolCapacity();
    }

    @Override
    public boolean getWalEnabledDefault() {
        return conf.getWalEnabledDefault();
    }

    @Override
    public long getWalPurgeInterval() { return conf.getWalPurgeInterval(); }

    @Override
    public long getWalSegmentRolloverRowCount() { return conf.getWalSegmentRolloverRowCount(); }

    @Override
    public int getWalTxnNotificationQueueCapacity() {
        return conf.getWalTxnNotificationQueueCapacity();
    }

    @Override
>>>>>>> 69bd305c
    public int getDoubleToStrCastScale() {
        return conf.getDoubleToStrCastScale();
    }

    @Override
    public int getFileOperationRetryCount() {
        return conf.getFileOperationRetryCount();
    }

    @Override
    public FilesFacade getFilesFacade() {
        return conf.getFilesFacade();
    }

    @Override
    public int getFloatToStrCastScale() {
        return conf.getFloatToStrCastScale();
    }

    @Override
    public int getGroupByMapCapacity() {
        return conf.getGroupByMapCapacity();
    }

    @Override
    public int getGroupByPoolCapacity() {
        return conf.getGroupByPoolCapacity();
    }

    @Override
    public long getIdleCheckInterval() {
        return conf.getIdleCheckInterval();
    }

    @Override
    public long getInactiveReaderTTL() {
        return conf.getInactiveReaderTTL();
    }

    @Override
    public long getInactiveWalWriterTTL() {
        return conf.getInactiveWalWriterTTL();
    }

    @Override
    public long getInactiveWriterTTL() {
        return conf.getInactiveWriterTTL();
    }

    @Override
    public int getIndexValueBlockSize() {
        return conf.getIndexValueBlockSize();
    }

    @Override
    public int getInsertPoolCapacity() {
        return conf.getInsertPoolCapacity();
    }

    @Override
    public int getLatestByQueueCapacity() {
        return conf.getLatestByQueueCapacity();
    }

    @Override
    public int getMaxCrashFiles() {
        return conf.getMaxCrashFiles();
    }

    @Override
    public int getMaxFileNameLength() {
        return conf.getMaxFileNameLength();
    }

    @Override
    public int getMaxSwapFileCount() {
        return conf.getMaxSwapFileCount();
    }

    @Override
    public int getMaxSymbolNotEqualsCount() {
        return conf.getMaxSymbolNotEqualsCount();
    }

    @Override
    public int getMaxUncommittedRows() {
        return conf.getMaxUncommittedRows();
    }

    @Override
    public int getMetadataPoolCapacity() {
        return conf.getMetadataPoolCapacity();
    }

    @Override
    public MicrosecondClock getMicrosecondClock() {
        return conf.getMicrosecondClock();
    }

    @Override
    public MillisecondClock getMillisecondClock() {
        return conf.getMillisecondClock();
    }

    @Override
    public long getMiscAppendPageSize() {
        return conf.getMiscAppendPageSize();
    }

    @Override
    public int getMkDirMode() {
        return conf.getMkDirMode();
    }

    @Override
    public int getO3CallbackQueueCapacity() {
        return conf.getO3CallbackQueueCapacity();
    }

    @Override
    public int getO3ColumnMemorySize() {
        return conf.getO3ColumnMemorySize();
    }

    @Override
    public int getO3CopyQueueCapacity() {
        return conf.getO3CopyQueueCapacity();
    }

    @Override
    public int getO3OpenColumnQueueCapacity() {
        return conf.getO3OpenColumnQueueCapacity();
    }

    @Override
    public int getO3PartitionQueueCapacity() {
        return conf.getO3PartitionQueueCapacity();
    }

    @Override
    public int getO3PurgeDiscoveryQueueCapacity() {
        return conf.getO3PurgeDiscoveryQueueCapacity();
    }

    @Override
    public int getPageFrameReduceColumnListCapacity() {
        return conf.getPageFrameReduceColumnListCapacity();
    }

    @Override
    public int getPageFrameReduceQueueCapacity() {
        return conf.getPageFrameReduceQueueCapacity();
    }

    @Override
    public int getPageFrameReduceRowIdListCapacity() {
        return conf.getPageFrameReduceRowIdListCapacity();
    }

    @Override
    public int getPageFrameReduceShardCount() {
        return conf.getPageFrameReduceShardCount();
    }

    @Override
    public int getPageFrameReduceTaskPoolCapacity() {
        return conf.getPageFrameReduceTaskPoolCapacity();
    }

    @Override
    public int getParallelIndexThreshold() {
        return conf.getParallelIndexThreshold();
    }

    @Override
    public int getPartitionPurgeListCapacity() {
        return conf.getPartitionPurgeListCapacity();
    }

    @Override
    public int getQueryCacheEventQueueCapacity() {
        return conf.getQueryCacheEventQueueCapacity();
    }

    @Override
    public int getReaderPoolMaxSegments() {
        return conf.getReaderPoolMaxSegments();
    }

    @Override
    public int getRenameTableModelPoolCapacity() {
        return conf.getRenameTableModelPoolCapacity();
    }

    @Override
    public int getRndFunctionMemoryMaxPages() {
        return conf.getRndFunctionMemoryMaxPages();
    }

    @Override
    public int getRndFunctionMemoryPageSize() {
        return conf.getRndFunctionMemoryPageSize();
    }

    @Override
    public CharSequence getRoot() {
        return conf.getRoot();
    }

    @Override
    public int getSampleByIndexSearchPageSize() {
        return conf.getSampleByIndexSearchPageSize();
    }

    @Override
    public boolean getSimulateCrashEnabled() {
        return conf.getSimulateCrashEnabled();
    }

    @Override
    public CharSequence getSnapshotInstanceId() {
        return conf.getSnapshotInstanceId();
    }

    @Override
    public CharSequence getSnapshotRoot() {
        return conf.getSnapshotRoot();
    }

    @Override
    public long getSpinLockTimeout() {
        return conf.getSpinLockTimeout();
    }

    @Override
    public int getSqlAnalyticRowIdMaxPages() {
        return conf.getSqlAnalyticRowIdMaxPages();
    }

    @Override
    public int getSqlAnalyticRowIdPageSize() {
        return conf.getSqlAnalyticRowIdPageSize();
    }

    @Override
    public int getSqlAnalyticStoreMaxPages() {
        return conf.getSqlAnalyticStoreMaxPages();
    }

    @Override
    public int getSqlAnalyticStorePageSize() {
        return conf.getSqlAnalyticStorePageSize();
    }

    @Override
    public int getSqlAnalyticTreeKeyMaxPages() {
        return conf.getSqlAnalyticTreeKeyMaxPages();
    }

    @Override
    public int getSqlAnalyticTreeKeyPageSize() {
        return conf.getSqlAnalyticTreeKeyPageSize();
    }

    @Override
    public int getSqlCharacterStoreCapacity() {
        return conf.getSqlCharacterStoreCapacity();
    }

    @Override
    public int getSqlCharacterStoreSequencePoolCapacity() {
        return conf.getSqlCharacterStoreSequencePoolCapacity();
    }

    @Override
    public int getSqlColumnPoolCapacity() {
        return conf.getSqlColumnPoolCapacity();
    }

    @Override
    public double getSqlCompactMapLoadFactor() {
        return conf.getSqlCompactMapLoadFactor();
    }

    @Override
    public int getSqlCopyBufferSize() {
        return conf.getSqlCopyBufferSize();
    }

    @Override
    public CharSequence getSqlCopyInputRoot() {
        return conf.getSqlCopyInputRoot();
    }

    @Override
    public CharSequence getSqlCopyInputWorkRoot() {
        return conf.getSqlCopyInputWorkRoot();
    }

    @Override
    public int getSqlCopyLogRetentionDays() {
        return conf.getSqlCopyLogRetentionDays();
    }

    @Override
    public long getSqlCopyMaxIndexChunkSize() {
        return conf.getSqlCopyMaxIndexChunkSize();
    }

    @Override
    public int getSqlCopyQueueCapacity() {
        return conf.getSqlCopyQueueCapacity();
    }

    @Override
    public int getSqlDistinctTimestampKeyCapacity() {
        return conf.getSqlDistinctTimestampKeyCapacity();
    }

    @Override
    public double getSqlDistinctTimestampLoadFactor() {
        return conf.getSqlDistinctTimestampLoadFactor();
    }

    @Override
    public int getSqlExpressionPoolCapacity() {
        return conf.getSqlExpressionPoolCapacity();
    }

    @Override
    public double getSqlFastMapLoadFactor() {
        return conf.getSqlFastMapLoadFactor();
    }

    @Override
    public int getSqlHashJoinLightValueMaxPages() {
        return conf.getSqlHashJoinLightValueMaxPages();
    }

    @Override
    public int getSqlHashJoinLightValuePageSize() {
        return conf.getSqlHashJoinLightValuePageSize();
    }

    @Override
    public int getSqlHashJoinValueMaxPages() {
        return conf.getSqlHashJoinValueMaxPages();
    }

    @Override
    public int getSqlHashJoinValuePageSize() {
        return conf.getSqlHashJoinValuePageSize();
    }

    @Override
    public int getSqlJitBindVarsMemoryMaxPages() {
        return conf.getSqlJitBindVarsMemoryMaxPages();
    }

    @Override
    public int getSqlJitBindVarsMemoryPageSize() {
        return conf.getSqlJitBindVarsMemoryPageSize();
    }

    @Override
    public int getSqlJitIRMemoryMaxPages() {
        return conf.getSqlJitIRMemoryMaxPages();
    }

    @Override
    public int getSqlJitIRMemoryPageSize() {
        return conf.getSqlJitIRMemoryPageSize();
    }

    @Override
    public int getSqlJitMode() {
        return conf.getSqlJitMode();
    }

    @Override
    public int getSqlJitPageAddressCacheThreshold() {
        return conf.getSqlJitPageAddressCacheThreshold();
    }

    @Override
    public int getSqlJitRowsThreshold() {
        return conf.getSqlJitRowsThreshold();
    }

    @Override
    public int getSqlJoinContextPoolCapacity() {
        return conf.getSqlJoinContextPoolCapacity();
    }

    @Override
    public int getSqlJoinMetadataMaxResizes() {
        return conf.getSqlJoinMetadataMaxResizes();
    }

    @Override
    public int getSqlJoinMetadataPageSize() {
        return conf.getSqlJoinMetadataPageSize();
    }

    @Override
    public long getSqlLatestByRowCount() {
        return conf.getSqlLatestByRowCount();
    }

    @Override
    public int getSqlLexerPoolCapacity() {
        return conf.getSqlLexerPoolCapacity();
    }

    @Override
    public int getSqlMapKeyCapacity() {
        return conf.getSqlMapKeyCapacity();
    }

    @Override
    public int getSqlMapMaxPages() {
        return conf.getSqlMapMaxPages();
    }

    @Override
    public int getSqlMapMaxResizes() {
        return conf.getSqlMapMaxResizes();
    }

    @Override
    public int getSqlMapPageSize() {
        return conf.getSqlMapPageSize();
    }

    @Override
    public int getSqlMaxNegativeLimit() {
        return conf.getSqlMaxNegativeLimit();
    }

    @Override
    public int getSqlModelPoolCapacity() {
        return conf.getSqlModelPoolCapacity();
    }

    @Override
    public int getSqlPageFrameMaxRows() {
        return conf.getSqlPageFrameMaxRows();
    }

    @Override
    public int getSqlPageFrameMinRows() {
        return conf.getSqlPageFrameMinRows();
    }

    @Override
    public int getSqlSmallMapKeyCapacity() {
        return conf.getSqlSmallMapKeyCapacity();
    }

    @Override
    public int getSqlSortKeyMaxPages() {
        return conf.getSqlSortKeyMaxPages();
    }

    @Override
    public long getSqlSortKeyPageSize() {
        return conf.getSqlSortKeyPageSize();
    }

    @Override
    public int getSqlSortLightValueMaxPages() {
        return conf.getSqlSortLightValueMaxPages();
    }

    @Override
    public long getSqlSortLightValuePageSize() {
        return conf.getSqlSortLightValuePageSize();
    }

    @Override
    public int getSqlSortValueMaxPages() {
        return conf.getSqlSortValueMaxPages();
    }

    @Override
    public int getSqlSortValuePageSize() {
        return conf.getSqlSortValuePageSize();
    }

    @Override
    public int getStrFunctionMaxBufferLength() {
        return conf.getStrFunctionMaxBufferLength();
    }

    @Override
    public CharSequence getSystemTableNamePrefix() {
        return conf.getSystemTableNamePrefix();
    }

    @Override
    public TelemetryConfiguration getTelemetryConfiguration() {
        return conf.getTelemetryConfiguration();
    }

    @Override
    public TextConfiguration getTextConfiguration() {
        return conf.getTextConfiguration();
    }

    @Override
    public int getTxnScoreboardEntryCount() {
        return conf.getTxnScoreboardEntryCount();
    }

    @Override
    public int getVectorAggregateQueueCapacity() {
        return conf.getVectorAggregateQueueCapacity();
    }

    @Override
    public boolean getWalEnabledDefault() {
        return conf.getWalEnabledDefault();
    }

    @Override
    public long getWalPurgeInterval() {
        return conf.getWalPurgeInterval();
    }

    @Override
    public int getWalRecreateDistressedSequencerAttempts() {
        return conf.getWalRecreateDistressedSequencerAttempts();
    }

    @Override
    public int getWalTxnNotificationQueueCapacity() {
        return conf.getWalTxnNotificationQueueCapacity();
    }

    @Override
    public int getWithClauseModelPoolCapacity() {
        return conf.getWithClauseModelPoolCapacity();
    }

    @Override
    public long getWorkStealTimeoutNanos() {
        return conf.getWorkStealTimeoutNanos();
    }

    @Override
    public long getWriterAsyncCommandBusyWaitTimeout() {
        return conf.getWriterAsyncCommandBusyWaitTimeout();
    }

    @Override
    public long getWriterAsyncCommandMaxTimeout() {
        return conf.getWriterAsyncCommandMaxTimeout();
    }

    @Override
    public int getWriterCommandQueueCapacity() {
        return conf.getWriterCommandQueueCapacity();
    }

    @Override
    public long getWriterCommandQueueSlotSize() {
        return conf.getWriterCommandQueueSlotSize();
    }

    @Override
    public long getWriterFileOpenOpts() {
        return conf.getWriterFileOpenOpts();
    }

    @Override
    public int getWriterTickRowsCountMod() {
        return conf.getWriterTickRowsCountMod();
    }

    @Override
    public boolean isIOURingEnabled() {
        return conf.isIOURingEnabled();
    }

    @Override
    public boolean isO3QuickSortEnabled() {
        return conf.isO3QuickSortEnabled();
    }

    @Override
    public boolean isParallelIndexingEnabled() {
        return conf.isParallelIndexingEnabled();
    }

    @Override
    public boolean isSnapshotRecoveryEnabled() {
        return conf.isSnapshotRecoveryEnabled();
    }

    @Override
    public boolean isSqlJitDebugEnabled() {
        return conf.isSqlJitDebugEnabled();
    }

    @Override
    public boolean isSqlParallelFilterEnabled() {
        return conf.isSqlParallelFilterEnabled();
    }

    @Override
    public boolean isSqlParallelFilterPreTouchEnabled() {
        return conf.isSqlParallelFilterPreTouchEnabled();
    }

    @Override
    public boolean isWalSupported() {
        return conf.isWalSupported();
    }

    @Override
    public boolean mangleTableSystemNames() {
        return conf.mangleTableSystemNames();
    }
}<|MERGE_RESOLUTION|>--- conflicted
+++ resolved
@@ -218,27 +218,542 @@
     }
 
     @Override
-<<<<<<< HEAD
-=======
+    public long getWalSegmentRolloverRowCount() { return conf.getWalSegmentRolloverRowCount(); }
+
+    @Override
+    public int getDoubleToStrCastScale() {
+        return conf.getDoubleToStrCastScale();
+    }
+
+    @Override
+    public int getFileOperationRetryCount() {
+        return conf.getFileOperationRetryCount();
+    }
+
+    @Override
+    public FilesFacade getFilesFacade() {
+        return conf.getFilesFacade();
+    }
+
+    @Override
+    public int getFloatToStrCastScale() {
+        return conf.getFloatToStrCastScale();
+    }
+
+    @Override
+    public int getGroupByMapCapacity() {
+        return conf.getGroupByMapCapacity();
+    }
+
+    @Override
+    public int getGroupByPoolCapacity() {
+        return conf.getGroupByPoolCapacity();
+    }
+
+    @Override
+    public long getIdleCheckInterval() {
+        return conf.getIdleCheckInterval();
+    }
+
+    @Override
+    public long getInactiveReaderTTL() {
+        return conf.getInactiveReaderTTL();
+    }
+
+    @Override
     public long getInactiveWalWriterTTL() {
         return conf.getInactiveWalWriterTTL();
     }
 
     @Override
+    public long getInactiveWriterTTL() {
+        return conf.getInactiveWriterTTL();
+    }
+
+    @Override
+    public int getIndexValueBlockSize() {
+        return conf.getIndexValueBlockSize();
+    }
+
+    @Override
+    public int getInsertPoolCapacity() {
+        return conf.getInsertPoolCapacity();
+    }
+
+    @Override
+    public int getLatestByQueueCapacity() {
+        return conf.getLatestByQueueCapacity();
+    }
+
+    @Override
+    public int getMaxCrashFiles() {
+        return conf.getMaxCrashFiles();
+    }
+
+    @Override
+    public int getMaxFileNameLength() {
+        return conf.getMaxFileNameLength();
+    }
+
+    @Override
+    public int getMaxSwapFileCount() {
+        return conf.getMaxSwapFileCount();
+    }
+
+    @Override
+    public int getMaxSymbolNotEqualsCount() {
+        return conf.getMaxSymbolNotEqualsCount();
+    }
+
+    @Override
+    public int getMaxUncommittedRows() {
+        return conf.getMaxUncommittedRows();
+    }
+
+    @Override
     public int getMetadataPoolCapacity() {
         return conf.getMetadataPoolCapacity();
     }
 
     @Override
+    public MicrosecondClock getMicrosecondClock() {
+        return conf.getMicrosecondClock();
+    }
+
+    @Override
+    public MillisecondClock getMillisecondClock() {
+        return conf.getMillisecondClock();
+    }
+
+    @Override
+    public long getMiscAppendPageSize() {
+        return conf.getMiscAppendPageSize();
+    }
+
+    @Override
+    public int getMkDirMode() {
+        return conf.getMkDirMode();
+    }
+
+    @Override
+    public int getO3CallbackQueueCapacity() {
+        return conf.getO3CallbackQueueCapacity();
+    }
+
+    @Override
+    public int getO3ColumnMemorySize() {
+        return conf.getO3ColumnMemorySize();
+    }
+
+    @Override
+    public int getO3CopyQueueCapacity() {
+        return conf.getO3CopyQueueCapacity();
+    }
+
+    @Override
+    public int getO3OpenColumnQueueCapacity() {
+        return conf.getO3OpenColumnQueueCapacity();
+    }
+
+    @Override
+    public int getO3PartitionQueueCapacity() {
+        return conf.getO3PartitionQueueCapacity();
+    }
+
+    @Override
+    public int getO3PurgeDiscoveryQueueCapacity() {
+        return conf.getO3PurgeDiscoveryQueueCapacity();
+    }
+
+    @Override
+    public int getPageFrameReduceColumnListCapacity() {
+        return conf.getPageFrameReduceColumnListCapacity();
+    }
+
+    @Override
+    public int getPageFrameReduceQueueCapacity() {
+        return conf.getPageFrameReduceQueueCapacity();
+    }
+
+    @Override
+    public int getPageFrameReduceRowIdListCapacity() {
+        return conf.getPageFrameReduceRowIdListCapacity();
+    }
+
+    @Override
+    public int getPageFrameReduceShardCount() {
+        return conf.getPageFrameReduceShardCount();
+    }
+
+    @Override
+    public int getPageFrameReduceTaskPoolCapacity() {
+        return conf.getPageFrameReduceTaskPoolCapacity();
+    }
+
+    @Override
+    public int getParallelIndexThreshold() {
+        return conf.getParallelIndexThreshold();
+    }
+
+    @Override
+    public int getPartitionPurgeListCapacity() {
+        return conf.getPartitionPurgeListCapacity();
+    }
+
+    @Override
+    public int getQueryCacheEventQueueCapacity() {
+        return conf.getQueryCacheEventQueueCapacity();
+    }
+
+    @Override
+    public int getReaderPoolMaxSegments() {
+        return conf.getReaderPoolMaxSegments();
+    }
+
+    @Override
+    public int getRenameTableModelPoolCapacity() {
+        return conf.getRenameTableModelPoolCapacity();
+    }
+
+    @Override
+    public int getRndFunctionMemoryMaxPages() {
+        return conf.getRndFunctionMemoryMaxPages();
+    }
+
+    @Override
+    public int getRndFunctionMemoryPageSize() {
+        return conf.getRndFunctionMemoryPageSize();
+    }
+
+    @Override
+    public CharSequence getRoot() {
+        return conf.getRoot();
+    }
+
+    @Override
+    public int getSampleByIndexSearchPageSize() {
+        return conf.getSampleByIndexSearchPageSize();
+    }
+
+    @Override
+    public boolean getSimulateCrashEnabled() {
+        return conf.getSimulateCrashEnabled();
+    }
+
+    @Override
+    public CharSequence getSnapshotInstanceId() {
+        return conf.getSnapshotInstanceId();
+    }
+
+    @Override
+    public CharSequence getSnapshotRoot() {
+        return conf.getSnapshotRoot();
+    }
+
+    @Override
+    public long getSpinLockTimeout() {
+        return conf.getSpinLockTimeout();
+    }
+
+    @Override
+    public int getSqlAnalyticRowIdMaxPages() {
+        return conf.getSqlAnalyticRowIdMaxPages();
+    }
+
+    @Override
+    public int getSqlAnalyticRowIdPageSize() {
+        return conf.getSqlAnalyticRowIdPageSize();
+    }
+
+    @Override
+    public int getSqlAnalyticStoreMaxPages() {
+        return conf.getSqlAnalyticStoreMaxPages();
+    }
+
+    @Override
+    public int getSqlAnalyticStorePageSize() {
+        return conf.getSqlAnalyticStorePageSize();
+    }
+
+    @Override
+    public int getSqlAnalyticTreeKeyMaxPages() {
+        return conf.getSqlAnalyticTreeKeyMaxPages();
+    }
+
+    @Override
+    public int getSqlAnalyticTreeKeyPageSize() {
+        return conf.getSqlAnalyticTreeKeyPageSize();
+    }
+
+    @Override
+    public int getSqlCharacterStoreCapacity() {
+        return conf.getSqlCharacterStoreCapacity();
+    }
+
+    @Override
+    public int getSqlCharacterStoreSequencePoolCapacity() {
+        return conf.getSqlCharacterStoreSequencePoolCapacity();
+    }
+
+    @Override
+    public int getSqlColumnPoolCapacity() {
+        return conf.getSqlColumnPoolCapacity();
+    }
+
+    @Override
+    public double getSqlCompactMapLoadFactor() {
+        return conf.getSqlCompactMapLoadFactor();
+    }
+
+    @Override
+    public int getSqlCopyBufferSize() {
+        return conf.getSqlCopyBufferSize();
+    }
+
+    @Override
+    public CharSequence getSqlCopyInputRoot() {
+        return conf.getSqlCopyInputRoot();
+    }
+
+    @Override
+    public CharSequence getSqlCopyInputWorkRoot() {
+        return conf.getSqlCopyInputWorkRoot();
+    }
+
+    @Override
+    public int getSqlCopyLogRetentionDays() {
+        return conf.getSqlCopyLogRetentionDays();
+    }
+
+    @Override
+    public long getSqlCopyMaxIndexChunkSize() {
+        return conf.getSqlCopyMaxIndexChunkSize();
+    }
+
+    @Override
+    public int getSqlCopyQueueCapacity() {
+        return conf.getSqlCopyQueueCapacity();
+    }
+
+    @Override
+    public int getSqlDistinctTimestampKeyCapacity() {
+        return conf.getSqlDistinctTimestampKeyCapacity();
+    }
+
+    @Override
+    public double getSqlDistinctTimestampLoadFactor() {
+        return conf.getSqlDistinctTimestampLoadFactor();
+    }
+
+    @Override
+    public int getSqlExpressionPoolCapacity() {
+        return conf.getSqlExpressionPoolCapacity();
+    }
+
+    @Override
+    public double getSqlFastMapLoadFactor() {
+        return conf.getSqlFastMapLoadFactor();
+    }
+
+    @Override
+    public int getSqlHashJoinLightValueMaxPages() {
+        return conf.getSqlHashJoinLightValueMaxPages();
+    }
+
+    @Override
+    public int getSqlHashJoinLightValuePageSize() {
+        return conf.getSqlHashJoinLightValuePageSize();
+    }
+
+    @Override
+    public int getSqlHashJoinValueMaxPages() {
+        return conf.getSqlHashJoinValueMaxPages();
+    }
+
+    @Override
+    public int getSqlHashJoinValuePageSize() {
+        return conf.getSqlHashJoinValuePageSize();
+    }
+
+    @Override
+    public int getSqlJitBindVarsMemoryMaxPages() {
+        return conf.getSqlJitBindVarsMemoryMaxPages();
+    }
+
+    @Override
+    public int getSqlJitBindVarsMemoryPageSize() {
+        return conf.getSqlJitBindVarsMemoryPageSize();
+    }
+
+    @Override
+    public int getSqlJitIRMemoryMaxPages() {
+        return conf.getSqlJitIRMemoryMaxPages();
+    }
+
+    @Override
+    public int getSqlJitIRMemoryPageSize() {
+        return conf.getSqlJitIRMemoryPageSize();
+    }
+
+    @Override
+    public int getSqlJitMode() {
+        return conf.getSqlJitMode();
+    }
+
+    @Override
+    public int getSqlJitPageAddressCacheThreshold() {
+        return conf.getSqlJitPageAddressCacheThreshold();
+    }
+
+    @Override
+    public int getSqlJitRowsThreshold() {
+        return conf.getSqlJitRowsThreshold();
+    }
+
+    @Override
+    public int getSqlJoinContextPoolCapacity() {
+        return conf.getSqlJoinContextPoolCapacity();
+    }
+
+    @Override
+    public int getSqlJoinMetadataMaxResizes() {
+        return conf.getSqlJoinMetadataMaxResizes();
+    }
+
+    @Override
+    public int getSqlJoinMetadataPageSize() {
+        return conf.getSqlJoinMetadataPageSize();
+    }
+
+    @Override
+    public long getSqlLatestByRowCount() {
+        return conf.getSqlLatestByRowCount();
+    }
+
+    @Override
+    public int getSqlLexerPoolCapacity() {
+        return conf.getSqlLexerPoolCapacity();
+    }
+
+    @Override
+    public int getSqlMapKeyCapacity() {
+        return conf.getSqlMapKeyCapacity();
+    }
+
+    @Override
+    public int getSqlMapMaxPages() {
+        return conf.getSqlMapMaxPages();
+    }
+
+    @Override
+    public int getSqlMapMaxResizes() {
+        return conf.getSqlMapMaxResizes();
+    }
+
+    @Override
+    public int getSqlMapPageSize() {
+        return conf.getSqlMapPageSize();
+    }
+
+    @Override
+    public int getSqlMaxNegativeLimit() {
+        return conf.getSqlMaxNegativeLimit();
+    }
+
+    @Override
+    public int getSqlModelPoolCapacity() {
+        return conf.getSqlModelPoolCapacity();
+    }
+
+    @Override
+    public int getSqlPageFrameMaxRows() {
+        return conf.getSqlPageFrameMaxRows();
+    }
+
+    @Override
+    public int getSqlPageFrameMinRows() {
+        return conf.getSqlPageFrameMinRows();
+    }
+
+    @Override
+    public int getSqlSmallMapKeyCapacity() {
+        return conf.getSqlSmallMapKeyCapacity();
+    }
+
+    @Override
+    public int getSqlSortKeyMaxPages() {
+        return conf.getSqlSortKeyMaxPages();
+    }
+
+    @Override
+    public long getSqlSortKeyPageSize() {
+        return conf.getSqlSortKeyPageSize();
+    }
+
+    @Override
+    public int getSqlSortLightValueMaxPages() {
+        return conf.getSqlSortLightValueMaxPages();
+    }
+
+    @Override
+    public long getSqlSortLightValuePageSize() {
+        return conf.getSqlSortLightValuePageSize();
+    }
+
+    @Override
+    public int getSqlSortValueMaxPages() {
+        return conf.getSqlSortValueMaxPages();
+    }
+
+    @Override
+    public int getSqlSortValuePageSize() {
+        return conf.getSqlSortValuePageSize();
+    }
+
+    @Override
+    public int getStrFunctionMaxBufferLength() {
+        return conf.getStrFunctionMaxBufferLength();
+    }
+
+    @Override
+    public CharSequence getSystemTableNamePrefix() {
+        return conf.getSystemTableNamePrefix();
+    }
+
+    @Override
+    public TelemetryConfiguration getTelemetryConfiguration() {
+        return conf.getTelemetryConfiguration();
+    }
+
+    @Override
+    public TextConfiguration getTextConfiguration() {
+        return conf.getTextConfiguration();
+    }
+
+    @Override
+    public int getTxnScoreboardEntryCount() {
+        return conf.getTxnScoreboardEntryCount();
+    }
+
+    @Override
+    public int getVectorAggregateQueueCapacity() {
+        return conf.getVectorAggregateQueueCapacity();
+    }
+
+    @Override
     public boolean getWalEnabledDefault() {
         return conf.getWalEnabledDefault();
     }
 
     @Override
-    public long getWalPurgeInterval() { return conf.getWalPurgeInterval(); }
-
-    @Override
-    public long getWalSegmentRolloverRowCount() { return conf.getWalSegmentRolloverRowCount(); }
+    public long getWalPurgeInterval() {
+        return conf.getWalPurgeInterval();
+    }
+
+    @Override
+    public int getWalRecreateDistressedSequencerAttempts() {
+        return conf.getWalRecreateDistressedSequencerAttempts();
+    }
 
     @Override
     public int getWalTxnNotificationQueueCapacity() {
@@ -246,547 +761,6 @@
     }
 
     @Override
->>>>>>> 69bd305c
-    public int getDoubleToStrCastScale() {
-        return conf.getDoubleToStrCastScale();
-    }
-
-    @Override
-    public int getFileOperationRetryCount() {
-        return conf.getFileOperationRetryCount();
-    }
-
-    @Override
-    public FilesFacade getFilesFacade() {
-        return conf.getFilesFacade();
-    }
-
-    @Override
-    public int getFloatToStrCastScale() {
-        return conf.getFloatToStrCastScale();
-    }
-
-    @Override
-    public int getGroupByMapCapacity() {
-        return conf.getGroupByMapCapacity();
-    }
-
-    @Override
-    public int getGroupByPoolCapacity() {
-        return conf.getGroupByPoolCapacity();
-    }
-
-    @Override
-    public long getIdleCheckInterval() {
-        return conf.getIdleCheckInterval();
-    }
-
-    @Override
-    public long getInactiveReaderTTL() {
-        return conf.getInactiveReaderTTL();
-    }
-
-    @Override
-    public long getInactiveWalWriterTTL() {
-        return conf.getInactiveWalWriterTTL();
-    }
-
-    @Override
-    public long getInactiveWriterTTL() {
-        return conf.getInactiveWriterTTL();
-    }
-
-    @Override
-    public int getIndexValueBlockSize() {
-        return conf.getIndexValueBlockSize();
-    }
-
-    @Override
-    public int getInsertPoolCapacity() {
-        return conf.getInsertPoolCapacity();
-    }
-
-    @Override
-    public int getLatestByQueueCapacity() {
-        return conf.getLatestByQueueCapacity();
-    }
-
-    @Override
-    public int getMaxCrashFiles() {
-        return conf.getMaxCrashFiles();
-    }
-
-    @Override
-    public int getMaxFileNameLength() {
-        return conf.getMaxFileNameLength();
-    }
-
-    @Override
-    public int getMaxSwapFileCount() {
-        return conf.getMaxSwapFileCount();
-    }
-
-    @Override
-    public int getMaxSymbolNotEqualsCount() {
-        return conf.getMaxSymbolNotEqualsCount();
-    }
-
-    @Override
-    public int getMaxUncommittedRows() {
-        return conf.getMaxUncommittedRows();
-    }
-
-    @Override
-    public int getMetadataPoolCapacity() {
-        return conf.getMetadataPoolCapacity();
-    }
-
-    @Override
-    public MicrosecondClock getMicrosecondClock() {
-        return conf.getMicrosecondClock();
-    }
-
-    @Override
-    public MillisecondClock getMillisecondClock() {
-        return conf.getMillisecondClock();
-    }
-
-    @Override
-    public long getMiscAppendPageSize() {
-        return conf.getMiscAppendPageSize();
-    }
-
-    @Override
-    public int getMkDirMode() {
-        return conf.getMkDirMode();
-    }
-
-    @Override
-    public int getO3CallbackQueueCapacity() {
-        return conf.getO3CallbackQueueCapacity();
-    }
-
-    @Override
-    public int getO3ColumnMemorySize() {
-        return conf.getO3ColumnMemorySize();
-    }
-
-    @Override
-    public int getO3CopyQueueCapacity() {
-        return conf.getO3CopyQueueCapacity();
-    }
-
-    @Override
-    public int getO3OpenColumnQueueCapacity() {
-        return conf.getO3OpenColumnQueueCapacity();
-    }
-
-    @Override
-    public int getO3PartitionQueueCapacity() {
-        return conf.getO3PartitionQueueCapacity();
-    }
-
-    @Override
-    public int getO3PurgeDiscoveryQueueCapacity() {
-        return conf.getO3PurgeDiscoveryQueueCapacity();
-    }
-
-    @Override
-    public int getPageFrameReduceColumnListCapacity() {
-        return conf.getPageFrameReduceColumnListCapacity();
-    }
-
-    @Override
-    public int getPageFrameReduceQueueCapacity() {
-        return conf.getPageFrameReduceQueueCapacity();
-    }
-
-    @Override
-    public int getPageFrameReduceRowIdListCapacity() {
-        return conf.getPageFrameReduceRowIdListCapacity();
-    }
-
-    @Override
-    public int getPageFrameReduceShardCount() {
-        return conf.getPageFrameReduceShardCount();
-    }
-
-    @Override
-    public int getPageFrameReduceTaskPoolCapacity() {
-        return conf.getPageFrameReduceTaskPoolCapacity();
-    }
-
-    @Override
-    public int getParallelIndexThreshold() {
-        return conf.getParallelIndexThreshold();
-    }
-
-    @Override
-    public int getPartitionPurgeListCapacity() {
-        return conf.getPartitionPurgeListCapacity();
-    }
-
-    @Override
-    public int getQueryCacheEventQueueCapacity() {
-        return conf.getQueryCacheEventQueueCapacity();
-    }
-
-    @Override
-    public int getReaderPoolMaxSegments() {
-        return conf.getReaderPoolMaxSegments();
-    }
-
-    @Override
-    public int getRenameTableModelPoolCapacity() {
-        return conf.getRenameTableModelPoolCapacity();
-    }
-
-    @Override
-    public int getRndFunctionMemoryMaxPages() {
-        return conf.getRndFunctionMemoryMaxPages();
-    }
-
-    @Override
-    public int getRndFunctionMemoryPageSize() {
-        return conf.getRndFunctionMemoryPageSize();
-    }
-
-    @Override
-    public CharSequence getRoot() {
-        return conf.getRoot();
-    }
-
-    @Override
-    public int getSampleByIndexSearchPageSize() {
-        return conf.getSampleByIndexSearchPageSize();
-    }
-
-    @Override
-    public boolean getSimulateCrashEnabled() {
-        return conf.getSimulateCrashEnabled();
-    }
-
-    @Override
-    public CharSequence getSnapshotInstanceId() {
-        return conf.getSnapshotInstanceId();
-    }
-
-    @Override
-    public CharSequence getSnapshotRoot() {
-        return conf.getSnapshotRoot();
-    }
-
-    @Override
-    public long getSpinLockTimeout() {
-        return conf.getSpinLockTimeout();
-    }
-
-    @Override
-    public int getSqlAnalyticRowIdMaxPages() {
-        return conf.getSqlAnalyticRowIdMaxPages();
-    }
-
-    @Override
-    public int getSqlAnalyticRowIdPageSize() {
-        return conf.getSqlAnalyticRowIdPageSize();
-    }
-
-    @Override
-    public int getSqlAnalyticStoreMaxPages() {
-        return conf.getSqlAnalyticStoreMaxPages();
-    }
-
-    @Override
-    public int getSqlAnalyticStorePageSize() {
-        return conf.getSqlAnalyticStorePageSize();
-    }
-
-    @Override
-    public int getSqlAnalyticTreeKeyMaxPages() {
-        return conf.getSqlAnalyticTreeKeyMaxPages();
-    }
-
-    @Override
-    public int getSqlAnalyticTreeKeyPageSize() {
-        return conf.getSqlAnalyticTreeKeyPageSize();
-    }
-
-    @Override
-    public int getSqlCharacterStoreCapacity() {
-        return conf.getSqlCharacterStoreCapacity();
-    }
-
-    @Override
-    public int getSqlCharacterStoreSequencePoolCapacity() {
-        return conf.getSqlCharacterStoreSequencePoolCapacity();
-    }
-
-    @Override
-    public int getSqlColumnPoolCapacity() {
-        return conf.getSqlColumnPoolCapacity();
-    }
-
-    @Override
-    public double getSqlCompactMapLoadFactor() {
-        return conf.getSqlCompactMapLoadFactor();
-    }
-
-    @Override
-    public int getSqlCopyBufferSize() {
-        return conf.getSqlCopyBufferSize();
-    }
-
-    @Override
-    public CharSequence getSqlCopyInputRoot() {
-        return conf.getSqlCopyInputRoot();
-    }
-
-    @Override
-    public CharSequence getSqlCopyInputWorkRoot() {
-        return conf.getSqlCopyInputWorkRoot();
-    }
-
-    @Override
-    public int getSqlCopyLogRetentionDays() {
-        return conf.getSqlCopyLogRetentionDays();
-    }
-
-    @Override
-    public long getSqlCopyMaxIndexChunkSize() {
-        return conf.getSqlCopyMaxIndexChunkSize();
-    }
-
-    @Override
-    public int getSqlCopyQueueCapacity() {
-        return conf.getSqlCopyQueueCapacity();
-    }
-
-    @Override
-    public int getSqlDistinctTimestampKeyCapacity() {
-        return conf.getSqlDistinctTimestampKeyCapacity();
-    }
-
-    @Override
-    public double getSqlDistinctTimestampLoadFactor() {
-        return conf.getSqlDistinctTimestampLoadFactor();
-    }
-
-    @Override
-    public int getSqlExpressionPoolCapacity() {
-        return conf.getSqlExpressionPoolCapacity();
-    }
-
-    @Override
-    public double getSqlFastMapLoadFactor() {
-        return conf.getSqlFastMapLoadFactor();
-    }
-
-    @Override
-    public int getSqlHashJoinLightValueMaxPages() {
-        return conf.getSqlHashJoinLightValueMaxPages();
-    }
-
-    @Override
-    public int getSqlHashJoinLightValuePageSize() {
-        return conf.getSqlHashJoinLightValuePageSize();
-    }
-
-    @Override
-    public int getSqlHashJoinValueMaxPages() {
-        return conf.getSqlHashJoinValueMaxPages();
-    }
-
-    @Override
-    public int getSqlHashJoinValuePageSize() {
-        return conf.getSqlHashJoinValuePageSize();
-    }
-
-    @Override
-    public int getSqlJitBindVarsMemoryMaxPages() {
-        return conf.getSqlJitBindVarsMemoryMaxPages();
-    }
-
-    @Override
-    public int getSqlJitBindVarsMemoryPageSize() {
-        return conf.getSqlJitBindVarsMemoryPageSize();
-    }
-
-    @Override
-    public int getSqlJitIRMemoryMaxPages() {
-        return conf.getSqlJitIRMemoryMaxPages();
-    }
-
-    @Override
-    public int getSqlJitIRMemoryPageSize() {
-        return conf.getSqlJitIRMemoryPageSize();
-    }
-
-    @Override
-    public int getSqlJitMode() {
-        return conf.getSqlJitMode();
-    }
-
-    @Override
-    public int getSqlJitPageAddressCacheThreshold() {
-        return conf.getSqlJitPageAddressCacheThreshold();
-    }
-
-    @Override
-    public int getSqlJitRowsThreshold() {
-        return conf.getSqlJitRowsThreshold();
-    }
-
-    @Override
-    public int getSqlJoinContextPoolCapacity() {
-        return conf.getSqlJoinContextPoolCapacity();
-    }
-
-    @Override
-    public int getSqlJoinMetadataMaxResizes() {
-        return conf.getSqlJoinMetadataMaxResizes();
-    }
-
-    @Override
-    public int getSqlJoinMetadataPageSize() {
-        return conf.getSqlJoinMetadataPageSize();
-    }
-
-    @Override
-    public long getSqlLatestByRowCount() {
-        return conf.getSqlLatestByRowCount();
-    }
-
-    @Override
-    public int getSqlLexerPoolCapacity() {
-        return conf.getSqlLexerPoolCapacity();
-    }
-
-    @Override
-    public int getSqlMapKeyCapacity() {
-        return conf.getSqlMapKeyCapacity();
-    }
-
-    @Override
-    public int getSqlMapMaxPages() {
-        return conf.getSqlMapMaxPages();
-    }
-
-    @Override
-    public int getSqlMapMaxResizes() {
-        return conf.getSqlMapMaxResizes();
-    }
-
-    @Override
-    public int getSqlMapPageSize() {
-        return conf.getSqlMapPageSize();
-    }
-
-    @Override
-    public int getSqlMaxNegativeLimit() {
-        return conf.getSqlMaxNegativeLimit();
-    }
-
-    @Override
-    public int getSqlModelPoolCapacity() {
-        return conf.getSqlModelPoolCapacity();
-    }
-
-    @Override
-    public int getSqlPageFrameMaxRows() {
-        return conf.getSqlPageFrameMaxRows();
-    }
-
-    @Override
-    public int getSqlPageFrameMinRows() {
-        return conf.getSqlPageFrameMinRows();
-    }
-
-    @Override
-    public int getSqlSmallMapKeyCapacity() {
-        return conf.getSqlSmallMapKeyCapacity();
-    }
-
-    @Override
-    public int getSqlSortKeyMaxPages() {
-        return conf.getSqlSortKeyMaxPages();
-    }
-
-    @Override
-    public long getSqlSortKeyPageSize() {
-        return conf.getSqlSortKeyPageSize();
-    }
-
-    @Override
-    public int getSqlSortLightValueMaxPages() {
-        return conf.getSqlSortLightValueMaxPages();
-    }
-
-    @Override
-    public long getSqlSortLightValuePageSize() {
-        return conf.getSqlSortLightValuePageSize();
-    }
-
-    @Override
-    public int getSqlSortValueMaxPages() {
-        return conf.getSqlSortValueMaxPages();
-    }
-
-    @Override
-    public int getSqlSortValuePageSize() {
-        return conf.getSqlSortValuePageSize();
-    }
-
-    @Override
-    public int getStrFunctionMaxBufferLength() {
-        return conf.getStrFunctionMaxBufferLength();
-    }
-
-    @Override
-    public CharSequence getSystemTableNamePrefix() {
-        return conf.getSystemTableNamePrefix();
-    }
-
-    @Override
-    public TelemetryConfiguration getTelemetryConfiguration() {
-        return conf.getTelemetryConfiguration();
-    }
-
-    @Override
-    public TextConfiguration getTextConfiguration() {
-        return conf.getTextConfiguration();
-    }
-
-    @Override
-    public int getTxnScoreboardEntryCount() {
-        return conf.getTxnScoreboardEntryCount();
-    }
-
-    @Override
-    public int getVectorAggregateQueueCapacity() {
-        return conf.getVectorAggregateQueueCapacity();
-    }
-
-    @Override
-    public boolean getWalEnabledDefault() {
-        return conf.getWalEnabledDefault();
-    }
-
-    @Override
-    public long getWalPurgeInterval() {
-        return conf.getWalPurgeInterval();
-    }
-
-    @Override
-    public int getWalRecreateDistressedSequencerAttempts() {
-        return conf.getWalRecreateDistressedSequencerAttempts();
-    }
-
-    @Override
-    public int getWalTxnNotificationQueueCapacity() {
-        return conf.getWalTxnNotificationQueueCapacity();
-    }
-
-    @Override
     public int getWithClauseModelPoolCapacity() {
         return conf.getWithClauseModelPoolCapacity();
     }
