/*******************************************************************************
 *     ___                  _   ____  ____
 *    / _ \ _   _  ___  ___| |_|  _ \| __ )
 *   | | | | | | |/ _ \/ __| __| | | |  _ \
 *   | |_| | |_| |  __/\__ \ |_| |_| | |_) |
 *    \__\_\\__,_|\___||___/\__|____/|____/
 *
 *  Copyright (c) 2014-2019 Appsicle
 *  Copyright (c) 2019-2022 QuestDB
 *
 *  Licensed under the Apache License, Version 2.0 (the "License");
 *  you may not use this file except in compliance with the License.
 *  You may obtain a copy of the License at
 *
 *  http://www.apache.org/licenses/LICENSE-2.0
 *
 *  Unless required by applicable law or agreed to in writing, software
 *  distributed under the License is distributed on an "AS IS" BASIS,
 *  WITHOUT WARRANTIES OR CONDITIONS OF ANY KIND, either express or implied.
 *  See the License for the specific language governing permissions and
 *  limitations under the License.
 *
 ******************************************************************************/

package io.questdb.cairo;

import io.questdb.DefaultTelemetryConfiguration;
import io.questdb.MessageBus;
import io.questdb.Metrics;
import io.questdb.TelemetryConfiguration;
import io.questdb.cairo.sql.RecordCursor;
import io.questdb.cairo.sql.RecordMetadata;
import io.questdb.griffin.DatabaseSnapshotAgent;
import io.questdb.griffin.engine.functions.catalogue.DumpThreadStacksFunctionFactory;
import io.questdb.griffin.PlanSink;
import io.questdb.griffin.engine.functions.rnd.SharedRandom;
import io.questdb.log.Log;
import io.questdb.log.LogFactory;
import io.questdb.std.*;
import io.questdb.std.Unsafe;
import io.questdb.std.datetime.DateFormat;
import io.questdb.std.datetime.microtime.MicrosecondClock;
import io.questdb.std.datetime.microtime.MicrosecondClockImpl;
import io.questdb.std.datetime.microtime.TimestampFormatCompiler;
import io.questdb.std.datetime.millitime.MillisecondClock;
import io.questdb.std.datetime.millitime.MillisecondClockImpl;
import io.questdb.std.str.StringSink;
import io.questdb.test.tools.TestUtils;
import org.jetbrains.annotations.Nullable;
import org.junit.*;
import org.junit.rules.TemporaryFolder;
import org.junit.rules.TestName;
import org.junit.rules.Timeout;

import java.io.IOException;
import java.util.concurrent.TimeUnit;

public class AbstractCairoTest {

    protected static final PlanSink planSink = new PlanSink();
    protected static final StringSink sink = new StringSink();
    protected static final RecordCursorPrinter printer = new RecordCursorPrinter();
    protected static final Log LOG = LogFactory.getLog(AbstractCairoTest.class);
    private static final MicrosecondClock defaultMicrosecondClock = new X();
    @ClassRule
    public static TemporaryFolder temp = new TemporaryFolder();
    public static long writerAsyncCommandBusyWaitTimeout = -1;
    public static long writerAsyncCommandMaxTimeout = -1;
    protected static CharSequence root;
    protected static CairoConfiguration configuration;
    protected static MessageBus messageBus;
    protected static long currentMicros = -1;
<<<<<<< HEAD
    protected final static MicrosecondClock testMicrosClock =
            () -> currentMicros >= 0 ? currentMicros : MicrosecondClockImpl.INSTANCE.getTicks();
    protected static long currentMillis = -1;
    protected final static MillisecondClock testMillisClock =
            () -> currentMillis >= 0 ? currentMillis : MillisecondClockImpl.INSTANCE.getTicks();
=======
    protected static MicrosecondClock testMicrosClock = defaultMicrosecondClock;
>>>>>>> d4d5aef2
    protected static CairoEngine engine;
    protected static DatabaseSnapshotAgent snapshotAgent;
    protected static String inputRoot = null;
    protected static String inputWorkRoot = null;
    protected static int sqlCopyBufferSize = 1024 * 1024;
    protected static IOURingFacade ioURingFacade = IOURingFacadeImpl.INSTANCE;
    protected static FilesFacade ff;
    protected static CharSequence backupDir;
    protected static DateFormat backupDirTimestampFormat;
    protected static long configOverrideCommitLagMicros = -1;
    protected static int configOverrideMaxUncommittedRows = -1;
    protected static Metrics metrics = Metrics.enabled();
    protected static int capacity = -1;
    protected static int sampleByIndexSearchPageSize;
    protected static int binaryEncodingMaxLength = -1;
    protected static CharSequence defaultMapType;
    protected static int pageFrameMaxRows = -1;
    protected static int jitMode = SqlJitMode.JIT_MODE_ENABLED;
    protected static int rndFunctionMemoryPageSize = -1;
    protected static int rndFunctionMemoryMaxPages = -1;
    protected static String snapshotInstanceId = null;
    protected static Boolean snapshotRecoveryEnabled = null;
    protected static Boolean enableParallelFilter = null;
    protected static int queryCacheEventQueueCapacity = -1;
    protected static int pageFrameReduceShardCount = -1;
    protected static int pageFrameReduceQueueCapacity = -1;
    protected static int columnVersionTaskPoolCapacity = -1;
    protected static RostiAllocFacade rostiAllocFacade = null;
    protected static int parallelImportStatusLogKeepNDays = -1;
    protected static Boolean ioURingEnabled = null;

    @Rule
    public TestName testName = new TestName();
    public static long spinLockTimeout = -1;
    protected static boolean hideTelemetryTable = false;
    protected static int writerCommandQueueCapacity = 4;
    protected static long writerCommandQueueSlotSize = 2048L;
    protected static double columnPurgeRetryDelayMultiplier = -1;
    protected static long columnPurgeRetryDelay = -1;
    protected static int columnVersionPurgeQueueCapacity = -1;
    protected static int defaultTableWriteMode = -1;

    private static TelemetryConfiguration telemetryConfiguration;
    @Rule
    public Timeout timeout = Timeout.builder()
            .withTimeout(20 * 60 * 1000, TimeUnit.MILLISECONDS)
            .withLookingForStuckThread(true)
            .build();

    @BeforeClass
    public static void setUpStatic() {
        // it is necessary to initialise logger before tests start
        // logger doesn't relinquish memory until JVM stops
        // which causes memory leak detector to fail should logger be
        // created mid-test
        LOG.info().$("begin").$();
        try {
            root = temp.newFolder("dbRoot").getAbsolutePath();
        } catch (IOException e) {
            throw new ExceptionInInitializerError();
        }

        telemetryConfiguration = new DefaultTelemetryConfiguration() {
            @Override
            public boolean hideTables() {
                return hideTelemetryTable;
            }
        };

        configuration = new DefaultCairoConfiguration(root) {
            @Override
            public DateFormat getBackupDirTimestampFormat() {
                if (backupDirTimestampFormat != null) {
                    return backupDirTimestampFormat;
                }
                return super.getBackupDirTimestampFormat();
            }

            @Override
            public CharSequence getBackupRoot() {
                if (backupDir != null) {
                    return backupDir;
                }
                return super.getBackupRoot();
            }

            @Override
            public int getBinaryEncodingMaxLength() {
                return binaryEncodingMaxLength > 0 ? binaryEncodingMaxLength : super.getBinaryEncodingMaxLength();
            }

            @Override
            public double getColumnPurgeRetryDelayMultiplier() {
                return columnPurgeRetryDelayMultiplier > 0 ? columnPurgeRetryDelayMultiplier : 2.0;
            }

            @Override
            public long getColumnPurgeRetryDelay() {
                return columnPurgeRetryDelay > 0 ? columnPurgeRetryDelay : 10;
            }

            @Override
            public CharSequence getSnapshotInstanceId() {
                if (snapshotInstanceId == null) {
                    return super.getSnapshotInstanceId();
                }
                return snapshotInstanceId;
            }

            @Override
            public boolean isSnapshotRecoveryEnabled() {
                return snapshotRecoveryEnabled == null ? super.isSnapshotRecoveryEnabled() : snapshotRecoveryEnabled;
            }

            @Override
            public int getCopyPoolCapacity() {
                return capacity == -1 ? super.getCopyPoolCapacity() : capacity;
            }

            @Override
            public CharSequence getDefaultMapType() {
                if (defaultMapType == null) {
                    return super.getDefaultMapType();
                }
                return defaultMapType;
            }

            @Override
            public FilesFacade getFilesFacade() {
                if (ff != null) {
                    return ff;
                }
                return super.getFilesFacade();
            }

            @Override
            public CharSequence getSqlCopyInputRoot() {
                return inputRoot;
            }

            @Override
            public CharSequence getSqlCopyInputWorkRoot() {
                return inputWorkRoot;
            }

            @Override
            public long getCommitLag() {
                return configOverrideCommitLagMicros >= 0 ? configOverrideCommitLagMicros : super.getCommitLag();
            }

            @Override
            public long getSpinLockTimeout() {
                if (spinLockTimeout > -1) {
                    return spinLockTimeout;
                }
                return 5_000;
            }

            @Override
            public int getMaxUncommittedRows() {
                if (configOverrideMaxUncommittedRows >= 0) return configOverrideMaxUncommittedRows;
                return super.getMaxUncommittedRows();
            }

            @Override
            public MicrosecondClock getMicrosecondClock() {
                return testMicrosClock;
            }

            @Override
<<<<<<< HEAD
            public MillisecondClock getMillisecondClock() {
                return testMillisClock;
            }

            @Override
            public int getSampleByIndexSearchPageSize() {
                return sampleByIndexSearchPageSize > 0 ? sampleByIndexSearchPageSize : super.getSampleByIndexSearchPageSize();
            }

            @Override
            public int getSqlJitMode() {
                return jitMode;
            }

            @Override
            public int getSqlPageFrameMaxRows() {
                return pageFrameMaxRows < 0 ? super.getSqlPageFrameMaxRows() : pageFrameMaxRows;
            }

            @Override
            public long getWriterAsyncCommandBusyWaitTimeout() {
                return writerAsyncCommandBusyWaitTimeout < 0 ? super.getWriterAsyncCommandBusyWaitTimeout() : writerAsyncCommandBusyWaitTimeout;
            }

            @Override
            public long getWriterAsyncCommandMaxTimeout() {
                return writerAsyncCommandMaxTimeout < 0 ? super.getWriterAsyncCommandMaxTimeout() : writerAsyncCommandMaxTimeout;
            }

            @Override
=======
>>>>>>> d4d5aef2
            public int getPartitionPurgeListCapacity() {
                // Bump it to high number so that test don't fail with memory leak if LongList
                // re-allocates
                return 512;
            }

            @Override
            public int getSampleByIndexSearchPageSize() {
                return sampleByIndexSearchPageSize > 0 ? sampleByIndexSearchPageSize : super.getSampleByIndexSearchPageSize();
            }

            @Override
            public int getRndFunctionMemoryPageSize() {
                return rndFunctionMemoryPageSize < 0 ? super.getRndFunctionMemoryPageSize() : rndFunctionMemoryPageSize;
            }

            @Override
            public int getRndFunctionMemoryMaxPages() {
                return rndFunctionMemoryMaxPages < 0 ? super.getRndFunctionMemoryMaxPages() : rndFunctionMemoryMaxPages;
            }

            @Override
            public int getSqlJitMode() {
                return jitMode;
            }

            @Override
            public int getSqlPageFrameMaxRows() {
                return pageFrameMaxRows < 0 ? super.getSqlPageFrameMaxRows() : pageFrameMaxRows;
            }

            @Override
            public TelemetryConfiguration getTelemetryConfiguration() {
                return telemetryConfiguration;
            }

            @Override
            public long getWriterAsyncCommandBusyWaitTimeout() {
                return writerAsyncCommandBusyWaitTimeout < 0 ? super.getWriterAsyncCommandBusyWaitTimeout() : writerAsyncCommandBusyWaitTimeout;
            }

            @Override
            public long getWriterAsyncCommandMaxTimeout() {
                return writerAsyncCommandMaxTimeout < 0 ? super.getWriterAsyncCommandMaxTimeout() : writerAsyncCommandMaxTimeout;
            }

            @Override
            public int getWriterCommandQueueCapacity() {
                return writerCommandQueueCapacity;
            }

            @Override
            public long getWriterCommandQueueSlotSize() {
                return writerCommandQueueSlotSize;
            }

            @Override
            public int getQueryCacheEventQueueCapacity() {
                return queryCacheEventQueueCapacity < 0 ? super.getQueryCacheEventQueueCapacity() : queryCacheEventQueueCapacity;
            }

            @Override
            public int getPageFrameReduceShardCount() {
                return pageFrameReduceShardCount < 0 ? super.getPageFrameReduceShardCount() : pageFrameReduceShardCount;
            }

            @Override
            public int getPageFrameReduceQueueCapacity() {
                return pageFrameReduceQueueCapacity < 0 ? super.getPageFrameReduceQueueCapacity() : pageFrameReduceQueueCapacity;
            }

            @Override
            public int getColumnPurgeQueueCapacity() {
                return columnVersionPurgeQueueCapacity < 0 ? super.getColumnPurgeQueueCapacity() : columnVersionPurgeQueueCapacity;
            }

            @Override
            public boolean isSqlParallelFilterEnabled() {
                return enableParallelFilter != null ? enableParallelFilter : super.isSqlParallelFilterEnabled();
            }

            @Override
            public int getColumnPurgeTaskPoolCapacity() {
                return columnVersionTaskPoolCapacity >= 0 ? columnVersionTaskPoolCapacity : super.getColumnPurgeTaskPoolCapacity();
            }

            @Override
            public int getSqlCopyLogRetentionDays() {
                return parallelImportStatusLogKeepNDays >= 0 ? parallelImportStatusLogKeepNDays : super.getSqlCopyLogRetentionDays();
            }

            @Override
            public RostiAllocFacade getRostiAllocFacade() {
                return rostiAllocFacade != null ? rostiAllocFacade : super.getRostiAllocFacade();
            }

            @Override
            public boolean getWallEnabledDefault() {
                return defaultTableWriteMode < 0 ? super.getWallEnabledDefault() : defaultTableWriteMode == 1;
            }

            @Override
            public boolean isIOURingEnabled() {
                return ioURingEnabled != null ? ioURingEnabled : super.isIOURingEnabled();
            }

            @Override
            public int getSqlCopyBufferSize() {
                return sqlCopyBufferSize;
            }
        };
        engine = new CairoEngine(configuration, metrics);
        snapshotAgent = new DatabaseSnapshotAgent(engine);
        messageBus = engine.getMessageBus();
    }

    @AfterClass
    public static void tearDownStatic() {
        snapshotAgent = Misc.free(snapshotAgent);
        engine = Misc.free(engine);
        backupDir = null;
        backupDirTimestampFormat = null;
        DumpThreadStacksFunctionFactory.dumpThreadStacks();
    }

    @Before
    public void setUp() {
        SharedRandom.RANDOM.set(new Rnd());
        LOG.info().$("Starting test ").$(getClass().getSimpleName()).$('#').$(testName.getMethodName()).$();
        TestUtils.createTestPath(root);
        engine.getTableIdGenerator().open();
        engine.getTableIdGenerator().reset();
        SharedRandom.RANDOM.set(new Rnd());
    }

    @After
    public void tearDown() {
        LOG.info().$("Tearing down test ").$(getClass().getSimpleName()).$('#').$(testName.getMethodName()).$();
        snapshotAgent.clear();
        engine.getTableIdGenerator().close();
        engine.clear();
        TestUtils.removeTestPath(root);
        configOverrideMaxUncommittedRows = -1;
        configOverrideCommitLagMicros = -1;
        currentMicros = -1;
        testMicrosClock = defaultMicrosecondClock;
        sampleByIndexSearchPageSize = -1;
        defaultMapType = null;
        writerAsyncCommandBusyWaitTimeout = -1;
        writerAsyncCommandMaxTimeout = -1;
        pageFrameMaxRows = -1;
        jitMode = SqlJitMode.JIT_MODE_ENABLED;
        rndFunctionMemoryPageSize = -1;
        rndFunctionMemoryMaxPages = -1;
        spinLockTimeout = -1;
        snapshotInstanceId = null;
        snapshotRecoveryEnabled = null;
        enableParallelFilter = null;
        hideTelemetryTable = false;
        writerCommandQueueCapacity = 4;
        queryCacheEventQueueCapacity = -1;
        pageFrameReduceShardCount = -1;
        pageFrameReduceQueueCapacity = -1;
        columnPurgeRetryDelayMultiplier = -1;
        columnVersionPurgeQueueCapacity = -1;
        columnVersionTaskPoolCapacity = -1;
        rostiAllocFacade = null;
        sqlCopyBufferSize = 1024 * 1024;
        ioURingFacade = IOURingFacadeImpl.INSTANCE;
        ioURingEnabled = null;
        parallelImportStatusLogKeepNDays = -1;
        defaultTableWriteMode = -1;
        sink.clear();
    }

    protected static void configureForBackups() throws IOException {
        backupDir = temp.newFolder().getAbsolutePath();
        backupDirTimestampFormat = new TimestampFormatCompiler().compile("ddMMMyyyy");
    }

    protected static void assertMemoryLeak(TestUtils.LeakProneCode code) throws Exception {
        assertMemoryLeak(null, code);
    }

    protected static void assertMemoryLeak(@Nullable FilesFacade ff, TestUtils.LeakProneCode code) throws Exception {
        final FilesFacade ff2 = ff;
        TestUtils.assertMemoryLeak(() -> {
            AbstractCairoTest.ff = ff2;
            try {
                code.run();
                engine.releaseInactive();
                Assert.assertEquals(0, engine.getBusyWriterCount());
                Assert.assertEquals(0, engine.getBusyReaderCount());
            } finally {
                engine.clear();
                AbstractCairoTest.ff = null;
            }
        });
    }

    protected void assertCursor(CharSequence expected, RecordCursor cursor, RecordMetadata metadata, boolean header) {
        TestUtils.assertCursor(expected, cursor, metadata, header, sink);
    }

    protected void assertCursorTwoPass(CharSequence expected, RecordCursor cursor, RecordMetadata metadata) {
        assertCursor(expected, cursor, metadata, true);
        cursor.toTop();
        assertCursor(expected, cursor, metadata, true);
    }

    private static class X implements MicrosecondClock {
        @Override
        public long getTicks() {
            return currentMicros >= 0 ? currentMicros : MicrosecondClockImpl.INSTANCE.getTicks();
        }
    }
}<|MERGE_RESOLUTION|>--- conflicted
+++ resolved
@@ -70,15 +70,10 @@
     protected static CairoConfiguration configuration;
     protected static MessageBus messageBus;
     protected static long currentMicros = -1;
-<<<<<<< HEAD
-    protected final static MicrosecondClock testMicrosClock =
-            () -> currentMicros >= 0 ? currentMicros : MicrosecondClockImpl.INSTANCE.getTicks();
+    protected static MicrosecondClock testMicrosClock = defaultMicrosecondClock;
     protected static long currentMillis = -1;
     protected final static MillisecondClock testMillisClock =
             () -> currentMillis >= 0 ? currentMillis : MillisecondClockImpl.INSTANCE.getTicks();
-=======
-    protected static MicrosecondClock testMicrosClock = defaultMicrosecondClock;
->>>>>>> d4d5aef2
     protected static CairoEngine engine;
     protected static DatabaseSnapshotAgent snapshotAgent;
     protected static String inputRoot = null;
@@ -249,39 +244,6 @@
             }
 
             @Override
-<<<<<<< HEAD
-            public MillisecondClock getMillisecondClock() {
-                return testMillisClock;
-            }
-
-            @Override
-            public int getSampleByIndexSearchPageSize() {
-                return sampleByIndexSearchPageSize > 0 ? sampleByIndexSearchPageSize : super.getSampleByIndexSearchPageSize();
-            }
-
-            @Override
-            public int getSqlJitMode() {
-                return jitMode;
-            }
-
-            @Override
-            public int getSqlPageFrameMaxRows() {
-                return pageFrameMaxRows < 0 ? super.getSqlPageFrameMaxRows() : pageFrameMaxRows;
-            }
-
-            @Override
-            public long getWriterAsyncCommandBusyWaitTimeout() {
-                return writerAsyncCommandBusyWaitTimeout < 0 ? super.getWriterAsyncCommandBusyWaitTimeout() : writerAsyncCommandBusyWaitTimeout;
-            }
-
-            @Override
-            public long getWriterAsyncCommandMaxTimeout() {
-                return writerAsyncCommandMaxTimeout < 0 ? super.getWriterAsyncCommandMaxTimeout() : writerAsyncCommandMaxTimeout;
-            }
-
-            @Override
-=======
->>>>>>> d4d5aef2
             public int getPartitionPurgeListCapacity() {
                 // Bump it to high number so that test don't fail with memory leak if LongList
                 // re-allocates
