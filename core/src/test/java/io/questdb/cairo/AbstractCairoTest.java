--- conflicted
+++ resolved
@@ -131,6 +131,8 @@
             LogFactory.getInstance().flushJobs();
         }
     };
+    public static boolean mangleTableSystemName = true;
+
     @Rule
     public TestName testName = new TestName();
     @Rule
@@ -147,18 +149,11 @@
     public static long getMemUsedByFactories() {
         long memUsed = 0;
 
-<<<<<<< HEAD
-    static boolean[] FACTORY_TAGS = new boolean[MemoryTag.SIZE];
-    public static long dataAppendPageSize = -1;
-    public static int walTxnNotificationQueueCapacity = -1;
-    public static boolean mangleTableSystemName = true;
-=======
         for (int i = 0; i < MemoryTag.SIZE; i++) {
             if (FACTORY_TAGS[i]) {
                 memUsed += Unsafe.getMemUsedByTag(i);
             }
         }
->>>>>>> fd420d82
 
         return memUsed;
     }
@@ -495,43 +490,13 @@
             }
 
             @Override
-<<<<<<< HEAD
-            public int getSqlCopyBufferSize() {
-                return sqlCopyBufferSize;
-            }
-
-            @Override
-            public int getMetadataPoolCapacity() {
-                return 1;
-            }
-
-            @Override
-            public boolean attachPartitionCopy() {
-                return copyPartitionOnAttach == null ? super.attachPartitionCopy() : copyPartitionOnAttach;
-            }
-
-            @Override
-            public String getAttachPartitionSuffix() {
-                return attachableDirSuffix == null ? super.getAttachPartitionSuffix() : attachableDirSuffix;
-            }
-
-            @Override
-            public int getWalTxnNotificationQueueCapacity() {
-                return walTxnNotificationQueueCapacity > 0 ? walTxnNotificationQueueCapacity : 256;
+            public RostiAllocFacade getRostiAllocFacade() {
+                return rostiAllocFacade != null ? rostiAllocFacade : super.getRostiAllocFacade();
             }
 
             @Override
             public boolean mangleTableSystemNames() {
                 return mangleTableSystemName;
-            }
-
-            @Override
-            public boolean isO3QuickSortEnabled() {
-                return isO3QuickSortEnabled > 0 || (isO3QuickSortEnabled >= 0 && super.isO3QuickSortEnabled());
-=======
-            public RostiAllocFacade getRostiAllocFacade() {
-                return rostiAllocFacade != null ? rostiAllocFacade : super.getRostiAllocFacade();
->>>>>>> fd420d82
             }
         };
         metrics = Metrics.enabled();
@@ -663,7 +628,6 @@
         });
     }
 
-<<<<<<< HEAD
     protected void assertCursor(CharSequence expected, RecordCursor cursor, RecordMetadata metadata, boolean header) {
         TestUtils.assertCursor(expected, cursor, metadata, header, sink);
     }
@@ -685,15 +649,12 @@
         return engine.getSystemTableName(tableName);
     }
 
-=======
->>>>>>> fd420d82
     protected static void dumpMemoryUsage() {
         for (int i = MemoryTag.MMAP_DEFAULT; i < MemoryTag.SIZE; i++) {
             LOG.info().$(MemoryTag.nameOf(i)).$(": ").$(Unsafe.getMemUsedByTag(i)).$();
         }
     }
 
-<<<<<<< HEAD
     protected static TableWriter newTableWriter(CairoConfiguration configuration, CharSequence tableName, Metrics metrics) {
         return new TableWriter(configuration, tableName, engine.getSystemTableName(tableName), metrics);
     }
@@ -781,8 +742,6 @@
         return memUsed;
     }
 
-=======
->>>>>>> fd420d82
     protected static void drainWalQueue() {
         try (ApplyWal2TableJob job = new ApplyWal2TableJob(engine)) {
             CheckWalTransactionsJob checkWalTransactionsJob = new CheckWalTransactionsJob(engine);
