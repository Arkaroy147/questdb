/*******************************************************************************
 *     ___                  _   ____  ____
 *    / _ \ _   _  ___  ___| |_|  _ \| __ )
 *   | | | | | | |/ _ \/ __| __| | | |  _ \
 *   | |_| | |_| |  __/\__ \ |_| |_| | |_) |
 *    \__\_\\__,_|\___||___/\__|____/|____/
 *
 *  Copyright (c) 2014-2019 Appsicle
 *  Copyright (c) 2019-2022 QuestDB
 *
 *  Licensed under the Apache License, Version 2.0 (the "License");
 *  you may not use this file except in compliance with the License.
 *  You may obtain a copy of the License at
 *
 *  http://www.apache.org/licenses/LICENSE-2.0
 *
 *  Unless required by applicable law or agreed to in writing, software
 *  distributed under the License is distributed on an "AS IS" BASIS,
 *  WITHOUT WARRANTIES OR CONDITIONS OF ANY KIND, either express or implied.
 *  See the License for the specific language governing permissions and
 *  limitations under the License.
 *
 ******************************************************************************/

package io.questdb.cairo;

import io.questdb.cairo.vm.Vm;
import io.questdb.cairo.vm.api.MemoryMR;
import io.questdb.griffin.AbstractGriffinTest;
import io.questdb.std.Chars;
import io.questdb.std.Files;
import io.questdb.std.FilesFacade;
import io.questdb.std.IntList;
import io.questdb.std.MemoryTag;
import io.questdb.std.Misc;
import io.questdb.std.Os;
import io.questdb.std.str.Path;
import org.junit.Test;

import java.io.Closeable;
import java.util.ArrayList;
import java.util.List;

import static org.junit.Assert.assertEquals;

public class WalWriterTest extends AbstractGriffinTest {

    @Test
    public void bootstrapWal() {
        String tableName = "testtable";
        String walName;
        try (Path path = new Path().of(configuration.getRoot());
             TableModel model = new TableModel(configuration, tableName, PartitionBy.NONE)
                     .col("a", ColumnType.BYTE)
                     .col("b", ColumnType.STRING)
        ) {
            int plen = path.length();
            TableUtils.createTable(configuration, Vm.getMARWInstance(), path, model, 0);
            path.trimTo(plen);
            try (WalWriter walWriter = engine.getWalWriter(sqlExecutionContext.getCairoSecurityContext(), tableName)) {
                walName = walWriter.getWalName();
                for (int i = 0; i < 100; i++) {
                    WalWriter.Row row = walWriter.newRow();
                    row.putByte(0, (byte) i);
                    row.putStr(1, String.valueOf(i));
                    row.append();
                }
            }
            assertWalFileExist(tableName, walName, "a", 0, path);
            assertWalFileExist(tableName, walName, "b", 0, path);
        }
    }

    @Test
    public void symbolWal() {
        String tableName = "testtable";
        String walName;
        try (Path path = new Path().of(configuration.getRoot());
             TableModel model = new TableModel(configuration, tableName, PartitionBy.NONE)
                     .col("a", ColumnType.BYTE)
                     .col("b", ColumnType.SYMBOL)
        ) {
            int plen = path.length();
            TableUtils.createTable(configuration, Vm.getMARWInstance(), path, model, 0);
            path.trimTo(plen);
            try (WalWriter walWriter = engine.getWalWriter(sqlExecutionContext.getCairoSecurityContext(), tableName)) {
                walName = walWriter.getWalName();
                for (int i = 0; i < 50; i++) {
                    WalWriter.Row row = walWriter.newRow();
                    row.putByte(0, (byte) i);
                    row.putSym(1, "sym" + i);
                    row.append();
                }
            }
            assertWalFileExist(tableName, walName, "a", 0, path);
            assertWalFileExist(tableName, walName, "b", 0, path);
            assertWalSymbolFileExist(tableName, walName, "b", ".c", path);
            assertWalSymbolFileExist(tableName, walName, "b", ".k", path);
            assertWalSymbolFileExist(tableName, walName, "b", ".o", path);
            assertWalSymbolFileExist(tableName, walName, "b", ".v", path);
        }
    }

    @Test
    public void testRowCount_simple() {
        String tableName = "testtable";
        try (Path path = new Path().of(configuration.getRoot());
             TableModel model = new TableModel(configuration, tableName, PartitionBy.NONE)
                     .col("a", ColumnType.BYTE)
                     .col("b", ColumnType.STRING)
                     .col("c", ColumnType.INT)
        ) {
            int plen = path.length();
            TableUtils.createTable(configuration, Vm.getMARWInstance(), path, model, 0);
            path.trimTo(plen);
            try (WalWriter walWriter = engine.getWalWriter(sqlExecutionContext.getCairoSecurityContext(), tableName)) {
                for (int i = 0; i < 100; i++) {
                    WalWriter.Row row = walWriter.newRow();
                    row.putByte(0, (byte) i);
                    row.putStr(1, String.valueOf(i));
                    row.putInt(2, 42);
                    row.append();
                }
                assertEquals(100, walWriter.getCurrentWalDSegmentRowCount());
                walWriter.newRow().cancel(); // force a new WAL-D segment
                assertEquals(0, walWriter.getCurrentWalDSegmentRowCount());
                for (int i = 0; i < 50; i++) {
                    WalWriter.Row row = walWriter.newRow();
                    row.putByte(0, (byte) i);
                    row.putStr(1, String.valueOf(i));
                    row.putInt(2, 42);
                    row.append();
                }
                assertEquals(50, walWriter.getCurrentWalDSegmentRowCount());
            }
        }
    }

    @Test
    public void cancelRowStartsANewSegment_for_now() {
        String tableName = "testtable";
        String walName;
        try (Path path = new Path().of(configuration.getRoot());
             TableModel model = new TableModel(configuration, tableName, PartitionBy.NONE)
                     .col("a", ColumnType.BYTE)
                     .col("b", ColumnType.STRING)
        ) {
            int plen = path.length();
            TableUtils.createTable(configuration, Vm.getMARWInstance(), path, model, 0);
            path.trimTo(plen);
            try (WalWriter walWriter = engine.getWalWriter(sqlExecutionContext.getCairoSecurityContext(), tableName)) {
                walName = walWriter.getWalName();
                WalWriter.Row row = walWriter.newRow();
                row.putByte(0, (byte) 1);
                row.cancel();

                row = walWriter.newRow();
                row.putByte(0, (byte) 1);
                row.append();
            }
            assertWalFileExist(tableName, walName, "a", 0, path);
            assertWalFileExist(tableName, walName, "a", 1, path);
        }
    }

    @Test
    public void testDddlMetadataReadable() {
        String tableName = "testtable";
        String walName;
        try (Path path = new Path().of(configuration.getRoot());
             TableModel model = new TableModel(configuration, tableName, PartitionBy.NONE)
                     .col("a", ColumnType.BYTE)
                     .col("b", ColumnType.STRING)
        ) {
            int plen = path.length();
            TableUtils.createTable(configuration, Vm.getMARWInstance(), path, model, 0);
            path.trimTo(plen);
            try (WalWriter walWriter = engine.getWalWriter(sqlExecutionContext.getCairoSecurityContext(), tableName)) {
                walName = walWriter.getWalName();
                WalWriter.Row row = walWriter.newRow();
                row.putByte(0, (byte) 1);
                row.append();
                walWriter.newRow().cancel(); // new segment
                row = walWriter.newRow();
                row.putByte(0, (byte) 1);
                row.append();
            }
            assertValidMetadataFileCreated(model, walName, 0, path);
            assertValidMetadataFileCreated(model, walName, 1, path);
        }
    }

    @Test
    public void testddlMetadataCreated() {
        String tableName = "testtable";
        String walName;
        try (Path path = new Path().of(configuration.getRoot());
             TableModel model = new TableModel(configuration, tableName, PartitionBy.NONE)
                     .col("a", ColumnType.BYTE)
                     .col("b", ColumnType.STRING)
        ) {
            int plen = path.length();
            TableUtils.createTable(configuration, Vm.getMARWInstance(), path, model, 0);
            path.trimTo(plen);
            try (WalWriter walWriter = engine.getWalWriter(sqlExecutionContext.getCairoSecurityContext(), tableName)) {
                walName = walWriter.getWalName();
                WalWriter.Row row = walWriter.newRow();
                row.putByte(0, (byte) 1);
                row.append();
            }
            assertMetadataFileExist(tableName, walName, 0, path);
        }
    }

    @Test
    public void testDdlMetadataForNewSegmentReadable() {
        String tableName = "testtable";
        String walName;
        try (Path path = new Path().of(configuration.getRoot());
             TableModel model = new TableModel(configuration, tableName, PartitionBy.NONE)
                     .col("a", ColumnType.BYTE)
                     .col("b", ColumnType.STRING)
        ) {
            int plen = path.length();
            TableUtils.createTable(configuration, Vm.getMARWInstance(), path, model, 0);
            path.trimTo(plen);
            try (WalWriter walWriter = engine.getWalWriter(sqlExecutionContext.getCairoSecurityContext(), tableName)) {
                walName = walWriter.getWalName();
                WalWriter.Row row = walWriter.newRow();
                row.putByte(0, (byte) 1);
                row.append();
            }
            assertMetadataFileExist(tableName, walName, 0, path);
        }
    }

    @Test
    public void ddlMetadataCreatedForNewSegment() {
        String tableName = "testtable";
        String walName;
        try (Path path = new Path().of(configuration.getRoot());
             TableModel model = new TableModel(configuration, tableName, PartitionBy.NONE)
                     .col("a", ColumnType.BYTE)
                     .col("b", ColumnType.STRING)
        ) {
            int plen = path.length();
            TableUtils.createTable(configuration, Vm.getMARWInstance(), path, model, 0);
            path.trimTo(plen);
            try (WalWriter walWriter = engine.getWalWriter(sqlExecutionContext.getCairoSecurityContext(), tableName)) {
                walName = walWriter.getWalName();
                WalWriter.Row row = walWriter.newRow();
                row.putByte(0, (byte) 1);
                row.append();
                walWriter.newRow().cancel(); // force new segment
                row = walWriter.newRow();
                row.putByte(0, (byte) 1);
                row.append();
            }
            assertMetadataFileExist(tableName, walName, 0, path);
            assertMetadataFileExist(tableName, walName, 1, path);
        }
    }


    @Test
    public void testAddingColumnStartsNewSegment() {
        String tableName = "testtable";
        String walName;
        try (Path path = new Path().of(configuration.getRoot());
             TableModel model = new TableModel(configuration, tableName, PartitionBy.NONE)
                     .col("a", ColumnType.BYTE)
                     .col("b", ColumnType.STRING)
        ) {
            int plen = path.length();
            TableUtils.createTable(configuration, Vm.getMARWInstance(), path, model, 0);
            path.trimTo(plen);
            try (WalWriter walWriter = engine.getWalWriter(sqlExecutionContext.getCairoSecurityContext(), tableName)) {
                walName = walWriter.getWalName();
                WalWriter.Row row = walWriter.newRow();
                row.putByte(0, (byte) 1);
                row.append();
                walWriter.addColumn("c", ColumnType.INT);
            }
            assertValidMetadataFileCreated(model, walName, 0, path);
            assertValidMetadataFileCreated(model.col("c", ColumnType.INT), walName, 1, path);
        }
    }

    @Test
    public void testRemovingColumnStartsNewSegment() {
        String tableName = "testtable";
        String walName;
        try (Path path = new Path().of(configuration.getRoot());
             TableModel model = new TableModel(configuration, tableName, PartitionBy.NONE)
                     .col("a", ColumnType.BYTE)
                     .col("b", ColumnType.STRING)
        ) {
            int plen = path.length();
            TableUtils.createTable(configuration, Vm.getMARWInstance(), path, model, 0);
            path.trimTo(plen);
            try (WalWriter walWriter = engine.getWalWriter(sqlExecutionContext.getCairoSecurityContext(), tableName)) {
                walName = walWriter.getWalName();
                WalWriter.Row row = walWriter.newRow();
                row.putByte(0, (byte) 1);
                row.append();
                walWriter.removeColumn("b");
            }
            assertValidMetadataFileCreated(model, walName, 0, path);
            try (TableModel updatedModel = new TableModel(configuration, tableName, PartitionBy.NONE)
                    .col("a", ColumnType.BYTE)) {
                assertValidMetadataFileCreated(updatedModel, walName, 1, path);
            }
        }
    }

<<<<<<< HEAD
    @Test
    public void testDesignatedTimestampsIncludesSegmentRowNumber() {
        String tableName = "testtable";
        try (Path path = new Path().of(configuration.getRoot());
             TableModel model = new TableModel(configuration, tableName, PartitionBy.HOUR)
                     .col("a", ColumnType.BYTE)
                     .col("b", ColumnType.STRING)
                     .timestamp("ts")
        ) {
            int plen = path.length();
            TableUtils.createTable(configuration, Vm.getMARWInstance(), path, model, 0);
            path.trimTo(plen);
            long ts = Os.currentTimeMicros();
            try (WalWriter walWriter = new WalWriter(configuration, tableName, metrics)) {
                WalWriter.Row row = walWriter.newRow(ts);
                row.putByte(0, (byte) 1);
                row.append();
            }
            assertValidMetadataFileCreated(model, 0, path);
            // todo: tests content of the ts column
        }
    }

    private void assertValidMetadataFileCreated(TableModel model, long segment, Path path) {
=======
    private void assertValidMetadataFileCreated(TableModel model, String walName, long segment, Path path) {
>>>>>>> 6324b8ac
        int plen = path.length();
        try {
            toMetadataPath(model.getTableName(), walName, segment, path);
            WalMetadataReader walMetadataReader = new WalMetadataReader(configuration.getFilesFacade(), path);
            assertMetadataMatchesModel(model, walMetadataReader);
        } finally {
            path.trimTo(plen);
        }
    }

    private void assertWalFileExist(String tableName, String walName, String columnName, int segment, Path path) {
        int plen = path.length();
        try {
            path.concat(tableName).slash().concat(walName)
                    .slash().put(segment)
                    .slash().concat(columnName + ".wald").$();
            assertPathExists(path);
        } finally {
            path.trimTo(plen);
        }
    }

    private void assertWalSymbolFileExist(String tableName, String walName, String columnName, String extension, Path path) {
        int plen = path.length();
        try {
            path.concat(tableName).slash().concat(walName).slash().concat(columnName + extension).$();
            assertPathExists(path);
        } finally {
            path.trimTo(plen);
        }
    }

    private void assertMetadataFileExist(String tableName, CharSequence walName, int segment, Path path) {
        int plen = path.length();
        try {
            toMetadataPath(tableName, walName, segment, path);
            assertPathExists(path);
        } finally {
            path.trimTo(plen);
        }
    }

    private void toMetadataPath(CharSequence tableName, CharSequence walName, long segment, Path path) {
        path.concat(tableName).slash()
                .concat(walName).slash()
                .put(segment).slash()
                .concat("_meta").$();
    }


    private static void assertPathExists(Path path) {
        if (!Files.exists(path)) {
            throw new AssertionError("Path " + path + " does not exists!");
        }
    }

    private static void assertMetadataMatchesModel(TableModel model, WalMetadataReader metadata) {
        int columnCount = model.getColumnCount();
        assertEquals(columnCount, metadata.getColumnCount());
        for (int i = 0; i < columnCount; i++) {
            assertEquals(model.getColumnType(i), metadata.getColumnType(i));
            assertEquals(model.getColumnName(i), metadata.getColumnName(i));
        }
    }

//    public static class WalSegmentDataReader {
//        private final FilesFacade ff;
//
//
//        public WalSegmentDataReader(FilesFacade ff, Path path) {
//            this.ff = ff;
//        }
//
//        public WalSegmentDataReader of(Path path, int expectedVersion) {
//            WalMetadataReader walMetadataReader = new WalMetadataReader(ff, path);
//        }
//    }

    public static class WalMetadataReader implements Closeable {
        private final FilesFacade ff;
        private final MemoryMR metaMem;
        private int columnCount;
        private final IntList columnTypes;
        private final List<String> columnNames;

        public WalMetadataReader(FilesFacade ff, Path path) {
            this.ff = ff;
            this.metaMem = Vm.getMRInstance();
            this.columnTypes = new IntList();
            this.columnNames = new ArrayList<>();
            of(path, WalWriter.WAL_FORMAT_VERSION);
        }

        @Override
        public void close() {
            Misc.free(metaMem);
        }

        public WalMetadataReader of(Path path, int expectedVersion) {
            columnNames.clear();
            columnTypes.clear();
            try {
                this.metaMem.smallFile(ff, path, MemoryTag.MMAP_DEFAULT);
                int offset = 0;
                int version = metaMem.getInt(offset);
                offset += Integer.BYTES;
                if (version != expectedVersion) {
                    throw CairoException.instance(CairoException.METADATA_VALIDATION)
                            .put("Invalid metadata at fd=")
                            .put(metaMem.getFd())
                            .put(". ");
                }
                this.columnCount = metaMem.getInt(offset);
                offset += Integer.BYTES;
                for (int i = 0; i < columnCount; i++) {
                    int columnType = metaMem.getInt(offset);
                    offset += Integer.BYTES;
                    CharSequence name = metaMem.getStr(offset);
                    offset += Vm.getStorageLength(name);
                    columnTypes.add(columnType);
                    columnNames.add(Chars.toString(name));
                }
            } catch (Throwable e) {
                close();
                throw e;
            }
            return this;
        }

        public int getColumnCount() {
            return columnCount;
        }

        public int getColumnType(int columnIndex) {
            return columnTypes.get(columnIndex);
        }

        public String getColumnName(int columnIndex) {
            return columnNames.get(columnIndex);
        }
    }
}<|MERGE_RESOLUTION|>--- conflicted
+++ resolved
@@ -313,10 +313,10 @@
         }
     }
 
-<<<<<<< HEAD
     @Test
     public void testDesignatedTimestampsIncludesSegmentRowNumber() {
         String tableName = "testtable";
+        String walName;
         try (Path path = new Path().of(configuration.getRoot());
              TableModel model = new TableModel(configuration, tableName, PartitionBy.HOUR)
                      .col("a", ColumnType.BYTE)
@@ -327,20 +327,18 @@
             TableUtils.createTable(configuration, Vm.getMARWInstance(), path, model, 0);
             path.trimTo(plen);
             long ts = Os.currentTimeMicros();
-            try (WalWriter walWriter = new WalWriter(configuration, tableName, metrics)) {
+            try (WalWriter walWriter = engine.getWalWriter(sqlExecutionContext.getCairoSecurityContext(), tableName)) {
+                walName = walWriter.getWalName();
                 WalWriter.Row row = walWriter.newRow(ts);
                 row.putByte(0, (byte) 1);
                 row.append();
             }
-            assertValidMetadataFileCreated(model, 0, path);
+            assertValidMetadataFileCreated(model, walName, 0, path);
             // todo: tests content of the ts column
         }
     }
 
-    private void assertValidMetadataFileCreated(TableModel model, long segment, Path path) {
-=======
     private void assertValidMetadataFileCreated(TableModel model, String walName, long segment, Path path) {
->>>>>>> 6324b8ac
         int plen = path.length();
         try {
             toMetadataPath(model.getTableName(), walName, segment, path);
